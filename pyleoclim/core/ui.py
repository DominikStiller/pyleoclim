''' The application interface for the users

@author: fengzhu

Created on Jan 31, 2020
'''
from ..utils import tsutils, plotting, mapping, lipdutils, tsmodel
from ..utils import wavelet as waveutils
from ..utils import spectral as specutils
from ..utils import correlation as corrutils
from ..utils import causality as causalutils
from ..utils import decomposition
from ..utils import filter as filterutils

#from textwrap import dedent

import seaborn as sns
import matplotlib.pyplot as plt
import numpy as np
import pandas as pd
from tabulate import tabulate
from collections import namedtuple
from copy import deepcopy

from matplotlib.ticker import ScalarFormatter, FormatStrFormatter, MaxNLocator
import matplotlib.transforms as transforms
from matplotlib import cm
from matplotlib import gridspec
import matplotlib as mpl
#from matplotlib.colors import BoundaryNorm, Normalize

import cartopy.crs as ccrs
import cartopy.feature as cfeature

import cartopy.crs as ccrs
import cartopy.feature as cfeature

from tqdm import tqdm
from scipy.stats.mstats import mquantiles
import warnings
import os

import lipd as lpd


def dict2namedtuple(d):
    ''' Convert a dictionary to a namedtuple
    '''
    tupletype = namedtuple('tupletype', sorted(d))
    return tupletype(**d)

def infer_period_unit_from_time_unit(time_unit):
    ''' infer a period unit based on the given time unit

    '''
    if time_unit is None:
        period_unit = None
    else:
        unit_group = lipdutils.timeUnitsCheck(time_unit)
        if unit_group != 'unknown':
            if unit_group == 'kage_units':
                period_unit = 'kyrs'
            else:
                period_unit = 'yrs'
        else:
            if time_unit[-1] == 's':
                period_unit = time_unit
            else:
                period_unit = f'{time_unit}s'

    return period_unit


class Series:
    ''' pyleoSeries object

    The Series class is, at its heart, a simple structure containing two arrays y and t of equal length, and some
    metadata allowing to interpret and plot the series. It is similar to a pandas Series, but the concept
    was extended because pandas does not yet support geologic time.

    Parameters
    ----------

    time : list or numpy.array
        independent variable (t)

    value : list of numpy.array
        values of the dependent variable (y)

    time_unit : string
        Units for the time vector (e.g., 'years').
        Default is 'years'

    time_name : string
        Name of the time vector (e.g., 'Time','Age').
        Default is None. This is used to label the time axis on plots

    value_name : string
        Name of the value vector (e.g., 'temperature')
        Default is None

    value_unit : string
        Units for the value vector (e.g., 'deg C')
        Default is None

    label : string
        Name of the time series (e.g., 'Nino 3.4')
        Default is None

    clean_ts : boolean flag
        set to True to remove the NaNs and make time axis strictly prograde with duplicated timestamps reduced by averaging the values
        Default is True

    Examples
    --------

    In this example, we import the Southern Oscillation Index (SOI) into a pandas dataframe and create a pyleoSeries object.

    .. ipython:: python
        :okwarning:

        import pyleoclim as pyleo
        import pandas as pd
        data=pd.read_csv(
            'https://raw.githubusercontent.com/LinkedEarth/Pyleoclim_util/Development/example_data/soi_data.csv',
            skiprows=0, header=1
        )
        time=data.iloc[:,1]
        value=data.iloc[:,2]
        ts=pyleo.Series(
            time=time, value=value,
            time_name='Year (CE)', value_name='SOI', label='Southern Oscillation Index'
        )
        ts
        ts.__dict__.keys()
    '''

    def __init__(self, time, value, time_name=None, time_unit=None, value_name=None, value_unit=None, label=None, clean_ts=True):

        if clean_ts==True:
            value, time = tsutils.clean_ts(np.array(value), np.array(time))

        self.time = time
        self.value = value
        self.time_name = time_name
        self.time_unit = time_unit
        self.value_name = value_name
        self.value_unit = value_unit
        self.label = label

    def convert_time_unit(self, time_unit='years'):
        ''' Convert the time unit of the timeseries

        Parameters
        ----------

        time_unit : str
            the target time unit, possible input:
            {
                'year', 'years', 'yr', 'yrs',
                'y BP', 'yr BP', 'yrs BP', 'year BP', 'years BP',
                'ky BP', 'kyr BP', 'kyrs BP', 'ka BP', 'ka',
                'my BP', 'myr BP', 'myrs BP', 'ma BP', 'ma',
            }

        Examples
        --------
        .. ipython:: python
            :okwarning:

            import pyleoclim as pyleo
            import pandas as pd
            data = pd.read_csv(
                'https://raw.githubusercontent.com/LinkedEarth/Pyleoclim_util/Development/example_data/soi_data.csv',
                skiprows=0, header=1
            )
            time = data.iloc[:,1]
            value = data.iloc[:,2]
            ts = pyleo.Series(time=time, value=value, time_unit='years')
            new_ts = ts.convert_time_unit(time_unit='yrs BP')
            print('Original timeseries:')
            print('time unit:', ts.time_unit)
            print('time:', ts.time)
            print()
            print('Converted timeseries:')
            print('time unit:', new_ts.time_unit)
            print('time:', new_ts.time)
        '''

        new_ts = self.copy()
        if time_unit is not None:
            tu = time_unit.lower()
            if tu.find('ky')>=0 or tu.find('ka')>=0:
                time_unit_label = 'ky BP'
            elif tu.find('my')>=0 or tu.find('ma')>=0:
                time_unit_label = 'my BP'
            elif tu.find('y bp')>=0 or tu.find('yr bp')>=0 or tu.find('yrs bp')>=0 or tu.find('year bp')>=0 or tu.find('years bp')>=0:
                time_unit_label = 'yrs BP'
            elif tu.find('yr')>=0 or tu.find('year')>=0 or tu.find('yrs')>=0 or tu.find('years')>=0:
                time_unit_label = 'yrs'
            else:
                raise ValueError(f"Input time_unit={time_unit} is not supported. Supported input: 'year', 'years', 'yr', 'yrs', 'y BP', 'yr BP', 'yrs BP', 'year BP', 'years BP', 'ky BP', 'kyr BP', 'kyrs BP', 'ka BP', 'my BP', 'myr BP', 'myrs BP', 'ma BP'.")
        else:
            return new_ts

        def convert_to_years():
            def prograde_time(time, time_datum, time_exponent):
                new_time = (time_datum + time)*10**(time_exponent)
                return new_time

            def retrograde_time(time, time_datum, time_exponent):
                new_time = (time_datum - time)*10**(time_exponent)
                return new_time

            convert_func = {
                'prograde': prograde_time,
                'retrograde': retrograde_time,
            }
            if self.time_unit is not None:
                tu = self.time_unit.lower()
                if tu.find('ky')>=0 or tu.find('ka')>=0:
                    time_dir = 'retrograde'
                    time_datum = 1950/1e3
                    time_exponent = 3
                    time_unit_label = 'ky BP'
                elif tu.find('my')>=0 or tu.find('ma')>=0:
                    time_dir = 'retrograde'
                    time_datum = 1950/1e6
                    time_exponent = 6
                elif tu.find('y bp')>=0 or tu.find('yr bp')>=0 or tu.find('yrs bp')>=0 or tu.find('year bp')>=0 or tu.find('years bp')>=0:
                    time_dir ='retrograde'
                    time_datum = 1950
                    time_exponent = 0
                else:
                    time_dir ='prograde'
                    time_datum = 0
                    time_exponent = 0

                new_time = convert_func[time_dir](self.time, time_datum, time_exponent)
            else:
                new_time = None

            return new_time

        def convert_to_bp():
            time_yrs = convert_to_years()
            time_bp = 1950 - time_yrs
            return time_bp

        def convert_to_ka():
            time_bp = convert_to_bp()
            time_ka = time_bp / 1e3
            return time_ka

        def convert_to_ma():
            time_bp = convert_to_bp()
            time_ma = time_bp / 1e6
            return time_ma

        convert_to = {
            'yrs': convert_to_years(),
            'yrs BP': convert_to_bp(),
            'ky BP': convert_to_ka(),
            'my BP': convert_to_ma(),
        }

        new_time = convert_to[time_unit_label]

        dt = np.diff(new_time)
        if any(dt<=0):
            new_value, new_time = tsutils.sort_ts(self.value, new_time)
        else:
            new_value = self.copy().value

        new_ts.time = new_time
        new_ts.value = new_value
        new_ts.time_unit = time_unit

        return new_ts

    def make_labels(self):
        '''
        Initialization of labels

        Returns
        -------
        time_header : str
            Label for the time axis
        value_header : str
            Label for the value axis

        '''
        if self.time_name is not None:
            time_name_str = self.time_name
        else:
            time_name_str = 'time'

        if self.value_name is not None:
            value_name_str = self.value_name
        else:
            value_name_str = 'value'

        if self.value_unit is not None:
            value_header = f'{value_name_str} [{self.value_unit}]'
        else:
            value_header = f'{value_name_str}'

        if self.time_unit is not None:
            time_header = f'{time_name_str} [{self.time_unit}]'
        else:
            time_header = f'{time_name_str}'

        return time_header, value_header

    def __str__(self):
        '''
        Prints out the series in a table format and length of the series

        Returns
        -------
        str
            length of the timeseries.

        '''
        time_label, value_label = self.make_labels()

        table = {
            time_label: self.time,
            value_label: self.value,
        }

        msg = print(tabulate(table, headers='keys'))
        return f'Length: {np.size(self.time)}'

    def stats(self):
        """ Compute basic statistics for the time series

        Computes the mean, median, min, max, standard deviation, and interquartile range of a numpy array y, ignoring NaNs.

        Returns
        -------

        res : dictionary
            Contains the mean, median, minimum value, maximum value, standard
            deviation, and interquartile range for the Series.

        Examples
        --------

        Compute basic statistics for the SOI series

        .. ipython:: python
            :okwarning:

            import pyleoclim as pyleo
            import pandas as pd
            data=pd.read_csv('https://raw.githubusercontent.com/LinkedEarth/Pyleoclim_util/Development/example_data/soi_data.csv',skiprows=0,header=1)
            time=data.iloc[:,1]
            value=data.iloc[:,2]
            ts=pyleo.Series(time=time,value=value,time_name='Year C.E', value_name='SOI', label='SOI')
            ts.stats()
        """
        mean, median, min_, max_, std, IQR = tsutils.simple_stats(self.value)
        res={'mean':mean,
             'median':median,
             'min':min_,
             'max':max_,
             'std':std,
             'IQR': IQR}
        return res

    def plot(self, figsize=[10, 4],
             marker=None, markersize=None, color=None,
             linestyle=None, linewidth=None, xlim=None, ylim=None,
             label=None, xlabel=None, ylabel=None, title=None, zorder=None,
             legend=True, plot_kwargs=None, lgd_kwargs=None, alpha=None,
             savefig_settings=None, ax=None, mute=False, invert_xaxis=False):
        ''' Plot the timeseries

        Parameters
        ----------

        figsize : list
            a list of two integers indicating the figure size

        marker : str
            e.g., 'o' for dots
            See [matplotlib.markers](https://matplotlib.org/3.1.3/api/markers_api.html) for details

        markersize : float
            the size of the marker

        color : str, list
            the color for the line plot
            e.g., 'r' for red
            See [matplotlib colors] (https://matplotlib.org/3.2.1/tutorials/colors/colors.html) for details

        linestyle : str
            e.g., '--' for dashed line
            See [matplotlib.linestyles](https://matplotlib.org/3.1.0/gallery/lines_bars_and_markers/linestyles.html) for details

        linewidth : float
            the width of the line

        label : str
            the label for the line

        xlabel : str
            the label for the x-axis

        ylabel : str
            the label for the y-axis

        title : str
            the title for the figure

        zorder : int
            The default drawing order for all lines on the plot

        legend : {True, False}
            plot legend or not

        invert_xaxis : bool, optional
            if True, the x-axis of the plot will be inverted

        plot_kwargs : dict
            the dictionary of keyword arguments for ax.plot()
            See [matplotlib.pyplot.plot](https://matplotlib.org/3.1.3/api/_as_gen/matplotlib.pyplot.plot.html) for details

        lgd_kwargs : dict
            the dictionary of keyword arguments for ax.legend()
            See [matplotlib.pyplot.legend](https://matplotlib.org/3.1.3/api/_as_gen/matplotlib.pyplot.legend.html) for details

        alpha : float
            Transparency setting

        savefig_settings : dict
            the dictionary of arguments for plt.savefig(); some notes below:
            - "path" must be specified; it can be any existed or non-existed path,
              with or without a suffix; if the suffix is not given in "path", it will follow "format"
            - "format" can be one of {"pdf", "eps", "png", "ps"}

        ax : matplotlib.axis, optional
            the axis object from matplotlib
            See [matplotlib.axes](https://matplotlib.org/api/axes_api.html) for details.

        mute : {True,False}
            if True, the plot will not show;
            recommend to turn on when more modifications are going to be made on ax

        Returns
        -------

        fig : matplotlib.figure
            the figure object from matplotlib
            See [matplotlib.pyplot.figure](https://matplotlib.org/3.1.1/api/_as_gen/matplotlib.pyplot.figure.html) for details.

        ax : matplotlib.axis
            the axis object from matplotlib
            See [matplotlib.axes](https://matplotlib.org/api/axes_api.html) for details.

        Notes
        -----

        When `ax` is passed, the return will be `ax` only; otherwise, both `fig` and `ax` will be returned.

        See also
        --------

        pyleoclim.utils.plotting.savefig : saving figure in Pyleoclim

        Examples
        --------

        Plot the SOI record

            .. ipython:: python
                :okwarning:

                import pyleoclim as pyleo
                import pandas as pd
                data = pd.read_csv('https://raw.githubusercontent.com/LinkedEarth/Pyleoclim_util/Development/example_data/soi_data.csv',skiprows=0,header=1)
                time = data.iloc[:,1]
                value = data.iloc[:,2]
                ts = pyleo.Series(time=time,value=value,time_name='Year C.E', value_name='SOI', label='SOI')
                @savefig ts_plot.png
                fig, ax = ts.plot()
                pyleo.closefig(fig)

        Change the line color

            .. ipython:: python
                :okwarning:

                @savefig ts_plot2.png
                fig, ax = ts.plot(color='r')
                pyleo.closefig(fig)

        Save the figure. Two options available:
            * Within the plotting command
            * After the figure has been generated

            .. ipython:: python
                :okwarning:

                fig, ax = ts.plot(color='k', savefig_settings={'path': 'ts_plot3.png'})
                pyleo.savefig(fig,path='ts_plot3.png')
        '''
        # Turn the interactive mode off.
        plt.ioff()

        # generate default axis labels
        time_label, value_label = self.make_labels()

        if xlabel is None:
            xlabel = time_label

        if ylabel is None:
            ylabel = value_label

        plot_kwargs = {} if plot_kwargs is None else plot_kwargs.copy()

        if label is None:
            label = self.label

        if label is not None:
            plot_kwargs.update({'label': label})

        if marker is not None:
            plot_kwargs.update({'marker': marker})

        if markersize is not None:
            plot_kwargs.update({'markersize': markersize})

        if color is not None:
            plot_kwargs.update({'color': color})

        if linestyle is not None:
            plot_kwargs.update({'linestyle': linestyle})

        if linewidth is not None:
            plot_kwargs.update({'linewidth': linewidth})

        if alpha is not None:
            plot_kwargs.update({'alpha': alpha})

        if zorder is not None:
            plot_kwargs.update({'zorder': zorder})

        res = plotting.plot_xy(
            self.time, self.value,
            figsize=figsize, xlabel=xlabel, ylabel=ylabel,
            title=title, savefig_settings=savefig_settings,
            ax=ax, legend=legend, xlim=xlim, ylim=ylim,
            plot_kwargs=plot_kwargs, lgd_kwargs=lgd_kwargs,
            mute=mute, invert_xaxis=invert_xaxis,
        )

        return res

    def ssa(self, M=None, nMC=0, f=0.3, trunc = None, var_thresh=80):
        '''Singular Spectrum Analysis

        Nonparametric, orthogonal decomposition of timeseries into constituent oscillations.
        This implementation  uses the method of [1], with applications presented in [2].
        Optionally (MC>0), the significance of eigenvalues is assessed by Monte-Carlo simulations of an AR(1) model fit to X, using [3].
        The method expects regular spacing, but is tolerant to missing values, up to a fraction 0<f<1 (see [4]).

        Parameters
        ----------
        M : int, optional
            window size. The default is None (10% of the length of the series).
        MC : int, optional
            Number of iteration in the Monte-Carlo process. The default is 0.
        f : float, optional
            maximum allowable fraction of missing values. The default is 0.3.
        trunc : str
            if present, truncates the expansion to a level K < M owing to one of 3 criteria:
                (1) 'kaiser': variant of the Kaiser-Guttman rule, retaining eigenvalues larger than the median
                (2) 'mc-ssa': Monte-Carlo SSA (use modes above the 95% threshold)
                (3) 'var': first K modes that explain at least var_thresh % of the variance.
            Default is None, which bypasses truncation (K = M)

        var_thresh : float
            variance threshold for reconstruction (only impcatful if trunc is set to 'var')

        Returns
        -------
        res : dict
            Containing:

            - eigval : (M, 1) array of eigenvalue spectrum of length r, the number of SSA modes. As in Principal Component Analysis, eigenvaluesare closely related to the fraction of variance accounted for ("explained", a common but not-so-helpful term) by each mode.

            - eig_vec : is a matrix of the temporal eigenvectors (T-EOFs), i.e. the temporal patterns that explain most of the variations in the original series.

            - PC : (N - M + 1, M) array of principal components, i.e. the loadings that, convolved with the T-EOFs, produce the reconstructed components, or RCs

            - RC : (N,  M) array of reconstructed components, One can think of each RC as the contribution of each mode to the timeseries, weighted by their eigenvalue (loosely speaking, their "amplitude"). Summing over all columns of RC recovers the original series. (synthesis, the reciprocal operation of analysis).

            - eigval_q : (M, 2) array containing the 5% and 95% quantiles of the Monte-Carlo eigenvalue spectrum [ if MC >0 ]

        Examples
        --------

        SSA with SOI

        .. ipython:: python
            :okwarning:

            import pyleoclim as pyleo
            import pandas as pd
            data = pd.read_csv('https://raw.githubusercontent.com/LinkedEarth/Pyleoclim_util/Development/example_data/soi_data.csv',skiprows=0,header=1)
            time = data.iloc[:,1]
            value = data.iloc[:,2]
            ts = pyleo.Series(time=time, value=value, time_name='Year C.E', value_name='SOI', label='SOI')
            # plot
            @savefig ts_plot4.png
            fig, ax = ts.plot()
            pyleo.closefig(fig)

            # SSA
            nino_ssa = ts.ssa(M=60)

        Let us now see how to make use of all these arrays. The first step is too inspect the eigenvalue spectrum ("scree plot") to identify remarkable modes. Let us restrict ourselves to the first 40, so we can see something:

        .. ipython:: python
            :okwarning:

            import matplotlib.pyplot as plt
            import matplotlib.gridspec as gridspec
            import numpy as np

            d  = nino_ssa['eigvals'] # extract eigenvalue vector
            M  = len(d)  # infer window size
            de = d*np.sqrt(2/(M-1))
            var_pct = nino_ssa['pctvar'] # extract the fraction of variance attributable to each mode

            # plot eigenvalues
            r = 20
            rk = np.arange(0,r)+1
            fig, ax = plt.subplots()
            ax.errorbar(rk,d[:r],yerr=de[:r],label='SSA eigenvalues w/ 95% CI')
            ax.set_title('Scree plot of SSA eigenvalues')
            ax.set_xlabel('Rank $i$'); plt.ylabel(r'$\lambda_i$')
            ax.legend(loc='upper right')
            @savefig ts_eigen.png
            pyleo.showfig(fig)
            pyleo.closefig(fig)

        This highlights a few common phenomena with SSA:
            * the eigenvalues are in descending order
            * their uncertainties are proportional to the eigenvalues themselves
            * the eigenvalues tend to come in pairs : (1,2) (3,4), are all clustered within uncertainties . (5,6) looks like another doublet
            * around i=15, the eigenvalues appear to reach a floor, and all subsequent eigenvalues explain a very small amount of variance.

        So, summing the variance of all modes higher than 19, we get:

        .. ipython:: python
            :okwarning:

            print(var_pct[15:].sum()*100)

        That is, over 95% of the variance is in the first 15 modes. That is a typical result for a (paleo)climate timeseries; a few modes do the vast majority of the work. That means we can focus our attention on these modes and capture most of the interesting behavior. To see this, let's use the reconstructed components (RCs), and sum the RC matrix over the first 15 columns:

        .. ipython:: python
            :okwarning:

            RCk = nino_ssa['RCmat'][:,:14].sum(axis=1)
            fig, ax = ts.plot(title='ONI',mute=True) # we mute the first call to only get the plot with 2 lines
            ax.plot(time,RCk,label='SSA reconstruction, 14 modes',color='orange')
            ax.legend()
            @savefig ssa_recon.png
            pyleo.showfig(fig)
            pyleo.closefig(fig)

        Indeed, these first few modes capture the vast majority of the low-frequency behavior, including all the El Niño/La Niña events. What is left (the blue wiggles not captured in the orange curve) are high-frequency oscillations that might be considered "noise" from the standpoint of ENSO dynamics. This illustrates how SSA might be used for filtering a timeseries. One must be careful however:
            * there was not much rhyme or reason for picking 15 modes. Why not 5, or 39? All we have seen so far is that they gather >95% of the variance, which is by no means a magic number.
            * there is no guarantee that the first few modes will filter out high-frequency behavior, or at what frequency cutoff they will do so. If you need to cut out specific frequencies, you are better off doing it with a classical filter, like the butterworth filter implemented in Pyleoclim. However, in many instances the choice of a cutoff frequency is itself rather arbitrary. In such cases, SSA provides a principled alternative for generating a version of a timeseries that preserves features and excludes others (i.e, a filter).
            * as with all orthgonal decompositions, summing over all RCs will recover the original signal within numerical precision.

        Monte-Carlo SSA

        Selecting meaningful modes in eigenproblems (e.g. EOF analysis) is more art than science. However, one technique stands out: Monte Carlo SSA, introduced by Allen & Smith, (1996) to identiy SSA modes that rise above what one would expect from "red noise", specifically an AR(1) process_process). To run it, simply provide the parameter MC, ideally with a number of iterations sufficient to get decent statistics. Here's let's use MC = 1000. The result will be stored in the eigval_q array, which has the same length as eigval, and its two columns contain the 5% and 95% quantiles of the ensemble of MC-SSA eigenvalues.

        .. ipython:: python
            :okwarning:

            nino_mcssa = ts.ssa(M = 60, nMC=1000)

        Now let's look at the result:

        .. ipython:: python
            :okwarning:

            d  = nino_mcssa['eigvals'] # extract eigenvalue vector
            de = d*np.sqrt(2/(M-1))
            du = nino_mcssa['eigvals_q'][:,0]  # extract upper quantile of MC-SSA eigenvalues
            dl = nino_mcssa['eigvals_q'][:,1]  # extract lower quantile of MC-SSA eigenvalues

            # plot eigenvalues
            rk = np.arange(0,20)+1
            fig = plt.figure()
            plt.fill_between(rk, dl[:20], du[:20], color='silver', alpha=0.5, label='MC-SSA 95% CI')
            plt.errorbar(rk,d[:20],yerr=de[:20],label='SSA eigenvalues w/ 95% CI')
            plt.title('Scree plot of SSA eigenvalues, w/ MC-SSA bounds')
            plt.xlabel('Rank $i$'); plt.ylabel(r'$\lambda_i$')
            plt.legend(loc='upper right')
            @savefig scree_nmc.png
            pyleo.showfig(fig)
            pyleo.closefig(fig)

        This suggests that modes 1-5 fall above the red noise benchmark.

        '''

        res = decomposition.ssa(self.value, M=M, nMC=nMC, f=f, trunc = trunc, var_thresh=var_thresh)
        return res

    def is_evenly_spaced(self):
        ''' Check if the timeseries is evenly-spaced

        Returns
        ------

        res : bool
        '''

        res = tsutils.is_evenly_spaced(self.time)
        return res

    def filter(self, cutoff_freq=None, method='butterworth', settings=None):
        ''' Filtering the timeseries

        Parameters
        ----------

        method : str, {'savitzky-golay', 'butterworth'}
            the filtering method
            - 'butterworth': the Butterworth method (default)
            - 'savitzky-golay': the Savitzky-Golay method

        cutoff_freq : float or list
            The cutoff frequency only works with the Butterworth method.
            If a float, it is interpreted as a low-frequency cutoff (lowpass).
            If a list,  it is interpreted as a frequency band (f1, f2), with f1 < f2 (bandpass).

        settings : dict
            a dictionary of the keyword arguments for the filtering method,
            see `pyleoclim.utils.filter.savitzky_golay` and `pyleoclim.utils.filter.butterworth` for the details

        Returns
        -------

        new : pyleoclim.Series

        Examples
        --------

        In the example below, we generate a signal as the sum of two signals with frequency 10 Hz and 20 Hz, respectively.
        Then we apply a low-pass filter with a cutoff frequency at 15 Hz, and compare the output to the signal of 10 Hz.
        After that, we apply a band-pass filter with the band 15-25 Hz, and compare the outcome to the signal of 20 Hz.

        .. ipython:: python
            :okwarning:

            import pyleoclim as pyleo
            import numpy as np

            t = np.linspace(0, 1, 1000)
            sig1 = np.sin(2*np.pi*10*t)
            sig2 = np.sin(2*np.pi*20*t)
            sig = sig1 + sig2
            ts1 = pyleo.Series(time=t, value=sig1)
            ts2 = pyleo.Series(time=t, value=sig2)
            ts = pyleo.Series(time=t, value=sig)
            fig, ax = ts.plot(mute=True, label='mix')
            ts1.plot(ax=ax, label='10 Hz')
            ts2.plot(ax=ax, label='20 Hz')
            ax.legend(loc='upper left', bbox_to_anchor=(0, 1.1), ncol=3)
            @savefig ts_filter1.png
            pyleo.showfig(fig)
            pyleo.closefig(fig)

            fig, ax = ts.plot(mute=True, label='mix')
            ts.filter(cutoff_freq=15).plot(ax=ax, label='After 15 Hz low-pass filter')
            ts1.plot(ax=ax, label='10 Hz')
            ax.legend(loc='upper left', bbox_to_anchor=(0, 1.1), ncol=3)
            @savefig ts_filter2.png
            pyleo.showfig(fig)
            pyleo.closefig(fig)

            fig, ax = ts.plot(mute=True, label='mix')
            ts.filter(cutoff_freq=[15, 25]).plot(ax=ax, label='After 15-25 Hz band-pass filter')
            ts2.plot(ax=ax, label='20 Hz')
            ax.legend(loc='upper left', bbox_to_anchor=(0, 1.1), ncol=3)
            @savefig ts_filter3.png
            pyleo.showfig(fig)
            pyleo.closefig(fig)

        See also
        --------

        pyleoclim.utils.filter.butterworth : Butterworth method
        pyleoclim.utils.filter.savitzky_golay : Savitzky-Golay method

        '''
        if not self.is_evenly_spaced():
            raise ValueError('This filtering method assumes evenly-spaced timeseries, while the input is not. Please consider call the ".interp()" or ".bin()" method prior to ".filter()".')

        settings = {} if settings is None else settings.copy()

        new = self.copy()

        method_func = {
            'savitzky-golay': filterutils.savitzky_golay,
            'butterworth': filterutils.butterworth,
        }

        args = {}

        if method == 'butterworth' and cutoff_freq is None:
            raise ValueError('Please set the cutoff frequency argument: "cutoff_freq".')

        args['butterworth'] = {'fc': cutoff_freq, 'fs': 1/np.mean(np.diff(self.time))}
        args[method].update(settings)

        new_val = method_func[method](self.value, **args[method])
        new.value = new_val

        return new



    def distplot(self, figsize=[10, 4], title=None, savefig_settings=None,
                 ax=None, ylabel='KDE', vertical=False, edgecolor='w',mute=False, **plot_kwargs):
        ''' Plot the distribution of the timeseries values

        Parameters
        ----------

        figsize : list
            a list of two integers indicating the figure size

        title : str
            the title for the figure

        savefig_settings : dict
            the dictionary of arguments for plt.savefig(); some notes below:
              - "path" must be specified; it can be any existed or non-existed path,
                with or without a suffix; if the suffix is not given in "path", it will follow "format"
              - "format" can be one of {"pdf", "eps", "png", "ps"}

        ax : matplotlib.axis, optional
            A matplotlib axis

        ylabel : str
            Label for the count axis

        vertical : {True,False}
            Whether to flip the plot vertically

        edgecolor : matplotlib.color
            The color of the edges of the bar

        mute : {True,False}
            if True, the plot will not show;
            recommend to turn on when more modifications are going to be made on ax

        plot_kwargs : dict
            Plotting arguments for seaborn histplot: https://seaborn.pydata.org/generated/seaborn.histplot.html


        ax : matplotlib.axis, optional
            A matplotlib axis

        ylabel : str
            Label for the count axis

        vertical : {True,False}
            Whether to flip the plot vertically

        edgecolor : matplotlib.color
            The color of the edges of the bar

        mute : {True,False}
            if True, the plot will not show;
            recommend to turn on when more modifications are going to be made on ax

        plot_kwargs : dict
            Plotting arguments for seaborn histplot: https://seaborn.pydata.org/generated/seaborn.histplot.html


        See also
        --------

        pyleoclim.utils.plotting.savefig : saving figure in Pyleoclim

        Examples
        --------

        Distribution of the SOI record

        .. ipython:: python
            :okwarning:

            import pyleoclim as pyleo
            import pandas as pd
            data=pd.read_csv('https://raw.githubusercontent.com/LinkedEarth/Pyleoclim_util/Development/example_data/soi_data.csv',skiprows=0,header=1)
            time=data.iloc[:,1]
            value=data.iloc[:,2]
            ts=pyleo.Series(time=time,value=value,time_name='Year C.E', value_name='SOI', label='SOI')

            @savefig ts_plot5.png
            fig, ax = ts.plot()
            pyleo.closefig(fig)

            @savefig ts_dist.png
            fig, ax = ts.distplot()
            pyleo.closefig(fig)

        '''
        # Turn the interactive mode off.
        plt.ioff()

        savefig_settings = {} if savefig_settings is None else savefig_settings.copy()
        if ax is None:
            fig, ax = plt.subplots(figsize=figsize)

        #make the data into a dataframe so we can flip the figure
        time_label, value_label = self.make_labels()
        if vertical == True:
            data=pd.DataFrame({'value':self.value})
            ax = sns.histplot(data=data, y="value", ax=ax, kde=True, edgecolor=edgecolor, **plot_kwargs)
            ax.set_ylabel(value_label)
            ax.set_xlabel(ylabel)
        else:
            ax = sns.histplot(self.value, ax=ax, kde=True, edgecolor=edgecolor, **plot_kwargs)
            ax.set_xlabel(value_label)
            ax.set_ylabel(ylabel)

        if title is not None:
            ax.set_title(title)

        if 'fig' in locals():
            if 'path' in savefig_settings:
                plotting.savefig(fig, settings=savefig_settings)
            else:
                if not mute:
                    plotting.showfig(fig)
            return fig, ax
        else:
            return ax

    def summary_plot(self, psd=None, scalogram=None, figsize=[8, 10], title=None, savefig_settings=None,
                    time_lim=None, value_lim=None, period_lim=None, psd_lim=None, n_signif_test=100,

                    time_label=None, value_label=None, period_label=None, psd_label='PSD', mute=False):
        ''' Generate a plot of the timeseries and its frequency content through spectral and wavelet analyses.


        Parameters
        ----------

        psd : PSD
            the PSD object of a Series. If None, will be calculated. This process can be slow as it will be using the WWZ method.

        scalogram : Scalogram
            the Scalogram object of a Series. If None, will be calculated. This process can be slow as it will be using the WWZ method.

        figsize : list
            a list of two integers indicating the figure size

        title : str
            the title for the figure

        time_lim : list or tuple
            the limitation of the time axis

        value_lim : list or tuple
            the limitation of the value axis of the timeseries

        period_lim : list or tuple
            the limitation of the period axis

        psd_lim : list or tuple
            the limitation of the psd axis

        n_signif_test=100 : int
            Number of Monte-Carlo simulations to perform for significance testing. Used when psd=None or scalogram=None

        time_label : str
            the label for the time axis

        value_label : str
            the label for the value axis of the timeseries

        period_label : str
            the label for the period axis

        psd_label : str
            the label for the amplitude axis of PDS

        savefig_settings : dict
            the dictionary of arguments for plt.savefig(); some notes below:
            - "path" must be specified; it can be any existed or non-existed path,
              with or without a suffix; if the suffix is not given in "path", it will follow "format"
            - "format" can be one of {"pdf", "eps", "png", "ps"}

        mute : {True,False}
            if True, the plot will not show;
            recommend to turn on when more modifications are going to be made on ax

        See also
        --------

        pyleoclim.core.ui.Series.spectral : Spectral analysis for a timeseries

        pyleoclim.core.ui.Series.wavelet : Wavelet analysis for a timeseries

        pyleoclim.utils.plotting.savefig : saving figure in Pyleoclim

        pyleoclim.core.ui.PSD : PSD object

        pyleoclim.core.ui.MultiplePSD : Multiple PSD object

        '''
        # Turn the interactive mode off.
        plt.ioff()

        savefig_settings = {} if savefig_settings is None else savefig_settings.copy()
        fig = plt.figure(figsize=figsize)
        gs = gridspec.GridSpec(6, 12)
        gs.update(wspace=0, hspace=0)

        ax = {}
        ax['ts'] = plt.subplot(gs[0:1, :-3])
        ax['ts'] = self.plot(ax=ax['ts'])
        if time_lim is not None:
            ax['ts'].set_xlim(time_lim)
        if value_lim is not None:
            ax['ts'].set_ylim(value_lim)

        ax['ts'].spines['bottom'].set_visible(False)

        ax['scal'] = plt.subplot(gs[1:5, :-3], sharex=ax['ts'])
        if scalogram is None:
            scalogram = self.wavelet().signif_test(number=n_signif_test)

        ax['scal'] = scalogram.plot(ax=ax['scal'], cbar_style={'orientation': 'horizontal', 'pad': 0.1})

        ax['psd'] = plt.subplot(gs[1:4, -3:], sharey=ax['scal'])
        if psd is None:
            psd = self.spectral().signif_test(number=n_signif_test)

        ax['psd'] = psd.plot(ax=ax['psd'], transpose=True)
        if period_lim is not None:
            ax['psd'].set_ylim(period_lim)
        ax['psd'].set_ylabel(None)
        ax['psd'].tick_params(axis='y', direction='in', labelleft=False)
        ax['psd'].legend().remove()

        if psd_lim is not None:
            ax['psd'].set_xlim(psd_lim)

        if title is not None:
            ax['ts'].set_title(title)

        if value_label is not None:
            time_label, value_label = self.make_labels()
            ax['ts'].set_ylabel(value_label)

        if time_label is not None:
            time_label, value_label = self.make_labels()
            ax['scal'].set_xlabel(time_label)

        if period_label is not None:
            period_unit = infer_period_unit_from_time_unit(self.time_unit)
            period_label = f'Period [{period_unit}]' if period_unit is not None else 'Period'
            ax['scal'].set_ylabel(period_label)

        if psd_label is not None:
            ax['psd'].set_xlabel(psd_label)

        if 'path' in savefig_settings:
            plotting.savefig(fig, settings=savefig_settings)
        else:
            if not mute:
                plotting.showfig(fig)
        return fig, ax

    def copy(self):
        '''Make a copy of the Series object

        Returns
        -------
        Series
            A copy of the Series object

        '''
        return deepcopy(self)

    def clean(self):
        ''' Clean up the timeseries by removing NaNs and sort with increasing time points

        Returns
        -------
        Series
            Series object with removed NaNs and sorting

        '''
        new = self.copy()
        v_mod, t_mod = tsutils.clean_ts(self.value, self.time)
        new.time = t_mod
        new.value = v_mod
        return new

    def gaussianize(self):
        ''' Gaussianizes the timeseries

        Returns
        -------
        new : pyleoclim.Series
            The Gaussianized series object

        '''
        new = self.copy()
        v_mod = tsutils.gaussianize(self.value)
        new.value = v_mod
        return new

    def standardize(self):
        '''Standardizes the time series

        Returns
        -------
        new : pyleoclim.Series
            The standardized series object

        '''
        new = self.copy()
        v_mod = tsutils.standardize(self.value)[0]
        new.value = v_mod
        return new

    def anomaly(self, timespan=None):
        ''' Calculate the anomaly of the series

        Parameters
        ----------
        timespan : tuple or list
            The timespan of the mean as the reference for anomaly calculation.
            It is in form of [a, b], where a, b are two time points.

        Returns
        -------
        new : pyleoclim.Series
            The standardized series object

        '''
        new = self.copy()
        if timespan is not None:
            v_mod = self.value - np.nanmean(self.slice(timespan).value)
        else:
            v_mod = self.value - np.nanmean(self.value)
        new.value = v_mod
        return new

    def segment(self, factor=10):
        """Gap detection

        This function segments a timeseries into n number of parts following a gap
            detection algorithm. The rule of gap detection is very simple:
            we define the intervals between time points as dts, then if dts[i] is larger than factor * dts[i-1],
            we think that the change of dts (or the gradient) is too large, and we regard it as a breaking point
            and divide the time series into two segments here

        Parameters
        ----------

        ts : pyleoclim Series

        factor : float
            The factor that adjusts the threshold for gap detection

        Returns
        -------

        res : pyleoclim MultipleSeries Object or pyleoclim Series Object
            If gaps were detected, returns the segments in a MultipleSeries object,
            else, returns the original timeseries.

        """
        seg_y, seg_t, n_segs = tsutils.ts2segments(self.value,self.time,factor=factor)
        if len(seg_y)>1:
            s_list=[]
            for idx,s in enumerate(seg_y):
                s_tmp=Series(time=seg_t[idx],value=s,time_name=self.time_name,
                             time_unit=self.time_unit, value_name=self.value_name,
                             value_unit=self.value_unit,label=self.label)
                s_list.append(s_tmp)
            res=MultipleSeries(series_list=s_list)
        elif len(seg_y)==1:
            res=self.copy()
        else:
            raise ValueError('No timeseries detected')
        return res

    def slice(self, timespan):
        ''' Slicing the timeseries with a timespan (tuple or list)

        Parameters
        ----------

        timespan : tuple or list
            The list of time points for slicing, whose length must be even.
            When there are n time points, the output Series includes n/2 segments.
            For example, if timespan = [a, b], then the sliced output includes one segment [a, b];
            if timespan = [a, b, c, d], then the sliced output includes segment [a, b] and segment [c, d].

        Returns
        -------

        new : Series
            The sliced Series object.

        '''
        new = self.copy()
        n_elements = len(timespan)
        if n_elements % 2 == 1:
            raise ValueError('The number of elements in timespan must be even!')

        n_segments = int(n_elements / 2)
        mask = [False for i in range(np.size(self.time))]
        for i in range(n_segments):
            mask |= (self.time >= timespan[i*2]) & (self.time <= timespan[i*2+1])

        new.time = self.time[mask]
        new.value = self.value[mask]
        return new

    def detrend(self, method='emd', **kwargs):
        '''Detrend Series object

        Parameters
        ----------
        method : str, optional
            The method for detrending. The default is 'emd'.
            Options include:
                * linear: the result of a linear least-squares fit to y is subtracted from y.
                * constant: only the mean of data is subtrated.
                * "savitzky-golay", y is filtered using the Savitzky-Golay filters and the resulting filtered series is subtracted from y.
                * "emd" (default): Empirical mode decomposition. The last mode is assumed to be the trend and removed from the series
        **kwargs : dict
            Relevant arguments for each of the methods.

        Returns
        -------
        new : pyleoclim.Series
            Detrended Series object

        See also
        --------
        pyleoclim.utils.tsutils.detrend : detrending wrapper functions

        Examples
        --------

        We will generate a random signal and use the different detrending functions

        .. ipython:: python
            :okwarning:

            import pyleoclim as pyleo
            import numpy as np

            # Generate a mixed signal with known frequencies
            freqs=[1/20,1/80]
            time=np.arange(2001)
            signals=[]
            for freq in freqs:
                signals.append(np.cos(2*np.pi*freq*time))
            signal=sum(signals)

            # Add a non-linear trend
            slope = 1e-5
            intercept = -1
            nonlinear_trend = slope*time**2 + intercept
            signal_trend = signal + nonlinear_trend

            # Add white noise
            sig_var = np.var(signal)
            noise_var = sig_var / 2 #signal is twice the size of noise
            white_noise = np.random.normal(0, np.sqrt(noise_var), size=np.size(signal))
            signal_noise = signal_trend + white_noise

            # Create a series object
            ts = pyleo.Series(time=time,value=signal_noise)
            @savefig random_series.png
            fig, ax = ts.plot(title='Timeseries with nonlinear trend')
            pyleo.closefig(fig)

            # kStandardize
            ts_std = ts.standardize()

            # Detrend using EMD
            ts_emd = ts_std.detrend()
            @savefig ts_emd.png
            fig, ax = ts_emd.plot(title='Detrended with EMD method')
            pyleo.closefig(fig)

            # Detrend using Savitzky-Golay filter
            ts_sg = ts_std.detrend(method='savitzky-golay')
            @savefig ts_sg.png
            fig, ax = ts_sg.plot(title='Detrended with Savitzky-Golay filter')
            pyleo.closefig(fig)

        '''
        new = self.copy()
        v_mod = tsutils.detrend(self.value, x=self.time, method=method, **kwargs)
        new.value = v_mod
        return new

    def spectral(self, method='wwz', freq_method='log', freq_kwargs=None, settings=None, label=None, verbose=False):
        ''' Perform spectral analysis on the timeseries

        Parameters
        ----------

        method : str
            {'wwz', 'mtm', 'lomb_scargle', 'welch', 'periodogram'}

        freq_method : str
            {'log','scale', 'nfft', 'lomb_scargle', 'welch'}

        freq_kwargs : dict
            Arguments for frequency vector

        settings : dict
            Arguments for the specific spectral method

        label : str
            Label for the PSD object

        verbose : {True, False}

        Returns
        -------

        psd : pyleoclim.PSD
            A :mod:`pyleoclim.PSD` object

        See also
        --------
        pyleoclim.utils.spectral.mtm : Spectral analysis using the Multitaper approach

        pyleoclim.utils.spectral.lomb_scargle : Spectral analysis using the Lomb-Scargle method

        pyleoclim.utils.spectral.welch: Spectral analysis using the Welch segement approach

        pyleoclim.utils.spectral.periodogram: Spectral anaysis using the basic Fourier transform

        pyleoclim.utils.spectral.wwz_psd : Spectral analysis using the Wavelet Weighted Z transform

        pyleoclim.utils.wavelet.make_freq : Functions to create the frequency vector

        pyleoclim.utils.tsutils.detrend : Detrending function

        pyleoclim.core.ui.PSD : PSD object

        pyleoclim.core.ui.MultiplePSD : Multiple PSD object


        Examples
        --------

        Calculate the spectrum of SOI using the various methods and compute significance

        .. ipython:: python
            :okwarning:

            import pyleoclim as pyleo
            import pandas as pd
            data = pd.read_csv('https://raw.githubusercontent.com/LinkedEarth/Pyleoclim_util/Development/example_data/soi_data.csv',skiprows=0,header=1)
            time = data.iloc[:,1]
            value = data.iloc[:,2]
            ts = pyleo.Series(time=time, value=value, time_name='Year C.E', value_name='SOI', label='SOI')
            # Standardize the time series
            ts_std = ts.standardize()

        - Lomb-Scargle

        .. ipython:: python
            :okwarning:

            psd_ls = ts_std.spectral(method='lomb_scargle')
            psd_ls_signif = psd_ls.signif_test(number=20) #in practice, need more AR1 simulations
            @savefig spec_ls.png
            fig, ax = psd_ls_signif.plot(title='PSD using Lomb-Scargle method')
            pyleo.closefig(fig)

        We may pass in method-specific arguments via "settings", which is a dictionary.
        For instance, to adjust the number of overlapping segment for Lomb-Scargle, we may specify the method-specific argument "n50";
        to adjust the frequency vector, we may modify the "freq_method" or modify the method-specific argument "freq".

        .. ipython:: python
            :okwarning:

            import numpy as np
            psd_LS_n50 = ts_std.spectral(method='lomb_scargle', settings={'n50': 4})  # c=1e-2 yields lower frequency resolution
            psd_LS_freq = ts_std.spectral(method='lomb_scargle', settings={'freq': np.linspace(1/20, 1/0.2, 51)})
            psd_LS_LS = ts_std.spectral(method='lomb_scargle', freq_method='lomb_scargle')  # with frequency vector generated using REDFIT method
            fig, ax = psd_LS_n50.plot(
                title='PSD using Lomb-Scargle method with 4 overlapping segments',
                label='settings={"n50": 4}', mute=True)
            psd_ls.plot(ax=ax, label='settings={"n50": 3}', marker='o')
            @savefig spec_ls_n50.png
            pyleo.showfig(fig)
            pyleo.closefig(fig)

            fig, ax = psd_LS_freq.plot(
                title='PSD using Lomb-Scargle method with differnt frequency vectors', mute=True,
                label='freq=np.linspace(1/20, 1/0.2, 51)', marker='o')
            psd_ls.plot(ax=ax, label='freq_method="log"', marker='o')
            @savefig spec_ls_freq.png
            pyleo.showfig(fig)
            pyleo.closefig(fig)

        You may notice the differences in the PSD curves regarding smoothness and the locations of the analyzed period points.

        For other method-specific arguments, please look up the specific methods in the "See also" section.

        - WWZ

        .. ipython:: python
            :okwarning:

            psd_wwz = ts_std.spectral(method='wwz')  # wwz is the default method
            psd_wwz_signif = psd_wwz.signif_test(number=1)  # significance test; for real work, should use number=200 or even larger
            @savefig spec_wwz.png
            fig, ax = psd_wwz_signif.plot(title='PSD using WWZ method')
            pyleo.closefig(fig)

        - Periodogram

        .. ipython:: python
            :okwarning:

            ts_interp = ts_std.interp()
            psd_perio = ts_interp.spectral(method='periodogram')
            psd_perio_signif = psd_perio.signif_test(number=20) #in practice, need more AR1 simulations
            @savefig spec_perio.png
            fig, ax = psd_perio_signif.plot(title='PSD using Periodogram method')
            pyleo.closefig(fig)

        - Welch

        .. ipython:: python
            :okwarning:

            ts_interp = ts_std.interp()
            psd_welch = ts_interp.spectral(method='welch')
            psd_welch_signif = psd_welch.signif_test(number=20) #in practice, need more AR1 simulations
            @savefig spec_welch.png
            fig, ax = psd_welch_signif.plot(title='PSD using Welch method')
            pyleo.closefig(fig)

        - MTM

        .. ipython:: python
            :okwarning:

            ts_interp = ts_std.interp()
            psd_mtm = ts_interp.spectral(method='mtm')
            psd_mtm_signif = psd_mtm.signif_test(number=20) #in practice, need more AR1 simulations
            @savefig spec_mtm.png
            fig, ax = psd_mtm_signif.plot(title='PSD using MTM method')
            pyleo.closefig(fig)

        '''
        if not verbose:
            warnings.simplefilter('ignore')

        settings = {} if settings is None else settings.copy()
        spec_func = {
            'wwz': specutils.wwz_psd,
            'mtm': specutils.mtm,
            'lomb_scargle': specutils.lomb_scargle,
            'welch': specutils.welch,
            'periodogram': specutils.periodogram
        }
        args = {}
        freq_kwargs = {} if freq_kwargs is None else freq_kwargs.copy()
        freq = waveutils.make_freq_vector(self.time, method=freq_method, **freq_kwargs)

        args['wwz'] = {'freq': freq}
        args['mtm'] = {}
        args['lomb_scargle'] = {'freq': freq}
        args['welch'] = {}
        args['periodogram'] = {}
        args[method].update(settings)
        spec_res = spec_func[method](self.value, self.time, **args[method])
        if type(spec_res) is dict:
            spec_res = dict2namedtuple(spec_res)

        if label is None:
            label = self.label

        psd = PSD(
            frequency=spec_res.freq,
            amplitude=spec_res.psd,
            label=label,
            timeseries=self,
            spec_method=method,
            spec_args=args[method]
        )

        return psd

    def wavelet(self, method='wwz', settings=None, freq_method='log', freq_kwargs=None, verbose=False):
        ''' Perform wavelet analysis on the timeseries

        cwt wavelets documented on https://pywavelets.readthedocs.io/en/latest/ref/cwt.html

        Parameters
        ----------

        method : {wwz, cwt}
            Whether to use the wwz method for unevenly spaced timeseries or traditional cwt (from pywavelets)

        freq_method : str
            {'log', 'scale', 'nfft', 'lomb_scargle', 'welch'}

        freq_kwargs : dict
            Arguments for frequency vector

        settings : dict
            Arguments for the specific spectral method

        verbose : {True, False}

        Returns
        -------

        scal : Series.Scalogram

        See also
        --------

        pyleoclim.utils.wavelet.wwz : wwz function

        pyleoclim.utils.wavelet.cwt : cwt function

        pyleoclim.utils.wavelet.make_freq : Functions to create the frequency vector

        pyleoclim.utils.tsutils.detrend : Detrending function

        pyleoclim.core.ui.Scalogram : Scalogram object

        pyleoclim.core.ui.MultipleScalogram : Multiple Scalogram object

        Examples
        --------

        Wavelet analysis on the SOI record.

        .. ipython:: python
            :okwarning:

            import pyleoclim as pyleo
            import pandas as pd
            data = pd.read_csv('https://raw.githubusercontent.com/LinkedEarth/Pyleoclim_util/Development/example_data/soi_data.csv',skiprows=0,header=1)
            time = data.iloc[:,1]
            value = data.iloc[:,2]
            ts = pyleo.Series(time=time,value=value,time_name='Year C.E', value_name='SOI', label='SOI')
            # WWZ
            scal = ts.wavelet()
            scal_signif = scal.signif_test(number=1)  # for real work, should use number=200 or even larger
            @savefig spec_mtm.png
            fig, ax = scal_signif.plot()
            pyleo.closefig(fig)

        '''
        if not verbose:
            warnings.simplefilter('ignore')

        settings = {} if settings is None else settings.copy()
        wave_func = {
            'wwz': waveutils.wwz,
            'cwt': waveutils.cwt,
        }

        if method == 'cwt' and 'freq' in settings.keys():
            scales=1/np.array(settings['freq'])
            settings.update({'scales':scales})
            del settings['freq']

        freq_kwargs = {} if freq_kwargs is None else freq_kwargs.copy()
        freq = waveutils.make_freq_vector(self.time, method=freq_method, **freq_kwargs)

        args = {}

        args['wwz'] = {'tau': self.time, 'freq': freq}
        args['cwt'] = {'wavelet' : 'morl', 'scales':1/freq}


        args[method].update(settings)
        wave_res = wave_func[method](self.value, self.time, **args[method])
        scal = Scalogram(
            frequency=wave_res.freq,
            time=wave_res.time,
            amplitude=wave_res.amplitude,
            coi=wave_res.coi,
            label=self.label,
            timeseries=self,
            wave_method=method,
            freq_method=freq_method,
            freq_kwargs=freq_kwargs,
            wave_args=args[method],
        )

        return scal

    def wavelet_coherence(self, target_series, method='wwz', settings=None, freq_method='log', freq_kwargs=None, verbose=False):
        ''' Perform wavelet coherence analysis with the target timeseries

        Parameters
        ----------

        target_series : pyleoclim.Series
            A pyleoclim Series object on which to perform the coherence analysis

        method : {'wwz'}

        freq_method : str
            {'log','scale', 'nfft', 'lomb_scargle', 'welch'}

        freq_kwargs : dict
            Arguments for frequency vector

        settings : dict
            Arguments for the specific spectral method

        verbose : {True, False}

        Returns
        -------

        coh : pyleoclim.Coherence

        See also
        --------

        pyleoclim.utils.wavelet.xwt : Cross-wavelet analysis based on WWZ method

        pyleoclim.utils.wavelet.make_freq : Functions to create the frequency vector

        pyleoclim.utils.tsutils.detrend : Detrending function

        pyleoclim.core.ui.Coherence : Coherence object


        '''
        if not verbose:
            warnings.simplefilter('ignore')

        settings = {} if settings is None else settings.copy()
        xwc_func = {
            'wwz': waveutils.xwc,
        }

        freq_kwargs = {} if freq_kwargs is None else freq_kwargs.copy()
        freq = waveutils.make_freq_vector(self.time, method=freq_method, **freq_kwargs)

        t1 = np.copy(self.time)
        t2 = np.copy(target_series.time)
        dt1 = np.median(np.diff(t1))
        dt2 = np.median(np.diff(t2))
        overlap = np.arange(np.max([t1[0], t2[0]]), np.min([t1[-1], t2[-1]]), np.max([dt1, dt2]))

        args = {}
        args['wwz'] = {'tau': overlap, 'freq': freq}
        args[method].update(settings)
        xwc_res = xwc_func[method](self.value, self.time, target_series.value, target_series.time, **args[method])

        coh = Coherence(
            frequency=xwc_res.freq,
            time=xwc_res.time,
            coherence=xwc_res.xw_coherence,
            phase=xwc_res.xw_phase,
            coi=xwc_res.coi,
            timeseries1=self,
            timeseries2=target_series,
            freq_method=freq_method,
            freq_kwargs=freq_kwargs,
        )

        return coh

    def correlation(self, target_series, timespan=None, alpha=0.05, settings=None, common_time_kwargs=None):
        ''' Estimates the Pearson's correlation and associated significance between two non IID time series

        The significance of the correlation is assessed using one of the following methods:

        1) 'ttest': T-test adjusted for effective sample size.
        2) 'isopersistent': AR(1) modeling of x and y.
        3) 'isospectral': phase randomization of original inputs. (default)

        The T-test is a parametric test, hence computationally cheap but can only be performed in ideal circumstances.
        The others are non-parametric, but their computational requirements scale with the number of simulations.

        The choise of significance test and associated number of Monte-Carlo simulations are passed through the settings parameter.

        Parameters
        ----------

        target_series : pyleoclim.Series
            A pyleoclim Series object

        timespan : tuple
            The time interval over which to perform the calculation

        alpha : float
            The significance level (default: 0.05)

        settings : dict
            Parameters for the correlation function, including:

            - nsim : int
                the number of simulations (default: 1000)
            - method : str, {'ttest','isopersistent','isospectral' (default)}
                method for significance testing

        common_time_kwargs : dict
            Parameters for the method `MultipleSeries.common_time()`. Will use interpolation by default.

        Returns
        -------

        corr_res_dict : dict
            the result dictionary, containing

            - r : float
                correlation coefficient
            - p : float
                the p-value
            - signif : bool
                true if significant; false otherwise
                Note that signif = True if and only if p <= alpha.

        See also
        --------

        pyleoclim.utils.correlation.corr_sig : Correlation function

        Examples
        --------

        Correlation between the Nino3.4 index and the Deasonalized All Indian Rainfall Index

        .. ipython:: python
            :okwarning:

            import pyleoclim as pyleo
            import pandas as pd

            data = pd.read_csv('https://raw.githubusercontent.com/LinkedEarth/Pyleoclim_util/Development/example_data/wtc_test_data_nino.csv')
            t = data.iloc[:, 0]
            air = data.iloc[:, 1]
            nino = data.iloc[:, 2]
            ts_nino = pyleo.Series(time=t, value=nino)
            ts_air = pyleo.Series(time=t, value=air)

            # with `nsim=20` and default `method='isospectral'`
            corr_res = ts_nino.correlation(ts_air, settings={'nsim': 20})
            print(corr_res)

            # using a simple t-test
            corr_res = ts_nino.correlation(ts_air, settings={'nsim': 20, 'method': 'ttest'})
            print(corr_res)

            # using the method "isopersistent"
            corr_res = ts_nino.correlation(ts_air, settings={'nsim': 20, 'method': 'isopersistent'})
            print(corr_res)
        '''

        settings = {} if settings is None else settings.copy()
        corr_args = {'alpha': alpha}
        corr_args.update(settings)

        ms = MultipleSeries([self, target_series])
        if list(self.time) != list(target_series.time):
            common_time_kwargs = {} if common_time_kwargs is None else common_time_kwargs.copy()
            ct_args = {'method': 'interp'}
            ct_args.update(common_time_kwargs)
            ms = ms.common_time(**ct_args)

        if timespan is None:
            value1 = ms.series_list[0].value
            value2 = ms.series_list[1].value
        else:
            value1 = ms.series_list[0].slice(timespan).value
            value2 = ms.series_list[1].slice(timespan).value


        corr_res = corrutils.corr_sig(value1, value2, **corr_args)
        signif = True if corr_res['signif'] == 1 else False
        corr_res_dict = {
            'r': corr_res['r'],
            'p': corr_res['p'],
            'signif': signif,
            'alpha': alpha,
        }
        return corr_res_dict

    def causality(self, target_series, method='liang', settings=None):
        ''' Perform causality analysis with the target timeseries

        Parameters
        ----------

        target_series : pyleoclim.Series
            A pyleoclim Series object on which to compute causality

        method : {'liang', 'granger'}
            The causality method to use.

        settings : dict
            Parameters associated with the causality methods. Note that each method has different parameters. See individual methods for details

        Returns
        -------

        res : dict
            Dictionary containing the results of the the causality analysis. See indivudal methods for details

        See also
        --------

        pyleoclim.utils.causality.liang_causality : Liang causality

        pyleoclim.utils.causality.granger_causality : Granger causality

        Examples
        --------

        Liang causality

        .. ipython:: python
            :okwarning:

            import pyleoclim as pyleo
            import pandas as pd
            data=pd.read_csv('https://raw.githubusercontent.com/LinkedEarth/Pyleoclim_util/Development/example_data/wtc_test_data_nino.csv')
            t=data.iloc[:,0]
            air=data.iloc[:,1]
            nino=data.iloc[:,2]
            ts_nino=pyleo.Series(time=t,value=nino)
            ts_air=pyleo.Series(time=t,value=air)

            # plot the two timeseries
            @savefig ts_nino.png
            fig, ax = ts_nino.plot(title='El Nino Region 3 -- SST Anomalies')
            pyleo.closefig(fig)

            @savefig ts_air.png
            fig, ax = ts_air.plot(title='Deasonalized All Indian Rainfall Index')
            pyleo.closefig(fig)

            # we use the specific params below in ts_nino.causality() just to make the example less heavier;
            # please drop the `settings` for real work
            caus_res = ts_nino.causality(ts_air, settings={'nsim': 2, 'signif_test': 'isopersist'})
            print(caus_res)

        Granger causality

        .. ipython:: python
            :okwarning:

            caus_res = ts_nino.causality(ts_air, method='granger')
            print(caus_res)

        '''
        settings = {} if settings is None else settings.copy()
        spec_func={
            'liang':causalutils.liang_causality,
            'granger':causalutils.granger_causality}
        args = {}
        args['liang'] = {}
        args['granger'] = {}
        args[method].update(settings)
        causal_res = spec_func[method](self.value, target_series.value, **args[method])
        return causal_res

    def surrogates(self, method='ar1', number=1, length=None, seed=None, settings=None):
        ''' Generate surrogates with increasing time axis

        Parameters
        ----------

        method : {ar1}
            Uses an AR1 model to generate surrogates of the timeseries

        number : int
            The number of surrogates to generate

        length : int
            Lenght of the series

        seed : int
            Control seed option for reproducibility

        settings : dict
            Parameters for surogate generator. See individual methods for details.

        Returns
        -------
        surr : pyleoclim SurrogateSeries

        See also
        --------

        pyleoclim.utils.tsmodel.ar1_sim : AR1 simulator
        '''
        settings = {} if settings is None else settings.copy()
        surrogate_func = {
            'ar1': tsmodel.ar1_sim,
        }
        args = {}
        args['ar1'] = {'t': self.time}
        args[method].update(settings)

        if seed is not None:
            np.random.seed(seed)

        surr_res = surrogate_func[method](self.value, number, **args[method])
        if len(np.shape(surr_res)) == 1:
            surr_res = surr_res[:, np.newaxis]

        s_list = []
        for s in surr_res.T:
            s_tmp = Series(time=self.time, value=s, time_name=self.time_name, time_unit=self.time_unit, value_name=self.value_name, value_unit=self.value_unit)
            s_list.append(s_tmp)

        surr = SurrogateSeries(series_list=s_list, surrogate_method=method, surrogate_args=args[method])

        return surr

    def outliers(self, auto=True, remove=True, fig_outliers=True,fig_knee=True,
                 plot_outliers_kwargs=None,plot_knee_kwargs=None,figsize=[10,4],
                 saveknee_settings=None,saveoutliers_settings=None, mute=False):
        '''
        Detects outliers in a timeseries and removes if specified

        Parameters
        ----------

        auto : boolean
            True by default, detects knee in the plot automatically
        remove : boolean
            True by default, removes all outlier points if detected
        fig_knee  : boolean
            True by default, plots knee plot if true
        fig_outliers : boolean
            True by degault, plots outliers if true
        save_knee : dict
            default parameters from matplotlib savefig None by default
        save_outliers : dict
            default parameters from matplotlib savefig None by default
        plot_knee_kwargs : dict
            arguments for the knee plot
        plot_outliers_kwargs : dict
            arguments for the outliers plot
        figsize : list
            by default [10,4]
        mute : {True,False}
            if True, the plot will not show;
            recommend to turn on when more modifications are going to be made on ax

        Returns
        -------
        new : Series
            Time series with outliers removed if they exist

        See also
        --------

        pyleoclim.utils.tsutils.remove_outliers : remove outliers function

        pyleoclim.utils.plotting.plot_xy : basic x-y plot

        pyleoclim.utils.plotting.plot_scatter_xy : Scatter plot on top of a line plot

        '''
        new = self.copy()

        #outlier_indices,fig1,ax1,fig2,ax2 = tsutils.detect_outliers(self.time, self.value, auto=auto, plot_knee=fig_knee,plot_outliers=fig_outliers,\
        #                                                   figsize=figsize,save_knee=save_knee,save_outliers=save_outliers,plot_outliers_kwargs=plot_outliers_kwargs,plot_knee_kwargs=plot_knee_kwargs)
        outlier_indices = tsutils.detect_outliers(
            self.time, self.value, auto=auto, plot_knee=fig_knee,plot_outliers=fig_outliers,
            figsize=figsize,saveknee_settings=saveknee_settings,saveoutliers_settings=saveoutliers_settings,
            plot_outliers_kwargs=plot_outliers_kwargs,plot_knee_kwargs=plot_knee_kwargs, mute=mute,
        )
        outlier_indices = np.asarray(outlier_indices)
        if remove == True:
            new = self.copy()
            ys = np.delete(self.value, outlier_indices)
            t = np.delete(self.time, outlier_indices)
            new.value = ys
            new.time = t

        return new

    def interp(self, method='linear', **kwargs):
        '''Interpolate a Series object onto a new time axis

        Parameters
        ----------

        method : {‘linear’, ‘nearest’, ‘zero’, ‘slinear’, ‘quadratic’, ‘cubic’, ‘previous’, ‘next’}
            where ‘zero’, ‘slinear’, ‘quadratic’ and ‘cubic’ refer to a spline interpolation of zeroth, first, second or third order; ‘previous’ and ‘next’ simply return the previous or next value of the point) or as an integer specifying the order of the spline interpolator to use. Default is ‘linear’.

        kwargs :
            Arguments specific to each interpolation function. See pyleoclim.utils.tsutils.interp for details

        Returns
        -------

        new : pyleoclim.Series
            An interpolated Series object

        See also
        --------

        pyleoclim.utils.tsutils.interp : interpolation function

        '''
        new = self.copy()
        x_mod, v_mod = tsutils.interp(self.time,self.value,interp_type=method,**kwargs)
        new.time = x_mod
        new.value = v_mod
        return new

    def gkernel(self, step_type = 'median', **kwargs):
        ''' Coarse-grain a Series object via a Gaussian kernel.

        Parameters
        ----------
        step_type : str
            type of timestep: 'mean', 'median', or 'max' of the time increments
        kwargs :
            Arguments for kernel function. See pyleoclim.utils.tsutils.gkernel for details
        Returns
        -------
        new : pyleoclim.Series
            The coarse-grained Series object
        See also
        --------
        pyleoclim.utils.tsutils.gkernel : application of a Gaussian kernel
        '''

        new=self.copy()

        start, stop, step = tsutils.grid_properties(self.time, method=step_type)

        ti = np.arange(start,stop,step) # generate new axis
        vi = tsutils.gkernel(self.time,self.value,ti,**kwargs) # apply kernel
        new.time = ti
        new.value = vi
        return new

    def bin(self,**kwargs):
        '''Bin values in a time series

        Parameters
        ----------

        kwargs :
            Arguments for binning function. See pyleoclim.utils.tsutils.bin for details

        Returns
        -------

        new : pyleoclim.Series
            An binned Series object

        See also
        --------

        pyleoclim.utils.tsutils.bin : bin the time series into evenly-spaced bins

        '''
        new=self.copy()
        res_dict = tsutils.bin(self.time,self.value,**kwargs)
        new.time = res_dict['bins']
        new.value = res_dict['binned_values']
        return new

class PSD:
    '''PSD object obtained from spectral analysis.

    See examples in pyleoclim.core.ui.Series.spectral to see how to create and manipulate these objects

    See also
    --------

    pyleoclim.core.ui.Series.spectral : spectral analysis

    '''
    def __init__(self, frequency, amplitude, label=None, timeseries=None, plot_kwargs=None,
                 spec_method=None, spec_args=None, signif_qs=None, signif_method=None, period_unit=None,
                 beta_est_res=None):
        self.frequency = np.array(frequency)
        self.amplitude = np.array(amplitude)
        self.label = label
        self.timeseries = timeseries
        self.spec_method = spec_method
        self.spec_args = spec_args
        self.signif_qs = signif_qs
        self.signif_method = signif_method
        self.plot_kwargs = {} if plot_kwargs is None else plot_kwargs.copy()
        self.beta_est_res = beta_est_res

        if period_unit is not None:
            self.period_unit = period_unit
        elif timeseries is not None:
            self.period_unit = infer_period_unit_from_time_unit(timeseries.time_unit)
        else:
            self.period_unit = None

    def copy(self):
        '''Copy object
        '''
        return deepcopy(self)

    def __str__(self):
        table = {
            'Frequency': self.frequency,
            'Amplitude': self.amplitude,
        }

        msg = print(tabulate(table, headers='keys'))
        return f'Length: {np.size(self.frequency)}'

    def signif_test(self, number=200, method='ar1', seed=None, qs=[0.95],
                    settings=None):
        '''


        Parameters
        ----------
        number : int, optional
            Number of surrogate series to generate for significance testing. The default is 200.
        method : {ar1}, optional
            Method to generate surrogates. The default is 'ar1'.
        seed : int, optional
            Option to set the seed for reproducibility. The default is None.
        qs : list, optional
            Singificance levels to return. The default is [0.95].
        settings : dict, optional
            Parameters. The default is None.

        Returns
        -------
        new : pyleoclim.PSD
            New PSD object with appropriate significance test

        '''
        new = self.copy()
        surr = self.timeseries.surrogates(
            number=number, seed=seed, method=method, settings=settings
        )
        surr_psd = surr.spectral(method=self.spec_method, settings=self.spec_args)
        new.signif_qs = surr_psd.quantiles(qs=qs)
        new.signif_method = method

        return new

    def beta_est(self, fmin=None, fmax=None, logf_binning_step='max', verbose=False):
        ''' Estimate the scaling factor beta of the PSD in a log-log space

        Parameters
        ----------

        fmin : float
            the minimum frequency edge for beta estimation; the default is the minimum of the frequency vector of the PSD obj

        fmax : float
            the maximum frequency edge for beta estimation; the default is the maximum of the frequency vector of the PSD obj

        logf_binning_step : str, {'max', 'first'}
            if 'max', then the maximum spacing of log(f) will be used as the binning step
            if 'first', then the 1st spacing of log(f) will be used as the binning step

        verbose : bool
            if True, will print out debug information

        Returns
        -------

        res_dict : dictionary
            - beta: the scaling factor
            - std_err: the one standard deviation error of the scaling factor
            - f_binned: the binned frequency series, used as X for linear regression
            - psd_binned: the binned PSD series, used as Y for linear regression
            - Y_reg: the predicted Y from linear regression, used with f_binned for the slope curve plotting

        '''
        if fmin is None:
            fmin = np.min(self.frequency)

        if fmax is None:
            fmax = np.max(self.frequency)

        res = waveutils.beta_estimation(self.amplitude, self.frequency, fmin=fmin, fmax=fmax, logf_binning_step=logf_binning_step, verbose=verbose)
        res_dict = {
            'beta': res.beta,
            'std_err': res.std_err,
            'f_binned': res.f_binned,
            'psd_binned': res.psd_binned,
            'Y_reg': res.Y_reg,
        }
        return res_dict

    def plot(self, in_loglog=True, in_period=True, label=None, xlabel=None, ylabel='PSD', title=None,
             marker=None, markersize=None, color=None, linestyle=None, linewidth=None, transpose=False,
             xlim=None, ylim=None, figsize=[10, 4], savefig_settings=None, ax=None, mute=False,
             legend=True, lgd_kwargs=None, xticks=None, yticks=None, alpha=None, zorder=None,
             plot_kwargs=None, signif_clr='red', signif_linestyles=['--', '-.', ':'], signif_linewidth=1):

        '''Plots the PSD estimates and signif level if included


        Parameters
        ----------
        in_loglog : bool, optional
            Plot on loglog axis. The default is True.
        in_period : bool, optional
            Plot the x-axis as periodicity rather than frequency. The default is True.
        label : str, optional
            label for the series. The default is None.
        xlabel : str, optional
            Label for the x-axis. The default is None. Will guess based on Series
        ylabel : str, optional
            Label for the y-axis. The default is 'PSD'.
        title : str, optional
            Plot title. The default is None.
        marker : str, optional
            marker to use. The default is None.
        markersize : int, optional
            size of the marker. The default is None.
        color : str, optional
            Line color. The default is None.
        linestyle : str, optional
            linestyle. The default is None.
        linewidth : float, optional
            Width of the line. The default is None.
        transpose : bool, optional
            Plot periodicity on y-. The default is False.
        xlim : list, optional
            x-axis limits. The default is None.
        ylim : list, optional
            y-axis limits. The default is None.
        figsize : list, optional
            Figure size. The default is [10, 4].
        savefig_settings : dict, optional
            save settings options. The default is None.
            the dictionary of arguments for plt.savefig(); some notes below:
            - "path" must be specified; it can be any existed or non-existed path,
              with or without a suffix; if the suffix is not given in "path", it will follow "format"
            - "format" can be one of {"pdf", "eps", "png", "ps"}
        ax : ax, optional
            The matplotlib.Axes object onto which to return the plot. The default is None.
        mute : bool, optional
            if True, the plot will not show;
            recommend to turn on when more modifications are going to be made on ax The default is False.
        legend : bool, optional
            whether to plot the legend. The default is True.
        lgd_kwargs : dict, optional
            Arguments for the legend. The default is None.
        xticks : list, optional
            xticks to use. The default is None.
        yticks : list, optional
            yticks to use. The default is None.
        alpha : float, optional
            Transparency setting. The default is None.
        zorder : int, optional
            Order for the plot. The default is None.
        plot_kwargs : dict, optional
            Other plotting argument. The default is None.
        signif_clr : str, optional
            Color for the significance line. The default is 'red'.
        signif_linestyles : list of str, optional
            Linestyles for significance. The default is ['--', '-.', ':'].
        signif_linewidth : float, optional
            width of the significance line. The default is 1.

        Returns
        -------
        fig, ax

        See also
        --------

        pyleoclim.core.ui.Series.spectral : spectral analysis

        '''
        # Turn the interactive mode off.
        plt.ioff()

        savefig_settings = {} if savefig_settings is None else savefig_settings.copy()
        plot_kwargs = self.plot_kwargs if plot_kwargs is None else plot_kwargs.copy()
        lgd_kwargs = {} if lgd_kwargs is None else lgd_kwargs.copy()

        if label is None:
            label = self.label

        if label is not None:
            plot_kwargs.update({'label': label})

        if marker is not None:
            plot_kwargs.update({'marker': marker})

        if markersize is not None:
            plot_kwargs.update({'markersize': markersize})

        if color is not None:
            plot_kwargs.update({'color': color})

        if linestyle is not None:
            plot_kwargs.update({'linestyle': linestyle})

        if linewidth is not None:
            plot_kwargs.update({'linewidth': linewidth})

        if alpha is not None:
            plot_kwargs.update({'alpha': alpha})

        if zorder is not None:
            plot_kwargs.update({'zorder': zorder})

        if ax is None:
            fig, ax = plt.subplots(figsize=figsize)

        if in_period:
            idx = np.argwhere(self.frequency==0)
            x_axis = 1/np.delete(self.frequency, idx)
            y_axis = np.delete(self.amplitude, idx)
            if xlabel is None:
                xlabel = f'Period [{self.period_unit}]' if self.period_unit is not None else 'Period'

            if xticks is None:
                xticks_default = np.array([0.1, 0.2, 0.5, 1, 2, 5, 10, 20, 50, 100, 200, 500, 1000, 2000, 5000, 1e4, 2e4, 5e4, 1e5, 2e5, 5e5, 1e6])
                mask = (xticks_default >= np.nanmin(x_axis)) & (xticks_default <= np.nanmax(x_axis))
                xticks = xticks_default[mask]

            if xlim is None:
                xlim = [np.max(xticks), np.min(xticks)]

        else:
            idx = np.argwhere(self.frequency==0)
            x_axis = np.delete(self.frequency, idx)
            y_axis = np.delete(self.amplitude, idx)
            if xlabel is None:
                xlabel = f'Frequency [1/{self.period_unit}]' if self.period_unit is not None else 'Frequency'

            if xlim is None:
                xlim = ax.get_xlim()
                xlim = [np.min(xlim), np.max(xlim)]

        if transpose:
            x_axis, y_axis = y_axis, x_axis
            xlim, ylim = ylim, xlim
            xticks, yticks = yticks, xticks
            xlabel, ylabel = ylabel, xlabel
            ax.set_ylim(ylim[::-1])
        else:
            ax.set_xlim(xlim)

        ax.plot(x_axis, y_axis, **plot_kwargs)

        if xlim is not None:
            ax.set_xlim(xlim)

        if ylim is not None:
            ax.set_ylim(ylim)

        # plot significance levels
        if self.signif_qs is not None:
            signif_method_label = {
                'ar1': 'AR(1)',
            }
            nqs = np.size(self.signif_qs.psd_list)

            for i, q in enumerate(self.signif_qs.psd_list):
                idx = np.argwhere(q.frequency==0)
                signif_x_axis = 1/np.delete(q.frequency, idx) if in_period else np.delete(q.frequency, idx)
                signif_y_axis = np.delete(q.amplitude, idx)
                if transpose:
                    signif_x_axis, signif_y_axis = signif_y_axis, signif_x_axis

                ax.plot(
                    signif_x_axis, signif_y_axis,
                    label=f'{signif_method_label[self.signif_method]}, {q.label} threshold',
                    color=signif_clr,
                    linestyle=signif_linestyles[i%3],
                    linewidth=signif_linewidth,
                )

        if in_loglog:
            ax.set_xscale('log')
            ax.set_yscale('log')

        if xticks is not None:
            ax.set_xticks(xticks)
            ax.xaxis.set_major_formatter(ScalarFormatter())
            ax.xaxis.set_major_formatter(FormatStrFormatter('%g'))

        if yticks is not None:
            ax.set_yticks(yticks)
            ax.yaxis.set_major_formatter(ScalarFormatter())
            ax.yaxis.set_major_formatter(FormatStrFormatter('%g'))

        ax.set_xlabel(xlabel)
        ax.set_ylabel(ylabel)

        if legend:
            lgd_args = {'frameon': False}
            lgd_args.update(lgd_kwargs)
            ax.legend(**lgd_args)

        if title is not None:
            ax.set_title(title)

        if 'fig' in locals():
            if 'path' in savefig_settings:
                plotting.savefig(fig, settings=savefig_settings)
            else:
                if not mute:
                    plotting.showfig(fig)
            return fig, ax
        else:
            return ax

class Scalogram:
    def __init__(self, frequency, time, amplitude, coi=None, label=None, Neff=3, timeseries=None,
                 wave_method=None, wave_args=None, signif_qs=None, signif_method=None, freq_method=None, freq_kwargs=None,
                 period_unit=None, time_label=None):
        '''
        Parameters
        ----------
            frequency : array
                the frequency axis
            time : array
                the time axis
            amplitude : array
                the amplitude at each (frequency, time) point;
                note the dimension is assumed to be (frequency, time)
        '''
        self.frequency = np.array(frequency)
        self.time = np.array(time)
        self.amplitude = np.array(amplitude)
        if coi is not None:
            self.coi = np.array(coi)
        else:
            self.coi = waveutils.make_coi(self.time, Neff=Neff)
        self.label = label
        self.timeseries = timeseries
        self.wave_method = wave_method
        self.wave_args = wave_args
        self.signif_qs = signif_qs
        self.signif_method = signif_method
        self.freq_method = freq_method
        self.freq_kwargs = freq_kwargs

        if period_unit is not None:
            self.period_unit = period_unit
        elif timeseries is not None:
            self.period_unit = infer_period_unit_from_time_unit(timeseries.time_unit)
        else:
            self.period_unit = None

        if time_label is not None:
            self.time_label = time_label
        elif timeseries is not None:
            if timeseries.time_unit is not None:
                self.time_label = f'{timeseries.time_name} [{timeseries.time_unit}]'
            else:
                self.time_label = f'{timeseries.time_name}'
        else:
            self.time_label = None


    def copy(self):
        '''Copy object
        '''
        return deepcopy(self)

    def __str__(self):
        table = {
            'Frequency': self.frequency,
            'Time': self.time,
            'Amplitude': self.amplitude,
        }

        msg = print(tabulate(table, headers='keys'))
        return f'Dimension: {np.size(self.frequency)} x {np.size(self.time)}'

    def plot(self, in_period=True, xlabel=None, ylabel=None, title=None,
             ylim=None, xlim=None, yticks=None, figsize=[10, 8], mute=False,
             signif_clr='white', signif_linestyles='-', signif_linewidths=1,
             contourf_style={}, cbar_style={}, savefig_settings={}, ax=None):
        '''Plot the scalogram

        Parameters
        ----------
        in_period : bool, optional
            Plot the in period instead of frequency space. The default is True.
        xlabel : str, optional
            Label for the x-axis. The default is None.
        ylabel : str, optional
            Label for the y-axis. The default is None.
        title : str, optional
            Title for the figure. The default is None.
        ylim : list, optional
            Limits for the y-axis. The default is None.
        xlim : list, optional
            Limits for the x-axis. The default is None.
        yticks : list, optional
            yticks label. The default is None.
        figsize : list, optional
            Figure size The default is [10, 8].
        mute : bool, optional
            if True, the plot will not show;
            recommend to turn on when more modifications are going to be made on ax The default is False.
        signif_clr : str, optional
            Color of the singificance line. The default is 'white'.
        signif_linestyles : str, optional
            Linestyle of the significance line. The default is '-'.
        signif_linewidths : float, optional
            Width for the significance line. The default is 1.
        contourf_style : dict, optional
            Arguments for the contour plot. The default is {}.
        cbar_style : dict, optional
            Arguments for the colarbar. The default is {}.
        savefig_settings : dict, optional
            saving options for the figure. The default is {}.
        ax : ax, optional
            Matplotlib Axis on which to return the figure. The default is None.

        Returns
        -------
        fig, ax

        See also
        --------

        pyleoclim.core.ui.Series.wavelet : Wavelet analysis


        '''
        # Turn the interactive mode off.
        plt.ioff()

        contourf_args = {'cmap': 'magma', 'origin': 'lower', 'levels': 11}
        contourf_args.update(contourf_style)

        if ax is None:
            fig, ax = plt.subplots(figsize=figsize)

        if in_period:
            y_axis = 1/self.frequency
            if ylabel is None:
                ylabel = f'Period [{self.period_unit}]' if self.period_unit is not None else 'Period'

            if yticks is None:
                yticks_default = np.array([0.1, 0.2, 0.5, 1, 2, 5, 10, 20, 50, 100, 200, 500, 1000, 2000, 5000, 1e4, 2e4, 5e4, 1e5, 2e5, 5e5, 1e6])
                mask = (yticks_default >= np.min(y_axis)) & (yticks_default <= np.max(y_axis))
                yticks = yticks_default[mask]
        else:
            y_axis = self.frequency
            if ylabel is None:
                ylabel = f'Frequency [1/{self.period_unit}]' if self.period_unit is not None else 'Frequency'

        cont = ax.contourf(self.time, y_axis, self.amplitude.T, **contourf_args)
        ax.set_yscale('log')

        # plot colorbar
        cbar_args = {'drawedges': False, 'orientation': 'vertical', 'fraction': 0.15, 'pad': 0.05}
        cbar_args.update(cbar_style)

        cb = plt.colorbar(cont, **cbar_args)

        # plot cone of influence
        if self.coi is not None:
            ax.plot(self.time, self.coi, 'k--')

        if yticks is not None:
            ax.set_yticks(yticks)
            ax.yaxis.set_major_formatter(ScalarFormatter())
            ax.yaxis.set_major_formatter(FormatStrFormatter('%g'))

        if title is not None:
            ax.set_title(title)

        if ylim is None:
            ylim = [np.min(y_axis), np.min([np.max(y_axis), np.max(self.coi)])]

        ax.fill_between(self.time, self.coi, np.max(self.coi), color='white', alpha=0.5)

        # plot significance levels
        if self.signif_qs is not None:
            signif_method_label = {
                'ar1': 'AR(1)',
            }
            signif_scal = self.signif_qs.scalogram_list[0]
            signif_boundary = self.amplitude.T / signif_scal.amplitude.T
            ax.contour(
                self.time, y_axis, signif_boundary, [-99, 1],
                colors=signif_clr,
                linestyles=signif_linestyles,
                linewidths=signif_linewidths,
            )

        if xlabel is None:
            xlabel = self.time_label

        if xlabel is not None:
            ax.set_xlabel(xlabel)

        if ylabel is not None:
            ax.set_ylabel(ylabel)

        if xlim is not None:
            ax.set_xlim(xlim)

        ax.set_ylim(ylim)

        if 'fig' in locals():
            if 'path' in savefig_settings:
                plotting.savefig(fig, settings=savefig_settings)
            else:
                if not mute:
                    plotting.showfig(fig)
            return fig, ax
        else:
            return ax

    def signif_test(self, number=200, method='ar1', seed=None, qs=[0.95],
                    settings=None):
        '''Significance test for wavelet analysis

        Parameters
        ----------
        number : int, optional
            Number of surrogates to generate for significance analysis. The default is 200.
        method : {'ar1'}, optional
            Method to use to generate the surrogates. The default is 'ar1'.
        seed : int, optional
            Set the seed for the random number generator. Useful for reproducibility The default is None.
        qs : list, optional
            Significane level to consider. The default is [0.95].
        settings : dict, optional
            Parameters for the model. The default is None.

        Raises
        ------
        ValueError
            qs should be a list with at least one value.

        Returns
        -------
        new : pyleoclim.Scalogram
            A new Scalogram object with the significance level

        See also
        --------

        pyleoclim.core.ui.Series.wavelet : wavelet analysis

        '''

        new = self.copy()
        surr = self.timeseries.surrogates(
            number=number, seed=seed, method=method, settings=settings
        )
        surr_scal = surr.wavelet(method=self.wave_method, settings=self.wave_args)

        if len(qs) > 1:
            raise ValueError('qs should be a list with size 1!')

        new.signif_qs = surr_scal.quantiles(qs=qs)
        new.signif_method = method

        return new


class Coherence:
    '''Coherence object

    See also
    --------

    pyleoclim.core.ui.Series.wavelet_coherence : Wavelet coherence

    '''
    def __init__(self, frequency, time, coherence, phase, coi=None,
                 timeseries1=None, timeseries2=None, signif_qs=None, signif_method=None,
                 freq_method=None, freq_kwargs=None, Neff=3, period_unit=None, time_label=None):
        self.frequency = np.array(frequency)
        self.time = np.array(time)
        self.coherence = np.array(coherence)
        if coi is not None:
            self.coi = np.array(coi)
        else:
            self.coi = waveutils.make_coi(self.time, Neff=Neff)
        self.phase = np.array(phase)
        self.timeseries1 = timeseries1
        self.timeseries2 = timeseries2
        self.signif_qs = signif_qs
        self.signif_method = signif_method
        self.freq_method = freq_method
        self.freq_kwargs = freq_kwargs

        if period_unit is not None:
            self.period_unit = period_unit
        elif timeseries1 is not None:
            self.period_unit = infer_period_unit_from_time_unit(timeseries1.time_unit)
        elif timeseries2 is not None:
            self.period_unit = infer_period_unit_from_time_unit(timeseries2.time_unit)
        else:
            self.period_unit = None

        if time_label is not None:
            self.time_label = time_label
        elif timeseries1 is not None:
            if timeseries1.time_unit is not None:
                self.time_label = f'{timeseries1.time_name} [{timeseries1.time_unit}]'
            else:
                self.time_label = f'{timeseries1.time_name}'
        elif timeseries2 is not None:
            if timeseries2.time_unit is not None:
                self.time_label = f'{timeseries2.time_name} [{timeseries2.time_unit}]'
            else:
                self.time_label = f'{timeseries2.time_name}'
        else:
            self.time_label = None

    def copy(self):
        '''Copy object
        '''
        return deepcopy(self)

    def plot(self, xlabel=None, ylabel=None, title=None, figsize=[10, 8],
             ylim=None, xlim=None, in_period=True, yticks=None, mute=False,
             contourf_style={}, phase_style={}, cbar_style={}, savefig_settings={}, ax=None,
             signif_clr='white', signif_linestyles='-', signif_linewidths=1,
             under_clr='ivory', over_clr='black', bad_clr='dimgray'):
        '''Plot the cross-wavelet results

        Parameters
        ----------
        xlabel : str, optional
            x-axis label. The default is None.
        ylabel : str, optional
            y-axis label. The default is None.
        title : str, optional
            Title of the plot. The default is None.
        figsize : list, optional
            Figure size. The default is [10, 8].
        ylim : list, optional
            y-axis limits. The default is None.
        xlim : list, optional
            x-axis limits. The default is None.
        in_period : bool, optional
            Plots periods instead of frequencies The default is True.
        yticks : list, optional
            y-ticks label. The default is None.
        mute : bool, optional
            if True, the plot will not show;
            recommend to turn on when more modifications are going to be made on ax The default is False. The default is False.
        contourf_style : dict, optional
            Arguments for the contour plot. The default is {}.
        phase_style : dict, optional
            Arguments for the phase arrows. The default is {}.
        cbar_style : dict, optional
            Arguments for the color bar. The default is {}.
        savefig_settings : dict, optional
            The default is {}.
            the dictionary of arguments for plt.savefig(); some notes below:
            - "path" must be specified; it can be any existed or non-existed path,
              with or without a suffix; if the suffix is not given in "path", it will follow "format"
            - "format" can be one of {"pdf", "eps", "png", "ps"}
        ax : ax, optional
            Matplotlib axis on which to return the figure. The default is None.
        signif_clr : str, optional
            Color of the singificance line. The default is 'white'.
        signif_linestyles : str, optional
            Style of the significance line. The default is '-'.
        signif_linewidths : float, optional
            Width of the significance line. The default is 1.
        under_clr : str, optional
            Color for under 0. The default is 'ivory'.
        over_clr : str, optional
            Color for over 1. The default is 'black'.
        bad_clr : str, optional
            Color for missing values. The default is 'dimgray'.

        Returns
        -------
        fig, ax

        See also
        --------

        pyleoclim.core.ui.Series.wavelet_coherence

        '''
        # Turn the interactive mode off.
        plt.ioff()

        if ax is None:
            fig, ax = plt.subplots(figsize=figsize)

        if in_period:
            y_axis = 1/self.frequency
            if ylabel is None:
                ylabel = f'Period [{self.period_unit}]' if self.period_unit is not None else 'Period'

            if yticks is None:
                yticks_default = np.array([0.1, 0.2, 0.5, 1, 2, 5, 10, 20, 50, 100, 200, 500, 1000, 2000, 5000, 1e4, 2e4, 5e4, 1e5, 2e5, 5e5, 1e6])
                mask = (yticks_default >= np.min(y_axis)) & (yticks_default <= np.max(y_axis))
                yticks = yticks_default[mask]
        else:
            y_axis = self.frequency
            if ylabel is None:
                ylabel = f'Frequency [1/{self.period_unit}]' if self.period_unit is not None else 'Frequency'

        # plot coherence amplitude
        contourf_args = {
            'cmap': 'magma',
            'origin': 'lower',
            'levels': np.linspace(0, 1, 11),
        }
        contourf_args.update(contourf_style)

        cmap = cm.get_cmap(contourf_args['cmap'])
        cmap.set_under(under_clr)
        cmap.set_over(over_clr)
        cmap.set_bad(bad_clr)
        contourf_args['cmap'] = cmap

        cont = ax.contourf(self.time, y_axis, self.coherence.T, **contourf_args)

        # plot significance levels
        if self.signif_qs is not None:
            signif_method_label = {
                'ar1': 'AR(1)',
            }
            signif_coh = self.signif_qs.scalogram_list[0]
            signif_boundary = self.coherence.T / signif_coh.amplitude.T
            ax.contour(
                self.time, y_axis, signif_boundary, [-99, 1],
                colors=signif_clr,
                linestyles=signif_linestyles,
                linewidths=signif_linewidths,
            )

        # plot colorbar
        cbar_args = {
            'drawedges': False,
            'orientation': 'vertical',
            'fraction': 0.15,
            'pad': 0.05,
            'ticks': np.linspace(0, 1, 11)
        }
        cbar_args.update(cbar_style)

        cb = plt.colorbar(cont, **cbar_args)

        # plot cone of influence
        ax.set_yscale('log', nonposy='clip')
        ax.plot(self.time, self.coi, 'k--')

        if ylim is None:
            ylim = [np.min(y_axis), np.min([np.max(y_axis), np.max(self.coi)])]

        ax.fill_between(self.time, self.coi, np.max(self.coi), color='white', alpha=0.5)

        if yticks is not None:
            ax.set_yticks(yticks)
            ax.yaxis.set_major_formatter(ScalarFormatter())
            ax.yaxis.set_major_formatter(FormatStrFormatter('%g'))

        if xlabel is None:
            xlabel = self.time_label

        if xlabel is not None:
            ax.set_xlabel(xlabel)

        if ylabel is not None:
            ax.set_ylabel(ylabel)

        # plot phase
        yaxis_range = np.max(y_axis) - np.min(y_axis)
        xaxis_range = np.max(self.time) - np.min(self.time)
        phase_args = {'pt': 0.5, 'skip_x': int(xaxis_range//10), 'skip_y': int(yaxis_range//50), 'scale': 30, 'width': 0.004}
        phase_args.update(phase_style)

        pt = phase_args['pt']
        skip_x = phase_args['skip_x']
        skip_y = phase_args['skip_y']
        scale = phase_args['scale']
        width = phase_args['width']

        phase = np.copy(self.phase)

        if self.signif_qs is None:
            phase[self.coherence < pt] = np.nan
        else:
            phase[signif_boundary.T < 1] = np.nan

        X, Y = np.meshgrid(self.time, 1/self.frequency)
        U, V = np.cos(phase).T, np.sin(phase).T

        ax.quiver(X[::skip_y, ::skip_x], Y[::skip_y, ::skip_x],
                  U[::skip_y, ::skip_x], V[::skip_y, ::skip_x],
                  scale=scale, width=width, zorder=99)

        ax.set_ylim(ylim)

        if xlim is not None:
            ax.set_xlim(xlim)

        if title is not None:
            ax.set_title(title)

        if 'fig' in locals():
            if 'path' in savefig_settings:
                plotting.savefig(fig, settings=savefig_settings)
            else:
                if not mute:
                    plotting.showfig(fig)
            return fig, ax
        else:
            return ax

    def signif_test(self, number=200, method='ar1', seed=None, qs=[0.95], settings=None, mute_pbar=False):
        '''Significance testing

        Parameters
        ----------
        number : int, optional
            Number of surrogate series to create for significance testing. The default is 200.
        method : {'ar1'}, optional
            Method through which to generate the surrogate series. The default is 'ar1'.
        seed : int, optional
            Fixes the seed for the random number generator. Useful for reproducibility. The default is None.
        qs : list, optional
            Significanc level to return. The default is [0.95].
        settings : dict, optional
            Parameters for surrogate model. The default is None.
        mute_pbar : bool, optional
            Mute the progress bar. The default is False.

        Returns
        -------
        new : pyleoclim.Coherence
            Coherence with significance level

        See also
        --------

        pyleoclim.core.ui.Series.wavelet_coherence : Wavelet coherence
        '''


        new = self.copy()
        surr1 = self.timeseries1.surrogates(
            number=number, seed=seed, method=method, settings=settings
        )
        surr2 = self.timeseries2.surrogates(
            number=number, seed=seed, method=method, settings=settings
        )

        cohs = []
        for i in tqdm(range(number), desc='Performing wavelet coherence on surrogate pairs', position=0, leave=True, disable=mute_pbar):
            coh_tmp = surr1.series_list[i].wavelet_coherence(surr2.series_list[i], freq_method=self.freq_method, freq_kwargs=self.freq_kwargs)
            cohs.append(coh_tmp.coherence)

        cohs = np.array(cohs)

        ne, nf, nt = np.shape(cohs)

        coh_qs = np.ndarray(shape=(np.size(qs), nf, nt))
        for i in range(nf):
            for j in range(nt):
                coh_qs[:,i,j] = mquantiles(cohs[:,i,j], qs)

        scal_list = []
        for i, amp in enumerate(coh_qs):
            scal_tmp = Scalogram(
                    frequency=self.frequency, time=self.time, amplitude=amp, coi=self.coi,
                    freq_method=self.freq_method, freq_kwargs=self.freq_kwargs, label=f'{qs[i]*100:g}%',
                )
            scal_list.append(scal_tmp)

        new.signif_qs = MultipleScalogram(scalogram_list=scal_list)
        new.signif_method = method

        return new

class MultipleSeries:
    '''MultipleSeries object.

    This object handles multiple objects of the type Series and can be created from a list of Series objects.
    MultipleSeries should be used when the need to run analysis on multiple records arises, such as running principal component analysis.
    Some of the methods automatically rescale the time axis prior to analysis to ensure that the analysis is run over the same time period.

    Parameters
    ----------

    series_list : list
        a list of pyleoclim.Series objects

    time_unit : str
        The target time unit for every series in the list.
        If None, then no conversion will be applied;
        Otherwise, the time unit of every series in the list will be converted to the target.

   name : str
        name of the collection of timeseries (e.g. 'PAGES 2k ice cores')

    Examples
    --------
    .. ipython:: python
        :okwarning:

        import pyleoclim as pyleo
        import pandas as pd
        data = pd.read_csv(
            'https://raw.githubusercontent.com/LinkedEarth/Pyleoclim_util/Development/example_data/soi_data.csv',
            skiprows=0, header=1
        )
        time = data.iloc[:,1]
        value = data.iloc[:,2]
        ts1 = pyleo.Series(time=time, value=value, time_unit='years')
        ts2 = pyleo.Series(time=time, value=value, time_unit='years')
        ms = pyleo.MultipleSeries([ts1, ts2], name = 'SOI x2')
    '''
    def __init__(self, series_list, time_unit=None, name=None):
        self.series_list = series_list
        self.time_unit = time_unit
        self.name = name

        if self.time_unit is not None:
            new_ts_list = []
            for ts in self.series_list:
                new_ts = ts.convert_time_unit(time_unit=self.time_unit)
                new_ts_list.append(new_ts)

            self.series_list = new_ts_list

    def convert_time_unit(self, time_unit='years'):
        ''' Convert the time unit of the timeseries

        Parameters
        ----------

        time_unit : str
            the target time unit, possible input:
            {
                'year', 'years', 'yr', 'yrs',
                'y BP', 'yr BP', 'yrs BP', 'year BP', 'years BP',
                'ky BP', 'kyr BP', 'kyrs BP', 'ka BP', 'ka',
                'my BP', 'myr BP', 'myrs BP', 'ma BP', 'ma',
            }

        Examples
        --------
        .. ipython:: python
            :okwarning:

            import pyleoclim as pyleo
            import pandas as pd
            data = pd.read_csv(
                'https://raw.githubusercontent.com/LinkedEarth/Pyleoclim_util/Development/example_data/soi_data.csv',
                skiprows=0, header=1
            )
            time = data.iloc[:,1]
            value = data.iloc[:,2]
            ts1 = pyleo.Series(time=time, value=value, time_unit='years')
            ts2 = pyleo.Series(time=time, value=value, time_unit='years')
            ms = pyleo.MultipleSeries([ts1, ts2])
            new_ms = ms.convert_time_unit('yr BP')
            print('Original timeseries:')
            print('time unit:', ms.time_unit)
            print()
            print('Converted timeseries:')
            print('time unit:', new_ms.time_unit)
        '''

        new_ms = self.copy()
        new_ts_list = []
        for ts in self.series_list:
            new_ts = ts.convert_time_unit(time_unit=time_unit)
            new_ts_list.append(new_ts)

        new_ms.time_unit = time_unit
        new_ms.series_list = new_ts_list
        return new_ms

    def filter(self, cutoff_freq=None, method='butterworth', settings=None):
        ''' Filtering the timeseries in the MultipleSeries object

        Parameters
        ----------

        method : str, {'savitzky-golay', 'butterworth'}
            the filtering method
            - 'butterworth': the Butterworth method (default)
            - 'savitzky-golay': the Savitzky-Golay method

        cutoff_freq : float or list
            The cutoff frequency only works with the Butterworth method.
            If a float, it is interpreted as a low-frequency cutoff (lowpass).
            If a list,  it is interpreted as a frequency band (f1, f2), with f1 < f2 (bandpass).

        settings : dict
            a dictionary of the keyword arguments for the filtering method,
            see `pyleoclim.utils.filter.savitzky_golay` and `pyleoclim.utils.filter.butterworth` for the details

        Returns
        -------

        ms : pyleoclim.MultipleSeries

        See also
        --------

        pyleoclim.utils.filter.butterworth : Butterworth method
        pyleoclim.utils.filter.savitzky_golay : Savitzky-Golay method

        '''

        ms = self.copy()

        new_tslist = []
        for ts in self.series_list:
            new_tslist.append(ts.filter(cutoff_freq=cutoff_freq, method=method, settings=settings))

        ms.series_list = new_tslist

        return ms



    def append(self,ts):
        '''Append timeseries ts to MultipleSeries object

        Returns
        -------
        ms : pyleoclim.MultipleSeries
            The augmented object, comprising the old one plus `ts`

        '''
        ms = self.copy()
        ts_list = deepcopy(ms.series_list)
        ts_list.append(ts)
        ms = MultipleSeries(ts_list)
        return ms

    def copy(self):
        '''Copy the object
        '''
        return deepcopy(self)

    def standardize(self):
        '''Standardize each series object

        Returns
        -------
        ms : pyleoclim.MultipleSeries
            The standardized Series

        '''
        ms=self.copy()
        for idx,item in enumerate(ms.series_list):
            s=item.copy()
            v_mod=tsutils.standardize(item.value)[0]
            s.value=v_mod
            ms.series_list[idx]=s
        return ms

    def common_time(self,method='binning',**kwargs):
        ''' Aligns the time axes of a MultipleSeries object, via either binning
        or interpolation. This is critical for workflows that need to assume a
        common time axis for the group of series under consideration.


        The common time axis is characterized by the following parameters:

        start : the latest start date of the bunch (maximun of the minima)
        stop  : the earliest stop date of the bunch (minimum of the maxima)
        step  : The representative spacing between consecutive values (mean of the median spacings)

        Optional arguments for binning or interpolation are those of the underling functions.

        Parameters
        ----------
        method:  string
            either 'binning', 'interp' or 'gkernel'

        kwargs: dict 
            keyword arguments (dictionary) for the various methods

        Returns
        -------
        ms : pyleoclim.MultipleSeries
            The MultipleSeries objects with all series aligned to the same time axis.
        '''

        gp = np.empty((len(self.series_list),3)) # obtain grid parameters
        for idx,item in enumerate(self.series_list):
            gp[idx,:] = tsutils.grid_properties(item.time, method='max')
            if gp[idx,2] < 0:  # flip time axis if retrograde
                item.time  = item.time[::-1,...]
                item.value = item.value[::-1,...]

        # define parameters for common time axis
        start = gp[:,0].max()
        stop  = gp[:,1].min()
        step  = gp[:,2].mean()

        ms = self.copy()

        if method == 'binning':
            for idx,item in enumerate(self.series_list):
                ts = item.copy()
                d = tsutils.bin(ts.time, ts.value, bin_size=step, start=start, end=stop, evenly_spaced = False)
                ts.time  = d['bins']
                ts.value = d['binned_values']
                ms.series_list[idx] = ts

        elif method == 'interp':
            for idx,item in enumerate(self.series_list):
                ts = item.copy()
                ti, vi = tsutils.interp(ts.time, ts.value, interp_type='linear', interp_step=step, start=start, end=stop,**kwargs)
                ts.time  = ti
                ts.value = vi
                ms.series_list[idx] = ts

        elif method == 'gkernel':
            # Get the interpolated x-axis.
            ti = np.arange(start,stop,step)
            for idx,item in enumerate(self.series_list):
                ts = item.copy()
                vi = tsutils.gkernel(ts.time,ts.value,ti, h = 11)
                ts.time  = ti
                ts.value = vi
                ms.series_list[idx] = ts

        else:
            raise NameError('Unknown methods; no action taken')

        return ms

    def correlation(self, target=None, timespan=None, alpha=0.05, settings=None, common_time_kwargs=None):
        ''' Calculate the correlation between a MultipleSeries and a target Series

        If the target Series is not specified, then the 1st member of MultipleSeries will be the target

        Parameters
        ----------
        target : pyleoclim.Series, optional
            A pyleoclim Series object.

        timespan : tuple
            The time interval over which to perform the calculation

        alpha : float
            The significance level (0.05 by default)

        settings : dict
            Parameters for the correlation function, including:

            - nsim : int
                the number of simulations (default: 1000)
            - method : str, {'ttest','isopersistent','isospectral' (default)}
                method for significance testing

        common_time_kwargs : dict
            Parameters for the method MultipleSeries.common_time()

        Returns
        -------

        res : dict
            Containing a list of the Pearson's correlation coefficient, associated significance and p-value.

        See also
        --------

        pyleoclim.utils.correlation.corr_sig : Correlation function

        Examples
        --------

        .. ipython:: python
            :okwarning:

            import pyleoclim as pyleo
            from pyleoclim.utils.tsmodel import colored_noise

            nt = 100
            t0 = np.arange(nt)
            v0 = colored_noise(alpha=1, t=t0)
            noise = np.random.normal(loc=0, scale=1, size=nt)

            ts0 = pyleo.Series(time=t0, value=v0)
            ts1 = pyleo.Series(time=t0, value=v0+noise)
            ts2 = pyleo.Series(time=t0, value=v0+2*noise)
            ts3 = pyleo.Series(time=t0, value=v0+1/2*noise)

            ts_list = [ts1, ts2, ts3]

            ms = pyleo.MultipleSeries(ts_list)
            ts_target = ts0

            corr_res = ms.correlation(ts_target, settings={'nsim': 20})
            print(corr_res)

            corr_res = ms.correlation(settings={'nsim': 20})
            print(corr_res)

        '''
        r_list = []
        signif_list = []
        p_list = []

        if target is None:
            target = self.series_list[0]

        for idx, ts in enumerate(self.series_list):
            corr_res = ts.correlation(target, timespan=timespan, alpha=alpha, settings=settings, common_time_kwargs=common_time_kwargs)
            r_list.append(corr_res['r'])
            signif_list.append(corr_res['signif'])
            p_list.append(corr_res['p'])

        r_lsit = np.array(r_list)
        p_lsit = np.array(p_list)

        corr_res = {
            'r': r_list,
            'p': p_list,
            'signif': signif_list,
            'alpha': alpha,
        }

        return corr_res

    # def mssa(self, M, MC=0, f=0.5):
    #     data = []
    #     for val in self.series_list:
    #         data.append(val.value)
    #     data = np.transpose(np.asarray(data))


    #     res = decomposition.mssa(data, M=M, MC=MC, f=f)
    #     return res

    def equal_lengths(self):
        ''' Test whether all series in object have equal length

        Parameters
        ----------
        None

        Returns
        -------
        flag : boolean
        lengths : list containing the lengths of the series in object
        '''

        lengths = []
        for ts in self.series_list:
            lengths.append(len(ts.value))

        L = lengths[0]
        r = lengths[1:]
        flag = all (l==L for l in r)

        return flag, lengths

    def pca(self,nMC=200,**pca_kwargs):
        ''' Principal Component Analysis

        Parameters
        ----------

        nMC : int
            number of Monte Carlo simulations

        pca_kwargs : tuple


        Returns
        -------
        res : dictionary containing:

            - eigval : eigenvalues (nrec,)
            - eig_ar1 : eigenvalues of the AR(1) ensemble (nrec, nMC)
            - pcs  : PC series of all components (nrec, nt)
            - eofs : EOFs of all components (nrec, nrec)

        References:
        ----------
        Deininger, M., McDermott, F., Mudelsee, M. et al. (2017): Coherency of late Holocene
        European speleothem δ18O records linked to North Atlantic Ocean circulation.
        Climate Dynamics, 49, 595–618. https://doi.org/10.1007/s00382-016-3360-8

        See also
        --------

        pyleoclim.utils.decomposition.mcpca: Monte Carlo PCA

        Examples
        --------

        .. ipython:: python
            :okwarning:

            import pyleoclim as pyleo
            url = 'http://wiki.linked.earth/wiki/index.php/Special:WTLiPD?op=export&lipdid=MD982176.Stott.2004'
            data = pyleo.Lipd(usr_path = url)
            tslist = data.to_LipdSeriesList()
            tslist = tslist[2:] # drop the first two series which only concerns age and depth
            ms = pyleo.MultipleSeries(tslist)

            # msc = ms.common_time()

            # res = msc.pca(nMC=20)

        '''
        flag, lengths = self.equal_lengths()

        if flag==False:
            print('All Time Series should be of same length. Apply common_time() first')
        else: # if all series have equal length
            p = len(lengths)
            n = lengths[0]
            ys = np.empty((n,p))
            for j in range(p):
                ys[:,j] = self.series_list[j].value

        res = decomposition.mcpca(ys, nMC, **pca_kwargs)
        return res

    def bin(self, **kwargs):
        ''' Aligns the time axes of a MultipleSeries object, via binning.
        This is critical for workflows that need to assume a common time axis
        for the group of series under consideration.


        The common time axis is characterized by the following parameters:

        start : the latest start date of the bunch (maximin of the minima)
        stop  : the earliest stop date of the bunch (minimum of the maxima)
        step  : The representative spacing between consecutive values (mean of the median spacings)

        This is a special case of the common_time function.

        Parameters
        ----------

        kwargs : dict
            Arguments for the binning function. See pyleoclim.utils.tsutils.bin

        Returns
        -------
        ms : pyleoclim.MultipleSeries
            The MultipleSeries objects with all series aligned to the same time axis.

        See also
        --------

        pyleoclim.core.ui.MultipleSeries.common_time: Base function on which this operates

        pyleoclim.utils.tsutils.bin: Underlying binning function

        pyleoclim.core.ui.Series.bin: Bin function for Series object

        Examples
        --------

        .. ipython:: python
            :okwarning:

            import pyleoclim as pyleo
            url = 'http://wiki.linked.earth/wiki/index.php/Special:WTLiPD?op=export&lipdid=MD982176.Stott.2004'
            data = pyleo.Lipd(usr_path = url)
            tslist = data.to_LipdSeriesList()
            tslist = tslist[2:] # drop the first two series which only concerns age and depth
            ms = pyleo.MultipleSeries(tslist)
            msbin = ms.bin()

        '''

        ms = self.copy()

        ms = ms.common_time(method = 'binning', **kwargs)

        return ms

    def gkernel(self, **kwargs):
        ''' Aligns the time axes of a MultipleSeries object, via Gaussian kernel.
        This is critical for workflows that need to assume a common time axis
        for the group of series under consideration.


        The common time axis is characterized by the following parameters:

        start : the latest start date of the bunch (maximin of the minima)
        stop  : the earliest stop date of the bunch (minimum of the maxima)
        step  : The representative spacing between consecutive values (mean of the median spacings)

        This is a special case of the common_time function.

        Parameters
        ----------

        kwargs : dict
            Arguments for gkernel. See pyleoclim.utils.tsutils.gkernel for details. 

        Returns
        -------
        ms : pyleoclim.MultipleSeries
            The MultipleSeries objects with all series aligned to the same time axis.

        See also
        --------

        pyleoclim.core.ui.MultipleSeries.common_time: Base function on which this operates

        pyleoclim.utils.tsutils.gkernel: Underlying binning function


        Examples
        --------

        .. ipython:: python
            :okwarning:

            import pyleoclim as pyleo
            url = 'http://wiki.linked.earth/wiki/index.php/Special:WTLiPD?op=export&lipdid=MD982176.Stott.2004'
            data = pyleo.Lipd(usr_path = url)
            tslist = data.to_LipdSeriesList()
            tslist = tslist[2:] # drop the first two series which only concerns age and depth
            ms = pyleo.MultipleSeries(tslist)
            msk = ms.gkernel()

        '''

        ms = self.copy()

        ms = ms.common_time(method = 'gkernel')

        return ms

    def interp(self, **kwargs):
        ''' Aligns the time axes of a MultipleSeries object, via interpolation.
        This is critical for workflows that need to assume a common time axis
        for the group of series under consideration.


        The common time axis is characterized by the following parameters:

        start : the latest start date of the bunch (maximin of the minima)
        stop  : the earliest stop date of the bunch (minimum of the maxima)
        step  : The representative spacing between consecutive values (mean of the median spacings)

        This is a special case of the common_time function.

        Parameters
        ----------

        kwargs: keyword arguments (dictionary) for the interpolation method

        Returns
        -------
        ms : pyleoclim.MultipleSeries
            The MultipleSeries objects with all series aligned to the same time axis.

        See also
        --------

        pyleoclim.core.ui.MultipleSeries.common_time: Base function on which this operates

        pyleoclim.utils.tsutils.interp: Underlying interpolation function

        pyleoclim.core.ui.Series.interp: Interpolation function for Series object

        Examples
        --------

        .. ipython:: python
            :okwarning:

            import pyleoclim as pyleo
            url = 'http://wiki.linked.earth/wiki/index.php/Special:WTLiPD?op=export&lipdid=MD982176.Stott.2004'
            data = pyleo.Lipd(usr_path = url)
            tslist = data.to_LipdSeriesList()
            tslist = tslist[2:] # drop the first two series which only concerns age and depth
            ms = pyleo.MultipleSeries(tslist)
            msinterp = ms.interp()

        '''
        ms = self.copy()

        ms = ms.common_time(method = 'interp', **kwargs)

        return ms

    def detrend(self,method='emd',**kwargs):
        '''Detrend timeseries

        Parameters
        ----------
        method : str, optional
            The method for detrending. The default is 'emd'.
            Options include:
                * linear: the result of a linear least-squares fit to y is subtracted from y.
                * constant: only the mean of data is subtrated.
                * "savitzky-golay", y is filtered using the Savitzky-Golay filters and the resulting filtered series is subtracted from y.
                * "emd" (default): Empirical mode decomposition. The last mode is assumed to be the trend and removed from the series
        **kwargs : dict
            Relevant arguments for each of the methods.

        Returns
        -------
        ms : pyleoclim.MultipleSeries
            The detrended timeseries

        See also
        --------

        pyleoclim.core.ui.Series.detrend : Detrending for a single series
        pyleoclim.utils.tsutils.detrend : Detrending function

        '''
        ms=self.copy()
        for idx,item in enumerate(ms.series_list):
            s=item.copy()
            v_mod=tsutils.detrend(item.value,x=item.time,method=method,**kwargs)
            s.value=v_mod
            ms.series_list[idx]=s
        return ms

    def spectral(self, method='wwz', settings=None, mute_pbar=False, freq_method='log', freq_kwargs=None, label=None, verbose=False):
        ''' Perform spectral analysis on the timeseries

        Parameters
        ----------

        method : str
            {'wwz', 'mtm', 'lomb_scargle', 'welch', 'periodogram'}

        freq_method : str
            {'log','scale', 'nfft', 'lomb_scargle', 'welch'}

        freq_kwargs : dict
            Arguments for frequency vector

        settings : dict
            Arguments for the specific spectral method

        label : str
            Label for the PSD object

        verbose : {True, False}

        mute_pbar : {True, False}
            Mute the progress bar. Default is False.

        Returns
        -------

        psd : pyleoclim.MultiplePSD
            A Multiple PSD object

        See also
        --------
        pyleoclim.utils.spectral.mtm : Spectral analysis using the Multitaper approach

        pyleoclim.utils.spectral.lomb_scargle : Spectral analysis using the Lomb-Scargle method

        pyleoclim.utils.spectral.welch: Spectral analysis using the Welch segement approach

        pyleoclim.utils.spectral.periodogram: Spectral anaysis using the basic Fourier transform

        pyleoclim.utils.spectral.wwz_psd : Spectral analysis using the Wavelet Weighted Z transform

        pyleoclim.utils.wavelet.make_freq : Functions to create the frequency vector

        pyleoclim.utils.tsutils.detrend : Detrending function

        pyleoclim.core.ui.Series.spectral : Spectral analysis for a single timeseries

        pyleoclim.core.ui.PSD : PSD object

        pyleoclim.core.ui.MultiplePSD : Multiple PSD object
        '''
        settings = {} if settings is None else settings.copy()

        psd_list = []
        for s in tqdm(self.series_list, desc='Performing spectral analysis on surrogates', position=0, leave=True, disable=mute_pbar):
            psd_tmp = s.spectral(method=method, settings=settings, freq_method=freq_method, freq_kwargs=freq_kwargs, label=label, verbose=verbose)
            psd_list.append(psd_tmp)

        psds = MultiplePSD(psd_list=psd_list)

        return psds

    def wavelet(self, method='wwz', settings={}, freq_method='log', freq_kwargs=None, verbose=False, mute_pbar=False):
        '''Wavelet analysis

        Parameters
        ----------
        method : {wwz, cwt}
            Whether to use the wwz method for unevenly spaced timeseries or traditional cwt (from pywavelets)

        settings : dict, optional
            Settings for the particular method. The default is {}.

        freq_method : str
            {'log', 'scale', 'nfft', 'lomb_scargle', 'welch'}

        freq_kwargs : dict
            Arguments for frequency vector

        settings : dict
            Arguments for the specific spectral method

        verbose : {True, False}


        mute_pbar : bool, optional
            Whether to mute the progress bar. The default is False.

        Returns
        -------
        scals : pyleoclim.MultipleScalograms

        See also
        --------
        pyleoclim.utils.wavelet.wwz : wwz function

        pyleoclim.utils.wavelet.make_freq : Functions to create the frequency vector

        pyleoclim.utils.tsutils.detrend : Detrending function

        pyleoclim.core.ui.Series.wavelet : wavelet analysis on single object

        pyleoclim.core.ui.MultipleScalogram : Multiple Scalogram object

        '''
        settings = {} if settings is None else settings.copy()

        scal_list = []
        for s in tqdm(self.series_list, desc='Performing wavelet analysis on surrogates', position=0, leave=True, disable=mute_pbar):
            scal_tmp = s.wavelet(method=method, settings=settings, freq_method=freq_method, freq_kwargs=freq_kwargs, verbose=verbose)
            scal_list.append(scal_tmp)

        scals = MultipleScalogram(scalogram_list=scal_list)

        return scals

    def plot(self, figsize=[10, 4],
             marker=None, markersize=None, color=None,
             linestyle=None, linewidth=None,
             xlabel=None, ylabel=None, title=None,
             legend=True, plot_kwargs=None, lgd_kwargs=None,
             savefig_settings=None, ax=None, mute=False, invert_xaxis=False):
        '''Plot multiple timeseries on the same axis

        Parameters
        ----------
        figsize : list, optional
            Size of the figure. The default is [10, 4].
        marker : str, optional
            marker type. The default is None.
        markersize : float, optional
            marker size. The default is None.
        color : str, optional
            color. The default is None.
        linestyle : str, optional
            Line style. The default is None.
        linewidth : float, optional
            The width of the line. The default is None.
        xlabel : str, optional
            x-axis label. The default is None.
        ylabel : str, optional
            y-axis label. The default is None.
        title : str, optional
            Title. The default is None.
        legend : bool, optional
            Wether the show the legend. The default is True.
        plot_kwargs : dict, optional
            Plot parameters. The default is None.
        lgd_kwargs : dict, optional
            Legend parameters. The default is None.
        savefig_settings : dictionary, optional
            the dictionary of arguments for plt.savefig(); some notes below:
            - "path" must be specified; it can be any existed or non-existed path,
              with or without a suffix; if the suffix is not given in "path", it will follow "format"
            - "format" can be one of {"pdf", "eps", "png", "ps"} The default is None.
        ax : matplotlib.ax, optional
            The matplotlib axis onto which to return the figure. The default is None.
        mute : bool, optional
            if True, the plot will not show;
            recommend to turn on when more modifications are going to be made on ax
        invert_xaxis : bool, optional
            if True, the x-axis of the plot will be inverted

        Returns
        -------
        fig, ax

        '''
        # Turn the interactive mode off.
        plt.ioff()

        savefig_settings = {} if savefig_settings is None else savefig_settings.copy()
        plot_kwargs = {} if plot_kwargs is None else plot_kwargs.copy()
        lgd_kwargs = {} if lgd_kwargs is None else lgd_kwargs.copy()

        if ax is None:
            fig, ax = plt.subplots(figsize=figsize)

        if ylabel is None:
            consistent_ylabels = True
            time_label, value_label = self.series_list[0].make_labels()
            for s in self.series_list[1:]:
                time_label_tmp, value_label_tmp = s.make_labels()
                if value_label_tmp != value_label:
                    consistent_ylabels = False

            if consistent_ylabels:
                ylabel = value_label
            else:
                ylabel = 'value'

        for s in self.series_list:
            ax = s.plot(
                figsize=figsize, marker=marker, markersize=markersize, color=color, linestyle=linestyle,
                linewidth=linewidth, label=s.label, xlabel=xlabel, ylabel=ylabel, title=title,
                legend=legend, lgd_kwargs=lgd_kwargs, plot_kwargs=plot_kwargs, ax=ax,
            )

        if invert_xaxis:
            ax.invert_xaxis()

        if 'fig' in locals():
            if 'path' in savefig_settings:
                plotting.savefig(fig, settings=savefig_settings)
            else:
                if not mute:
                    plotting.showfig(fig)
            return fig, ax
        else:
            return ax

<<<<<<< HEAD
    def stackplot(self, figsize=None savefig_settings=None,  xlim=None, fill_between_alpha=0.2, colors=None, cmap='tab10', norm=None,
=======
    def stackplot(self, figsize=None, savefig_settings=None,  xlim=None, fill_between_alpha=0.2, colors=None, cmap='tab10', norm=None,
>>>>>>> 65dd2c77
                  spine_lw=1.5, grid_lw=0.5, font_scale=0.8, label_x_loc=-0.15, v_shift_factor=3/4, linewidth=1.5):
        ''' Stack plot of multiple series

        Note that the plotting style is uniquely designed for this one and cannot be properly reset with `pyleoclim.set_style()`.

        Parameters
        ----------
        figsize : list
            Size of the figure.
        colors : a list of, or one, Python supported color code (a string of hex code or a tuple of rgba values)
            Colors for plotting.
            If None, the plotting will cycle the 'tab10' colormap;
            if only one color is specified, then all curves will be plotted with that single color;
            if a list of colors are specified, then the plotting will cycle that color list.
        cmap : str
            The colormap to use when "colors" is None.
        norm : matplotlib.colors.Normalize like
            The nomorlization for the colormap.
            If None, a linear normalization will be used.
        savefig_settings : dictionary
            the dictionary of arguments for plt.savefig(); some notes below:
            - "path" must be specified; it can be any existed or non-existed path,
              with or without a suffix; if the suffix is not given in "path", it will follow "format"
            - "format" can be one of {"pdf", "eps", "png", "ps"} The default is None.
        xlim : list
            The x-axis limit.
        fill_between_alpha : float
            The transparency for the fill_between shades.
        spine_lw : float
            The linewidth for the spines of the axes.
        grid_lw : float
            The linewidth for the gridlines.
        linewidth : float
            The linewidth for the curves.
        font_scale : float
            The scale for the font sizes. Default is 0.8.
        label_x_loc : float
            The x location for the label of each curve.
        v_shift_factor : float
            The factor for the vertical shift of each axis.
            The default value 3/4 means the top of the next axis will be located at 3/4 of the height of the previous one.

        Returns
        -------
        fig, ax

        Examples
        --------

        .. ipython:: python
            :okwarning:

            import pyleoclim as pyleo
            url = 'http://wiki.linked.earth/wiki/index.php/Special:WTLiPD?op=export&lipdid=MD982176.Stott.2004'
            data = pyleo.Lipd(usr_path = url)
            tslist = data.to_LipdSeriesList()
            tslist = tslist[2:] # drop the first two series which only concerns age and depth
            ms = pyleo.MultipleSeries(tslist)
            @savefig mts_stackplot.png
            fig, ax = ms.stackplot()
            pyleo.closefig(fig)

        '''
        plt.ioff()
        current_style = deepcopy(mpl.rcParams)
        plotting.set_style('journal', font_scale=font_scale)
        savefig_settings = {} if savefig_settings is None else savefig_settings.copy()

        n_ts = len(self.series_list)

        fig = plt.figure(figsize=figsize)

        if xlim is None:
            time_min = np.inf
            time_max = -np.inf
            for ts in self.series_list:
                if np.min(ts.time) <= time_min:
                    time_min = np.min(ts.time)
                if np.max(ts.time) >= time_max:
                    time_max = np.max(ts.time)
            xlim = [time_min, time_max]

        ax = {}
        left = 0
        width = 1
        height = 1/n_ts
        bottom = 1
        for idx, ts in enumerate(self.series_list):
            if colors is None:
                cmap_obj = plt.get_cmap(cmap)
                if hasattr(cmap_obj, 'colors'):
                    nc = len(cmap_obj.colors)
                else:
                    nc = len(self.series_list)

                if norm is None:
                    norm = mpl.colors.Normalize(vmin=0, vmax=nc-1)

                clr = cmap_obj(norm(idx%nc))
            elif type(colors) is str:
                clr = colors
            elif type(colors) is list:
                nc = len(colors)
                clr = colors[idx%nc]
            else:
                raise TypeError('"colors" should be a list of, or one, Python supported color code (a string of hex code or a tuple of rgba values)')

            bottom -= height*v_shift_factor
            ax[idx] = fig.add_axes([left, bottom, width, height])
            ax[idx].plot(ts.time, ts.value, color=clr, lw=linewidth)
            ax[idx].patch.set_alpha(0)
            ax[idx].set_xlim(xlim)
            time_label, value_label = ts.make_labels()
            ax[idx].set_ylabel(value_label, weight='bold')

            mu = np.mean(ts.value)
            std = np.std(ts.value)
            ylim = [mu-4*std, mu+4*std]
            ax[idx].fill_between(ts.time, ts.value, y2=mu, alpha=fill_between_alpha, color=clr)
            trans = transforms.blended_transform_factory(ax[idx].transAxes, ax[idx].transData)
            if ts.label is not None:
                ax[idx].text(label_x_loc, mu, ts.label, horizontalalignment='right', transform=trans, color=clr, weight='bold')
            ax[idx].set_ylim(ylim)
            ax[idx].set_yticks(ylim)
            ax[idx].yaxis.set_major_formatter(FormatStrFormatter('%.1f'))
            ax[idx].grid(False)
            if idx % 2 == 0:
                ax[idx].spines['left'].set_visible(True)
                ax[idx].spines['left'].set_linewidth(spine_lw)
                ax[idx].spines['left'].set_color(clr)
                ax[idx].spines['right'].set_visible(False)
                ax[idx].yaxis.set_label_position('left')
                ax[idx].yaxis.tick_left()
            else:
                ax[idx].spines['left'].set_visible(False)
                ax[idx].spines['right'].set_visible(True)
                ax[idx].spines['right'].set_linewidth(spine_lw)
                ax[idx].spines['right'].set_color(clr)
                ax[idx].yaxis.set_label_position('right')
                ax[idx].yaxis.tick_right()

            ax[idx].yaxis.label.set_color(clr)
            ax[idx].tick_params(axis='y', colors=clr)
            ax[idx].spines['top'].set_visible(False)
            ax[idx].spines['bottom'].set_visible(False)
            ax[idx].tick_params(axis='x', which='both', length=0)
            ax[idx].set_xlabel('')
            ax[idx].set_xticklabels([])
            xt = ax[idx].get_xticks()[1:-1]
            for x in xt:
                ax[idx].axvline(x=x, color='lightgray', linewidth=grid_lw, ls='-', zorder=-1)
            ax[idx].axhline(y=mu, color='lightgray', linewidth=grid_lw, ls='-', zorder=-1)

        bottom -= height*(1-v_shift_factor)
        ax[n_ts] = fig.add_axes([left, bottom, width, height])
        ax[n_ts].set_xlabel(time_label)
        ax[n_ts].spines['left'].set_visible(False)
        ax[n_ts].spines['right'].set_visible(False)
        ax[n_ts].spines['bottom'].set_visible(True)
        ax[n_ts].spines['bottom'].set_linewidth(spine_lw)
        ax[n_ts].set_yticks([])
        ax[n_ts].patch.set_alpha(0)
        ax[n_ts].set_xlim(xlim)
        ax[n_ts].grid(False)
        ax[n_ts].tick_params(axis='x', which='both', length=3.5)
        xt = ax[n_ts].get_xticks()[1:-1]
        for x in xt:
            ax[n_ts].axvline(x=x, color='lightgray', linewidth=grid_lw, ls='-', zorder=-1)

        if 'path' in savefig_settings:
            plotting.savefig(fig, settings=savefig_settings)
        else:
            plotting.showfig(fig)

        # reset the plotting style
        mpl.rcParams.update(current_style)
        return fig, ax


class SurrogateSeries(MultipleSeries):
    ''' Object containing surrogate timeseries, usually obtained through recursive modeling (e.g., AR1)
    
    Surrogate Series is a child of MultipleSeries. All methods available for MultipleSeries are available for surrogate series. 
    '''
    def __init__(self, series_list, surrogate_method=None, surrogate_args=None):
        self.series_list = series_list
        self.surrogate_method = surrogate_method
        self.surrogate_args = surrogate_args

class EnsembleSeries(MultipleSeries):
    ''' EnsembleSeries object

    The EnsembleSeries object is a child of the MultipleSeries object, that is, a special case of MultipleSeries, aiming for ensembles of similar series.
    Ensembles usually arise from age modeling or Bayesian calibrations. All members of an EnsembleSeries object are assumed to share identical labels and units.
    
    All methods available for MultipleSeries are available for EnsembleSeries. Some functions were modified for the special case of ensembles. 

    '''
    def __init__(self, series_list):
        self.series_list = series_list

    def make_labels(self):
        '''
        Initialization of labels

        Returns
        -------
        time_header : str
            Label for the time axis
        value_header : str
            Label for the value axis

        '''
        ts_list = self.series_list

        if ts_list[0].time_name is not None:
            time_name_str = ts_list[0].time_name
        else:
            time_name_str = 'time'

        if ts_list[0].value_name is not None:
            value_name_str = ts_list[0].value_name
        else:
            value_name_str = 'value'

        if ts_list[0].value_unit is not None:
            value_header = f'{value_name_str} [{ts_list[0].value_unit}]'
        else:
            value_header = f'{value_name_str}'

        if ts_list[0].time_unit is not None:
            time_header = f'{time_name_str} [{ts_list[0].time_unit}]'
        else:
            time_header = f'{time_name_str}'

        return time_header, value_header

    def quantiles(self, qs=[0.05, 0.5, 0.95]):
        '''Calculate quantiles of an EnsembleSeries object

        Parameters
        ----------
        qs : list, optional
            List of quantiles to consider for the calculation. The default is [0.05, 0.5, 0.95].

        Returns
        -------
        ens_qs : pyleoclim.EnsembleSeries

        '''
        time = np.copy(self.series_list[0].time)
        vals = []
        for ts in self.series_list:
            if not np.array_equal(ts.time, time):
                raise ValueError('Time axis not consistent across the ensemble!')

            vals.append(ts.value)

        vals = np.array(vals)
        ens_qs = mquantiles(vals, qs, axis=0)

        ts_list = []
        for i, quant in enumerate(ens_qs):
            ts = Series(time=time, value=quant, label=f'{qs[i]*100:g}%')
            ts_list.append(ts)

        ens_qs = EnsembleSeries(series_list=ts_list)

        return ens_qs

    def correlation(self, target=None, timespan=None, alpha=0.05, settings=None, fdr_kwargs=None, common_time_kwargs=None):
        ''' Calculate the correlation between an EnsembleSeries object to a target.

        If the target is not specified, then the 1st member of the ensemble will be the target
        Note that the FDR approach is applied by default to determine the significance of the p-values (more information in See Also below).

        Parameters
        ----------
        target : pyleoclim.Series or pyleoclim.EnsembleSeries, optional
            A pyleoclim Series object or EnsembleSeries object.
            When the target is also an EnsembleSeries object, then the calculation of correlation is performed in a one-to-one sense,
            and the ourput list of correlation values and p-values will be the size of the series_list of the self object.
            That is, if the self object contains n Series, and the target contains n+m Series,
            then only the first n Series from the object will be used for the calculation;
            otherwise, if the target contains only n-m Series, then the first m Series in the target will be used twice in sequence.

        timespan : tuple
            The time interval over which to perform the calculation

        alpha : float
            The significance level (0.05 by default)

        settings : dict
            Parameters for the correlation function (significance testing and number of simulations)

        fdr_kwargs : dict
            Parameters for the FDR function

        common_time_kwargs : dict
            Parameters for the method MultipleSeries.common_time()

        Returns
        -------

        res : dict
            Containing a list of the Pearson's correlation coefficient, associated significance and p-value.

        See also
        --------

        pyleoclim.utils.correlation.corr_sig : Correlation function
        pyleoclim.utils.correlation.fdr : FDR function

        Examples
        --------

        .. ipython:: python
            :okwarning:

            import pyleoclim as pyleo
            from pyleoclim.utils.tsmodel import colored_noise

            nt = 100
            t0 = np.arange(nt)
            v0 = colored_noise(alpha=1, t=t0)
            noise = np.random.normal(loc=0, scale=1, size=nt)

            ts0 = pyleo.Series(time=t0, value=v0)
            ts1 = pyleo.Series(time=t0, value=v0+noise)
            ts2 = pyleo.Series(time=t0, value=v0+2*noise)
            ts3 = pyleo.Series(time=t0, value=v0+1/2*noise)

            ts_list1 = [ts0, ts1]
            ts_list2 = [ts2, ts3]

            ts_ens = pyleo.EnsembleSeries(ts_list1)
            ts_target = pyleo.EnsembleSeries(ts_list2)

            corr_res = ts_ens.correlation(ts_target)
            print(corr_res)

        '''
        if target is None:
            target = self.series_list[0]

        r_list = []
        p_list = []
        signif_list = []

        for idx, ts1 in enumerate(self.series_list):
            if hasattr(target, 'series_list'):
                nEns = np.size(target.series_list)
                if idx < nEns:
                    value2 = target.series_list[idx].value
                    time2 = target.series_list[idx].time
                else:
                    value2 = target.series_list[idx-nEns].value
                    time2 = target.series_list[idx-nEns].time
            else:
                value2 = target.value
                time2 = target.time

            ts2 = Series(time=time2, value=value2)
            corr_res = ts1.correlation(ts2, timespan=timespan, settings=settings, common_time_kwargs=common_time_kwargs)
            r_list.append(corr_res['r'])
            signif_list.append(corr_res['signif'])
            p_list.append(corr_res['p'])

        r_lsit = np.array(r_list)
        p_lsit = np.array(p_list)

        signif_fdr_list = []
        fdr_kwargs = {} if fdr_kwargs is None else fdr_kwargs.copy()
        args = {}
        args.update(fdr_kwargs)
        for i in range(np.size(signif_list)):
            signif_fdr_list.append(False)

        fdr_res = corrutils.fdr(p_list, **fdr_kwargs)
        if fdr_res is not None:
            for i in fdr_res:
                signif_fdr_list[i] = True

        corr_ens = CorrEns(r_list, p_list, signif_list, signif_fdr_list, alpha)
        return corr_ens

    def plot(self, figsize=[10, 4], xlabel=None, ylabel=None, title=None, line_num=10, seed=None,
             xlim=None, ylim=None, savefig_settings=None, ax=None, xticks=None, yticks=None, plot_legend=True,
             trace_clr=sns.xkcd_rgb['pale red'], trace_lw=0.5, trace_alpha=0.3, lgd_kwargs=None, mute=False):
            '''Plot EnsembleSeries as a subset of traces.

            Parameters
            ----------
            figsize : list, optional
                The figure size. The default is [10, 4].
            xlabel : str, optional
                x-axis label. The default is None.
            ylabel : str, optional
                y-axis label. The default is None.
            title : str, optional
                Plot title. The default is None.
            xlim : list, optional
                x-axis limits. The default is None.
            ylim : list, optional
                y-axis limits. The default is None.
            trace_clr : str, optional
                Color of the traces. The default is sns.xkcd_rgb['pale red'].
            trace_alpha : float, optional
                Transparency of the lines representing the multiple members. The default is 0.2.
            trace_lw : float, optional
                Width of the lines representing the multiple members. The default is 0.5.
            line_num : int, optional
                Number of individual members to plot. The default is 10.
            savefig_settings : dict, optional
                the dictionary of arguments for plt.savefig(); some notes below:
                - "path" must be specified; it can be any existed or non-existed path,
                  with or without a suffix; if the suffix is not given in "path", it will follow "format"
                - "format" can be one of {"pdf", "eps", "png", "ps"} The default is None.
            ax : matplotlib.ax, optional
                Matplotlib axis on which to return the plot. The default is None.
            xticks : list, optional
                xticks label. The default is None.
            yticks : list, optional
                yticks label. The default is None.
            plot_legend : bool, optional
                Whether to plot the legend. The default is True.
            lgd_kwargs : dict, optional
                Parameters for the legend. The default is None.
            mute : bool, optional
                if True, the plot will not show;
                recommend to turn on when more modifications are going to be made on ax. The default is False.
            seed : int, optional
                Set the seed for the random number generator. Useful for reproducibility. The default is None.

            Returns
            -------
            fig, ax

            '''
            # Turn the interactive mode off.
            plt.ioff()

            savefig_settings = {} if savefig_settings is None else savefig_settings.copy()
            lgd_kwargs = {} if lgd_kwargs is None else lgd_kwargs.copy()

            # generate default axis labels
            time_label, value_label = self.make_labels()

            if xlabel is None:
                xlabel = time_label

            if ylabel is None:
                ylabel = value_label

            if ax is None:
                fig, ax = plt.subplots(figsize=figsize)

            if line_num > 0:
                if seed is not None:
                    np.random.seed(seed)

                nts = np.size(self.series_list)
                random_draw_idx = np.random.choice(nts, line_num)

                for idx in random_draw_idx:
                    self.series_list[idx].plot(xlabel=xlabel, ylabel=ylabel, zorder=99, linewidth=trace_lw,
                        xlim=xlim, ylim=ylim, ax=ax, color=trace_clr, alpha=trace_alpha,
                    )
                ax.plot(np.nan, np.nan, color=trace_clr, label=f'example members (n={line_num})')

            if title is not None:
                ax.set_title(title)

            if plot_legend:
                lgd_args = {'frameon': False}
                lgd_args.update(lgd_kwargs)
                ax.legend(**lgd_args)

            if 'fig' in locals():
                if 'path' in savefig_settings:
                    plotting.savefig(fig, settings=savefig_settings)
                else:
                    if not mute:
                        plotting.showfig(fig)
                return fig, ax
            else:
                return ax

    def plot_envelope(self, figsize=[10, 4], qs=[0.025, 0.25, 0.5, 0.75, 0.975],
                      xlabel=None, ylabel=None, title=None,
                      xlim=None, ylim=None, savefig_settings=None, ax=None, xticks=None, yticks=None, plot_legend=True,
                      curve_clr=sns.xkcd_rgb['pale red'], curve_lw=2, shade_clr=sns.xkcd_rgb['pale red'], shade_alpha=0.2,
                      inner_shade_label='IQR', outer_shade_label='95% CI', lgd_kwargs=None, mute=False):
        '''Plot EnsembleSeries as an envelope.

        Parameters
        ----------
        figsize : list, optional
            The figure size. The default is [10, 4].
        qs : list, optional
            The significance levels to consider. The default is [0.025, 0.25, 0.5, 0.75, 0.975] (median, interquartile range, and central 95% region)
        xlabel : str, optional
            x-axis label. The default is None.
        ylabel : str, optional
            y-axis label. The default is None.
        title : str, optional
            Plot title. The default is None.
        xlim : list, optional
            x-axis limits. The default is None.
        ylim : list, optional
            y-axis limits. The default is None.
        savefig_settings : dict, optional
            the dictionary of arguments for plt.savefig(); some notes below:
            - "path" must be specified; it can be any existed or non-existed path,
              with or without a suffix; if the suffix is not given in "path", it will follow "format"
            - "format" can be one of {"pdf", "eps", "png", "ps"} The default is None.
        ax : matplotlib.ax, optional
            Matplotlib axis on which to return the plot. The default is None.
        xticks : list, optional
            xticks label. The default is None.
        yticks : list, optional
            yticks label. The default is None.
        plot_legend : bool, optional
            Wether to plot the legend. The default is True.
        curve_clr : str, optional
            Color of the main line (median). The default is sns.xkcd_rgb['pale red'].
        curve_lw : str, optional
            Width of the main line (median). The default is 2.
        shade_clr : str, optional
            Color of the shaded envelope. The default is sns.xkcd_rgb['pale red'].
        shade_alpha : float, optional
            Transparency on the envelope. The default is 0.2.
        inner_shade_label : str, optional
            Label for the envelope. The default is 'IQR'.
        outer_shade_label : str, optional
            Label for the envelope. The default is '95\% CI'.
        lgd_kwargs : dict, optional
            Parameters for the legend. The default is None.
        mute : bool, optional
            if True, the plot will not show;
            recommend to turn on when more modifications are going to be made on ax. The default is False.

        Returns
        -------
        fig, ax

        '''
        # Turn the interactive mode off.
        plt.ioff()

        savefig_settings = {} if savefig_settings is None else savefig_settings.copy()
        lgd_kwargs = {} if lgd_kwargs is None else lgd_kwargs.copy()

        # generate default axis labels
        time_label, value_label = self.make_labels()

        if xlabel is None:
            xlabel = time_label

        if ylabel is None:
            ylabel = value_label

        if ax is None:
            fig, ax = plt.subplots(figsize=figsize)

        ts_qs = self.quantiles(qs=qs)


        if inner_shade_label is None:
            inner_shade_label = f'{ts_qs.series_list[1].label}-{ts_qs.series_list[-2].label}'

        if outer_shade_label is None:
            outer_shade_label = f'{ts_qs.series_list[0].label}-{ts_qs.series_list[-1].label}'

        time = ts_qs.series_list[0].time
        # plot outer envelope
        ax.fill_between(
            time, ts_qs.series_list[0].value, ts_qs.series_list[4].value,
            color=shade_clr, alpha=shade_alpha, edgecolor=shade_clr, label=outer_shade_label,
        )
        # plot inner envelope on top
        ax.fill_between(
            time, ts_qs.series_list[1].value, ts_qs.series_list[3].value,
            color=shade_clr, alpha=2*shade_alpha, edgecolor=shade_clr, label=inner_shade_label,
        )

        # plot the median
        ts_qs.series_list[2].plot(xlabel=xlabel, ylabel=ylabel, linewidth=curve_lw, color=curve_clr,
            xlim=xlim, ylim=ylim, ax=ax,  zorder=100, label = 'median'
        )

        if title is not None:
            ax.set_title(title)

        if plot_legend:
            lgd_args = {'frameon': False}
            lgd_args.update(lgd_kwargs)
            ax.legend(**lgd_args)

        if 'fig' in locals():
            if 'path' in savefig_settings:
                plotting.savefig(fig, settings=savefig_settings)
            else:
                if not mute:
                    plotting.showfig(fig)
            return fig, ax
        else:
            return ax


    def stackplot(self, figsize=[5, 15], savefig_settings=None,  xlim=None, fill_between_alpha=0.2, colors=None, cmap='tab10', norm=None,
                  spine_lw=1.5, grid_lw=0.5, font_scale=0.8, label_x_loc=-0.15, v_shift_factor=3/4, linewidth=1.5):
        ''' Stack plot of multiple series

        Note that the plotting style is uniquely designed for this one and cannot be properly reset with `pyleoclim.set_style()`.
                Parameters
        ----------
        figsize : list
            Size of the figure.
        colors : a list of, or one, Python supported color code (a string of hex code or a tuple of rgba values)
            Colors for plotting.
            If None, the plotting will cycle the 'tab10' colormap;
            if only one color is specified, then all curves will be plotted with that single color;
            if a list of colors are specified, then the plotting will cycle that color list.
        cmap : str
            The colormap to use when "colors" is None.
        norm : matplotlib.colors.Normalize like
            The nomorlization for the colormap.
            If None, a linear normalization will be used.
        savefig_settings : dictionary
            the dictionary of arguments for plt.savefig(); some notes below:
            - "path" must be specified; it can be any existed or non-existed path,
              with or without a suffix; if the suffix is not given in "path", it will follow "format"
            - "format" can be one of {"pdf", "eps", "png", "ps"} The default is None.
        xlim : list
            The x-axis limit.
        fill_between_alpha : float
            The transparency for the fill_between shades.
        spine_lw : float
            The linewidth for the spines of the axes.
        grid_lw : float
            The linewidth for the gridlines.
        linewidth : float
            The linewidth for the curves.
        font_scale : float
            The scale for the font sizes. Default is 0.8.
        label_x_loc : float
            The x location for the label of each curve.
        v_shift_factor : float
            The factor for the vertical shift of each axis.
            The default value 3/4 means the top of the next axis will be located at 3/4 of the height of the previous one.

        Returns
        -------
        fig, ax
        '''
        plt.ioff()
        current_style = deepcopy(mpl.rcParams)
        plotting.set_style('journal', font_scale=font_scale)
        savefig_settings = {} if savefig_settings is None else savefig_settings.copy()

        n_ts = len(self.series_list)

        fig = plt.figure(figsize=figsize)

        if xlim is None:
            time_min = np.inf
            time_max = -np.inf
            for ts in self.series_list:
                if np.min(ts.time) <= time_min:
                    time_min = np.min(ts.time)
                if np.max(ts.time) >= time_max:
                    time_max = np.max(ts.time)
            xlim = [time_min, time_max]

        ax = {}
        left = 0
        width = 1
        height = 1/n_ts
        bottom = 1
        for idx, ts in enumerate(self.series_list):
            if colors is None:
                cmap_obj = plt.get_cmap(cmap)
                if hasattr(cmap_obj, 'colors'):
                    nc = len(cmap_obj.colors)
                else:
                    nc = len(self.series_list)

                if norm is None:
                    norm = mpl.colors.Normalize(vmin=0, vmax=nc-1)

                clr = cmap_obj(norm(idx%nc))
            elif type(colors) is str:
                clr = colors
            elif type(colors) is list:
                nc = len(colors)
                clr = colors[idx%nc]
            else:
                raise TypeError('"colors" should be a list of, or one, Python supported color code (a string of hex code or a tuple of rgba values)')

            bottom -= height*v_shift_factor
            ax[idx] = fig.add_axes([left, bottom, width, height])
            ax[idx].plot(ts.time, ts.value, color=clr, lw=linewidth)
            ax[idx].patch.set_alpha(0)
            ax[idx].set_xlim(xlim)
            time_label, value_label = ts.make_labels()
            ax[idx].set_ylabel(value_label, weight='bold')

            mu = np.mean(ts.value)
            std = np.std(ts.value)
            ylim = [mu-4*std, mu+4*std]
            ax[idx].fill_between(ts.time, ts.value, y2=mu, alpha=fill_between_alpha, color=clr)
            trans = transforms.blended_transform_factory(ax[idx].transAxes, ax[idx].transData)
            if ts.label is not None:
                ax[idx].text(label_x_loc, mu, ts.label, horizontalalignment='right', transform=trans, color=clr, weight='bold')
            ax[idx].set_ylim(ylim)
            ax[idx].set_yticks(ylim)
            ax[idx].yaxis.set_major_formatter(FormatStrFormatter('%.1f'))
            ax[idx].grid(False)
            if idx % 2 == 0:
                ax[idx].spines['left'].set_visible(True)
                ax[idx].spines['left'].set_linewidth(spine_lw)
                ax[idx].spines['left'].set_color(clr)
                ax[idx].spines['right'].set_visible(False)
                ax[idx].yaxis.set_label_position('left')
                ax[idx].yaxis.tick_left()
            else:
                ax[idx].spines['left'].set_visible(False)
                ax[idx].spines['right'].set_visible(True)
                ax[idx].spines['right'].set_linewidth(spine_lw)
                ax[idx].spines['right'].set_color(clr)
                ax[idx].yaxis.set_label_position('right')
                ax[idx].yaxis.tick_right()

            ax[idx].yaxis.label.set_color(clr)
            ax[idx].tick_params(axis='y', colors=clr)
            ax[idx].spines['top'].set_visible(False)
            ax[idx].spines['bottom'].set_visible(False)
            ax[idx].tick_params(axis='x', which='both', length=0)
            ax[idx].set_xlabel('')
            ax[idx].set_xticklabels([])
            xt = ax[idx].get_xticks()[1:-1]
            for x in xt:
                ax[idx].axvline(x=x, color='lightgray', linewidth=grid_lw, ls='-', zorder=-1)
            ax[idx].axhline(y=mu, color='lightgray', linewidth=grid_lw, ls='-', zorder=-1)

        bottom -= height*(1-v_shift_factor)
        ax[n_ts] = fig.add_axes([left, bottom, width, height])
        ax[n_ts].set_xlabel(time_label)
        ax[n_ts].spines['left'].set_visible(False)
        ax[n_ts].spines['right'].set_visible(False)
        ax[n_ts].spines['bottom'].set_visible(True)
        ax[n_ts].spines['bottom'].set_linewidth(spine_lw)
        ax[n_ts].set_yticks([])
        ax[n_ts].patch.set_alpha(0)
        ax[n_ts].set_xlim(xlim)
        ax[n_ts].grid(False)
        ax[n_ts].tick_params(axis='x', which='both', length=3.5)
        xt = ax[n_ts].get_xticks()[1:-1]
        for x in xt:
            ax[n_ts].axvline(x=x, color='lightgray', linewidth=grid_lw, ls='-', zorder=-1)

        if 'path' in savefig_settings:
            plotting.savefig(fig, settings=savefig_settings)
        else:
            plotting.showfig(fig)

        # reset the plotting style
        mpl.rcParams.update(current_style)
        return fig, ax

class MultiplePSD:
    ''' Object for multiple PSD.

    Used for significance level
    '''
    def __init__(self, psd_list):
        self.psd_list = psd_list

    def copy(self):
        '''Copy object
        '''
        return deepcopy(self)

    def quantiles(self, qs=[0.05, 0.5, 0.95], lw=[0.5, 1.5, 0.5]):
        '''Calculate quantiles

        Parameters
        ----------
        qs : list, optional
            List of quantiles to consider for the calculation. The default is [0.05, 0.5, 0.95].
        lw : list, optional
            Linewidth to use for plotting each level. Should be the same length as qs. The default is [0.5, 1.5, 0.5].

        Raises
        ------
        ValueError
            Frequency axis not consistent across the PSD list!

        Returns
        -------
        psds : pyleoclim.MultiplePSD

        '''
        if self.psd_list[0].timeseries is not None:
            period_unit = self.psd_list[0].timeseries.time_unit

        freq = np.copy(self.psd_list[0].frequency)
        amps = []
        for psd in self.psd_list:
            if not np.array_equal(psd.frequency, freq):
                raise ValueError('Frequency axis not consistent across the PSD list!')

            amps.append(psd.amplitude)

        amps = np.array(amps)
        amp_qs = mquantiles(amps, qs, axis=0)

        psd_list = []
        for i, amp in enumerate(amp_qs):
            psd_tmp = PSD(frequency=freq, amplitude=amp, label=f'{qs[i]*100:g}%', plot_kwargs={'color': 'gray', 'linewidth': lw[i]}, period_unit=period_unit)
            psd_list.append(psd_tmp)

        psds = MultiplePSD(psd_list=psd_list)
        return psds

    def beta_est(self, fmin=None, fmax=None, logf_binning_step='max', verbose=False):
        ''' Estimate the scaling factor beta of the each PSD from the psd_list in a log-log space

        Parameters
        ----------

        fmin : float
            the minimum frequency edge for beta estimation; the default is the minimum of the frequency vector of the PSD obj

        fmax : float
            the maximum frequency edge for beta estimation; the default is the maximum of the frequency vector of the PSD obj

        logf_binning_step : str, {'max', 'first'}
            if 'max', then the maximum spacing of log(f) will be used as the binning step
            if 'first', then the 1st spacing of log(f) will be used as the binning step

        verbose : bool
            if True, will print out debug information

        Returns
        -------

        res_dict : dictionary
            - beta: list of the scaling factors
            - std_err: list of one standard deviation errors of the scaling factor
            - f_binned: list of the binned frequency series, used as X for linear regression
            - psd_binned: list of the binned PSD series, used as Y for linear regression
            - Y_reg: list of the predicted Y from linear regression, used with f_binned for the slope curve plotting

        See also
        --------

        pyleoclim.core.ui.PSD.beta_est : beta estimation for on a single PSD object

        '''

        res_dict = {}
        res_dict['beta'] = []
        res_dict['std_err'] = []
        res_dict['f_binned'] = []
        res_dict['psd_binned'] = []
        res_dict['Y_reg'] = []
        for psd_obj in self.psd_list:
            res = psd_obj.beta_est(fmin=fmin, fmax=fmax, logf_binning_step=logf_binning_step, verbose=verbose)
            for k in res_dict.keys():
                res_dict[k].append(res[k])

        return res_dict


    def plot(self, figsize=[10, 4], in_loglog=True, in_period=True, xlabel=None, ylabel='Amplitude', title=None,
             xlim=None, ylim=None, savefig_settings=None, ax=None, xticks=None, yticks=None, legend=True,
             plot_kwargs=None, lgd_kwargs=None, mute=False):
        '''Plot multiple PSD on the same plot

        Parameters
        ----------
        figsize : list, optional
            Figure size. The default is [10, 4].
        in_loglog : bool, optional
            Whether to plot in loglog. The default is True.
        in_period : bool, optional
            Plots against periods instead of frequencies. The default is True.
        xlabel : str, optional
            x-axis label. The default is None.
        ylabel : str, optional
            y-axis label. The default is 'Amplitude'.
        title : str, optional
            Title for the figure. The default is None.
        xlim : list, optional
            Limits for the x-axis. The default is None.
        ylim : list, optional
            limits for the y-axis. The default is None.
        savefig_settings : dict, optional
            the dictionary of arguments for plt.savefig(); some notes below:
            - "path" must be specified; it can be any existed or non-existed path,
              with or without a suffix; if the suffix is not given in "path", it will follow "format"
            - "format" can be one of {"pdf", "eps", "png", "ps"}
        ax : matplotlib axis, optional
            The matplotlib axis object on which to retrun the figure. The default is None.
        xticks : list, optional
            x-ticks label. The default is None.
        yticks : list, optional
            y-ticks label. The default is None.
        legend : bool, optional
            Whether to plot the legend. The default is True.
        plot_kwargs : dictionary, optional
            Parameters for plot function. The default is None.
        lgd_kwargs : dictionary, optional
            Parameters for legend. The default is None.
        mute : bool, optional
            if True, the plot will not show;
            recommend to turn on when more modifications are going to be made on ax
            The default is False.

        Returns
        -------
        fig, ax

        '''
        # Turn the interactive mode off.
        plt.ioff()

        savefig_settings = {} if savefig_settings is None else savefig_settings.copy()
        plot_kwargs = {} if plot_kwargs is None else plot_kwargs.copy()
        lgd_kwargs = {} if lgd_kwargs is None else lgd_kwargs.copy()

        if ax is None:
            fig, ax = plt.subplots(figsize=figsize)

        for psd in self.psd_list:
            tmp_plot_kwargs = {}
            if psd.plot_kwargs is not None:
                tmp_plot_kwargs.update(psd.plot_kwargs)
            tmp_plot_kwargs.update(plot_kwargs)
            ax = psd.plot(
                figsize=figsize, in_loglog=in_loglog, in_period=in_period, xlabel=xlabel, ylabel=ylabel,
                title=title, xlim=xlim, ylim=ylim, savefig_settings=savefig_settings, ax=ax,
                xticks=xticks, yticks=yticks, legend=legend, plot_kwargs=tmp_plot_kwargs, lgd_kwargs=lgd_kwargs,
            )

        if title is not None:
            ax.set_title(title)

        if 'fig' in locals():
            if 'path' in savefig_settings:
                plotting.savefig(fig, settings=savefig_settings)
            else:
                if not mute:
                    plotting.showfig(fig)
            return fig, ax
        else:
            return ax

    def plot_envelope(self, figsize=[10, 4], qs=[0.025, 0.5, 0.975],
             in_loglog=True, in_period=True, xlabel=None, ylabel='Amplitude', title=None,
             xlim=None, ylim=None, savefig_settings=None, ax=None, xticks=None, yticks=None, plot_legend=True,
             curve_clr=sns.xkcd_rgb['pale red'], curve_lw=3, shade_clr=sns.xkcd_rgb['pale red'], shade_alpha=0.3, shade_label=None,
             lgd_kwargs=None, mute=False, members_plot_num=10, members_alpha=0.3, members_lw=1, seed=None):

        '''Plot mutiple PSD as an envelope.

        Parameters
        ----------
        figsize : list, optional
            The figure size. The default is [10, 4].
        qs : list, optional
            The significance levels to consider. The default is [0.025, 0.5, 0.975].
        in_loglog : bool, optional
            Plot in log space. The default is True.
        in_period : bool, optional
            Whether to plot periodicity instead of frequency. The default is True.
        xlabel : str, optional
            x-axis label. The default is None.
        ylabel : str, optional
            y-axis label. The default is 'Amplitude'.
        title : str, optional
            Plot title. The default is None.
        xlim : list, optional
            x-axis limits. The default is None.
        ylim : list, optional
            y-axis limits. The default is None.
        savefig_settings : dict, optional
            the dictionary of arguments for plt.savefig(); some notes below:
            - "path" must be specified; it can be any existed or non-existed path,
              with or without a suffix; if the suffix is not given in "path", it will follow "format"
            - "format" can be one of {"pdf", "eps", "png", "ps"} The default is None.
        ax : matplotlib.ax, optional
            Matplotlib axis on which to return the plot. The default is None.
        xticks : list, optional
            xticks label. The default is None.
        yticks : list, optional
            yticks label. The default is None.
        plot_legend : bool, optional
            Wether to plot the legend. The default is True.
        curve_clr : str, optional
            Color of the main PSD. The default is sns.xkcd_rgb['pale red'].
        curve_lw : str, optional
            Width of the main PSD line. The default is 3.
        shade_clr : str, optional
            Color of the shaded envelope. The default is sns.xkcd_rgb['pale red'].
        shade_alpha : float, optional
            Transparency on the envelope. The default is 0.3.
        shade_label : str, optional
            Label for the envelope. The default is None.
        lgd_kwargs : dict, optional
            Parameters for the legend. The default is None.
        mute : bool, optional
            if True, the plot will not show;
            recommend to turn on when more modifications are going to be made on ax. The default is False.
        members_plot_num : int, optional
            Number of individual members to plot. The default is 10.
        members_alpha : float, optional
            Transparency of the lines representing the multiple members. The default is 0.3.
        members_lw : float, optional
            With of the lines representing the multiple members. The default is 1.
        seed : int, optional
            Set the seed for random number generator. Useful for reproducibility. The default is None.

        Returns
        -------
        fig, ax

        '''


        # Turn the interactive mode off.
        plt.ioff()



        savefig_settings = {} if savefig_settings is None else savefig_settings.copy()
        lgd_kwargs = {} if lgd_kwargs is None else lgd_kwargs.copy()

        if ax is None:
            fig, ax = plt.subplots(figsize=figsize)

        if members_plot_num > 0:
            if seed is not None:
                np.random.seed(seed)

            npsd = np.size(self.psd_list)
            random_draw_idx = np.random.choice(npsd, members_plot_num)

            for idx in random_draw_idx:
                self.psd_list[idx].plot(
                    in_loglog=in_loglog, in_period=in_period, xlabel=xlabel, ylabel=ylabel,
                    xlim=xlim, ylim=ylim, xticks=xticks, yticks=yticks, ax=ax, color='gray', alpha=members_alpha,
                    zorder=99, linewidth=members_lw,
                )
            ax.plot(np.nan, np.nan, color='gray', label=f'example members (n={members_plot_num})')

        psd_qs = self.quantiles(qs=qs)
        psd_qs.psd_list[1].plot(
            in_loglog=in_loglog, in_period=in_period, xlabel=xlabel, ylabel=ylabel, linewidth=curve_lw,
            xlim=xlim, ylim=ylim, xticks=xticks, yticks=yticks, ax=ax, color=curve_clr, zorder=100
        )


        if in_period:
            x_axis = 1/psd_qs.psd_list[0].frequency
        else:
            x_axis = psd_qs.psd_list[0].frequency

        if shade_label is None:
            shade_label = f'{psd_qs.psd_list[0].label}-{psd_qs.psd_list[-1].label}'

        ax.fill_between(
            x_axis, psd_qs.psd_list[0].amplitude, psd_qs.psd_list[-1].amplitude,
            color=shade_clr, alpha=shade_alpha, edgecolor=shade_clr, label=shade_label,
        )

        if title is not None:
            ax.set_title(title)

        if plot_legend:
            lgd_args = {'frameon': False}
            lgd_args.update(lgd_kwargs)
            ax.legend(**lgd_args)

        if 'fig' in locals():
            if 'path' in savefig_settings:
                plotting.savefig(fig, settings=savefig_settings)
            else:
                if not mute:
                    plotting.showfig(fig)
            return fig, ax
        else:
            return ax


class MultipleScalogram:
    ''' Multiple Scalogram objects
    '''
    def __init__(self, scalogram_list):
        self.scalogram_list = scalogram_list

    def copy(self):
        ''' Copy the object
        '''
        return deepcopy(self)

    def quantiles(self, qs=[0.05, 0.5, 0.95]):
        '''Calculate quantiles

        Parameters
        ----------
        qs : list, optional
            List of quantiles to consider for the calculation. The default is [0.05, 0.5, 0.95].

        Raises
        ------
        ValueError
            Frequency axis not consistent across the PSD list!

        Value Error
            Time axis not consistent across the scalogram list!

        Returns
        -------
        scals : pyleoclim.MultipleScalogram
        '''
        freq = np.copy(self.scalogram_list[0].frequency)
        time = np.copy(self.scalogram_list[0].time)
        coi = np.copy(self.scalogram_list[0].coi)
        amps = []
        for scal in self.scalogram_list:
            if not np.array_equal(scal.frequency, freq):
                raise ValueError('Frequency axis not consistent across the scalogram list!')

            if not np.array_equal(scal.time, time):
                raise ValueError('Time axis not consistent across the scalogram list!')

            amps.append(scal.amplitude)

        amps = np.array(amps)
        ne, nf, nt = np.shape(amps)
        amp_qs = np.ndarray(shape=(np.size(qs), nf, nt))

        for i in range(nf):
            for j in range(nt):
                amp_qs[:,i,j] = mquantiles(amps[:,i,j], qs)

        scal_list = []
        for i, amp in enumerate(amp_qs):
            scal_tmp = Scalogram(frequency=freq, time=time, amplitude=amp, coi=coi, label=f'{qs[i]*100:g}%')
            scal_list.append(scal_tmp)

        scals = MultipleScalogram(scalogram_list=scal_list)
        return scals



class CorrEns:
    ''' Correlation Ensemble

    Parameters
    ----------

    r: list
        the list of correlation coefficients

    p: list
        the list of p-values

    signif: list
        the list of significance without FDR

    signif_fdr: list
        the list of significance with FDR

    signif_fdr: list
        the list of significance with FDR

    alpha : float
        The significance level (0.05 by default)

    See also
    --------

    pyleoclim.utils.correlation.corr_sig : Correlation function
    pyleoclim.utils.correlation.fdr : FDR function
    '''
    def __init__(self, r, p, signif, signif_fdr, alpha):
        self.r = r
        self.p = p
        self.signif = signif
        self.signif_fdr = signif_fdr
        self.alpha = alpha

    def __str__(self):
        '''
        Prints out the correlation results
        '''

        table = {
            'correlation': self.r,
            'p-value': self.p,
            f'signif. w/o FDR (α: {self.alpha})': self.signif,
            f'signif. w/ FDR (α: {self.alpha})': self.signif_fdr,
        }

        msg = print(tabulate(table, headers='keys'))

        return f'Ensemble size: {len(self.r)}'


    def plot(self, figsize=[4, 4], title=None, ax=None, savefig_settings=None, hist_kwargs=None, title_kwargs=None,
             clr_insignif=sns.xkcd_rgb['grey'], clr_signif=sns.xkcd_rgb['teal'], clr_signif_fdr=sns.xkcd_rgb['pale orange'],
             clr_percentile=sns.xkcd_rgb['salmon'], rwidth=0.8, bins=None, vrange=None, mute=False):
        ''' Plot the correlation ensembles

        Parameters
        ----------
        figsize : list, optional
            The figure size. The default is [4, 4].

        title : str, optional
            Plot title. The default is None.

        savefig_settings : dict
            the dictionary of arguments for plt.savefig(); some notes below:
            - "path" must be specified; it can be any existed or non-existed path,
              with or without a suffix; if the suffix is not given in "path", it will follow "format"
            - "format" can be one of {"pdf", "eps", "png", "ps"}

        hist_kwargs : dict
            the keyword arguments for ax.hist()

        title_kwargs : dict
            the keyword arguments for ax.set_title()

        ax : matplotlib.axis, optional
            the axis object from matplotlib
            See [matplotlib.axes](https://matplotlib.org/api/axes_api.html) for details.

        mute : {True,False}
            if True, the plot will not show;
            recommend to turn on when more modifications are going to be made on ax

        See Also
        --------

        matplotlib.pyplot.hist: https://matplotlib.org/3.3.3/api/_as_gen/matplotlib.pyplot.hist.html
        '''
        # Turn the interactive mode off.
        plt.ioff()

        savefig_settings = {} if savefig_settings is None else savefig_settings.copy()
        hist_kwargs = {} if hist_kwargs is None else hist_kwargs.copy()
        if ax is None:
            fig, ax = plt.subplots(figsize=figsize)

        if vrange is None:
            vrange = [np.min(self.r), np.max(self.r)]

        clr_list = [clr_insignif, clr_signif, clr_signif_fdr]
        args = {'rwidth': rwidth, 'bins': bins, 'range': vrange, 'color': clr_list}
        args.update(hist_kwargs)
        # insignif_args.update(hist_kwargs)

        r_insignif = np.array(self.r)[~np.array(self.signif)]
        r_signif = np.array(self.r)[self.signif]
        r_signif_fdr = np.array(self.r)[self.signif_fdr]
        r_stack = [r_insignif, r_signif, r_signif_fdr]
        ax.hist(r_stack, stacked=True, **args)
        ax.legend([f'p ≥ {self.alpha}', f'p < {self.alpha} (w/o FDR)', f'p < {self.alpha} (w/ FDR)'], loc='upper left', bbox_to_anchor=(1.1, 1), ncol=1)

        frac_signif = np.size(r_signif) / np.size(self.r)
        frac_signif_fdr = np.size(r_signif_fdr) / np.size(self.r)
        ax.text(x=1.1, y=0.5, s=f'Fraction significant: {frac_signif*100:.1f}%', transform=ax.transAxes, fontsize=10, color=clr_signif)
        ax.text(x=1.1, y=0.4, s=f'Fraction significant: {frac_signif_fdr*100:.1f}%', transform=ax.transAxes, fontsize=10, color=clr_signif_fdr)

        r_pcts = np.percentile(self.r, [2.5, 25, 50, 75, 97.5])
        trans = transforms.blended_transform_factory(ax.transData, ax.transAxes)
        for r_pct, pt, ls in zip(r_pcts, np.array([2.5, 25, 50, 75, 97.5])/100, [':', '--', '-', '--', ':']):
            ax.axvline(x=r_pct, linestyle=ls, color=clr_percentile)
            ax.text(x=r_pct, y=1.02, s=pt, color=clr_percentile, transform=trans, ha='center', fontsize=10)

        ax.set_xlabel(r'$r$')
        ax.set_ylabel('Count')
        ax.yaxis.set_major_locator(MaxNLocator(integer=True))


        if title is not None:
            title_kwargs = {} if title_kwargs is None else title_kwargs.copy()
            t_args = {'y': 1.1, 'weight': 'bold'}
            t_args.update(title_kwargs)
            ax.set_title(title, **t_args)

        if 'path' in savefig_settings:
            plotting.savefig(fig, settings=savefig_settings)
        else:
            if not mute:
                plotting.showfig(fig)
        return fig, ax

class Lipd:
    '''Create a Lipd object from Lipd Files

    Parameters
    ----------

    usr_path : str
        path to the Lipd file(s). Can be URL (LiPD utilities only support loading one file at a time from a URL)
        If it's a URL, it must start with "http", "https", or "ftp".

    lidp_dict : dict
        LiPD files already loaded into Python through the LiPD utilities

    validate : bool
        Validate the LiPD files upon loading. Note that for a large library this can take up to half an hour.

    remove : bool
        If validate is True and remove is True, ignores non-valid Lipd files. Note that loading unvalidated Lipd files may result in errors for some functionalities but not all.

    TODO
    ----

    Support querying the LinkedEarth platform

    Examples
    --------

    .. ipython:: python
        :okwarning:

        import pyleoclim as pyleo
        url='http://wiki.linked.earth/wiki/index.php/Special:WTLiPD?op=export&lipdid=MD982176.Stott.2004'
        d=pyleo.Lipd(usr_path=url)
    '''

    def __init__(self, usr_path=None, lipd_dict=None, validate=False, remove=False):
        self.plot_default = {'ice-other': ['#FFD600','h'],
                'ice/rock': ['#FFD600', 'h'],
                'coral': ['#FF8B00','o'],
                'documents':['k','p'],
                'glacierice':['#86CDFA', 'd'],
                'hybrid': ['#00BEFF','*'],
                'lakesediment': ['#4169E0','s'],
                'marinesediment': ['#8A4513', 's'],
                'sclerosponge' : ['r','o'],
                'speleothem' : ['#FF1492','d'],
                'wood' : ['#32CC32','^'],
                'molluskshells' : ['#FFD600','h'],
                'peat' : ['#2F4F4F','*'],
                'midden' : ['#824E2B','o'],
                'other':['k','o']}

        if validate==False and remove==True:
            print('Removal of unvalidated LiPD files require validation')
            validate=True

        #prepare the dictionaries for all possible scenarios
        if usr_path!=None:
            # since readLipd() takes only absolute path and it will change the current working directory (CWD) without turning back,
            # we need to record CWD manually and turn back after the data loading is finished
            cwd = os.getcwd()
            if usr_path[:4] == 'http' or usr_path[:3] == 'ftp':
                # URL
                D_path = lpd.readLipd(usr_path)
            else:
                # local path
                abs_path = os.path.abspath(usr_path)
                D_path = lpd.readLipd(abs_path)

            os.chdir(cwd)

            #make sure that it's more than one
            if 'archiveType' in D_path.keys():
                D_path={D_path['dataSetName']:D_path}
            if validate==True:
                res=lpd.validate(D_path,detailed=False)
                if remove == True:
                    for item in res:
                        if item['status'] == 'FAIL':
                           c=item['feedback']['errMsgs']
                           check = []
                           for i in c:
                               if i.startswith('Mismatched columns'):
                                   check.append(1)
                               else: check.append(0)
                           if 0 in check:
                               del D_path[item['filename'].strip('.lpd')]
        else:
            D_path={}
        if lipd_dict!=None:
            D_dict=lipd_dict
            if 'archiveType' in D_dict.keys():
                D_dict={D_dict['dataSetName']:D_dict}
            if validate==True:
                res=lpd.validate(D_dict,detailed=False)
                if remove == True:
                    for item in res:
                        if item['status'] == 'FAIL':
                           c=item['feedback']['errMsgs']
                           check = []
                           for i in c:
                               if i.startswith('Mismatched columns'):
                                   check.append(1)
                               else: check.append(0)
                           if 0 in check:
                               del D_dict[item['filename'].strip('.lpd')]
        else:
            D_dict={}

        # raise an error if empty
        if not bool(D_dict) and not bool(D_path) == True:
            raise ValueError('No valid files; try without validation.')
        #assemble
        self.lipd={}
        self.lipd.update(D_path)
        self.lipd.update(D_dict)

    def __repr__(self):
        return str(self.__dict__)

    def copy(self):
        '''Copy the object
        '''
        return deepcopy(self)

    def to_tso(self):
        '''Extracts all the timeseries objects to a list of LiPD tso

        Returns
        -------
        ts_list : list
            List of Lipd timeseries objects as defined by LiPD utilities
        
        See also
        --------
        
        pyleoclim.ui.LipdSeries : LiPD Series object. 
        

        '''
        ts_list=lpd.extractTs(self.__dict__['lipd'])
        return ts_list

    def extract(self,dataSetName):
        '''
        Parameters
        ----------
        dataSetName : str
            Extract a particular dataset

        Returns
        -------
        new : pyleoclim.Lipd
            A new object corresponding to a particular dataset

        '''
        new = self.copy()
        try:
            dict_out=self.__dict__['lipd'][dataSetName]
            new.lipd=dict_out
        except:
            pass

        return new

    def to_LipdSeriesList(self):
        '''Extracts all LiPD timeseries objects to a list of LipdSeries objects

        Returns
        -------
        res : list
            A list of LiPDSeries objects

        See also
        --------
        pyleoclim.ui.LipdSeries : LipdSeries object

        '''
        ts_list=lpd.extractTs(self.__dict__['lipd'])

        res=[]

        for item in ts_list:
            try:
                res.append(LipdSeries(item))
            except:
                pass

        return res

    def to_LipdSeries(self, number = None):
        '''Extracts one timeseries from the Lipd object

        Note that this function may require user interaction.

        Parameters
        ----------

        number : int
            the number of the timeseries object

        Returns
        -------
        ts : pyleoclim.LipdSeries
            A LipdSeries object

        See also
        --------
        pyleoclim.ui.LipdSeries : LipdSeries object

        '''
        ts_list = lpd.extractTs(self.__dict__['lipd'])
        if number is None:
            ts = LipdSeries(ts_list)
        else:
            try:
                number = int(number)
            except:
                raise TypeError('Number needs to be an integer or should be coerced into an integer.')
            ts = LipdSeries(ts_list[number])
        return ts



    def mapAllArchive(self, projection = 'Robinson', proj_default = True,
           background = True,borders = False, rivers = False, lakes = False,
           figsize = None, ax = None, marker=None, color=None,
           markersize = None, scatter_kwargs=None,
           legend=True, lgd_kwargs=None, savefig_settings=None, mute=False):

        '''Map the records contained in LiPD files by archive type

        Parameters
        ----------
        projection : str, optional
            The projection to use. The default is 'Robinson'.
        proj_default : bool, optional
            Wether to use the Pyleoclim defaults for each projection type. The default is True.
        background : bool, optional
            Wether to use a backgound. The default is True.
        borders : bool, optional
            Draw borders. The default is False.
        rivers : bool, optional
            Draw rivers. The default is False.
        lakes : bool, optional
            Draw lakes. The default is False.
        figsize : list, optional
            The size of the figure. The default is None.
        ax : matplotlib.ax, optional
            The matplotlib axis onto which to return the map. The default is None.
        marker : str, optional
            The marker type for each archive. The default is None. Uses plot_default
        color : str, optional
            Color for each acrhive. The default is None. Uses plot_default
        markersize : float, optional
            Size of the marker. The default is None.
        scatter_kwargs : dict, optional
            Parameters for the scatter plot. The default is None.
        legend : bool, optional
            Whether to plot the legend. The default is True.
        lgd_kwargs : dict, optional
            Arguments for the legend. The default is None.
        savefig_settings : dictionary, optional
            the dictionary of arguments for plt.savefig(); some notes below:
            - "path" must be specified; it can be any existed or non-existed path,
              with or without a suffix; if the suffix is not given in "path", it will follow "format"
            - "format" can be one of {"pdf", "eps", "png", "ps"}. The default is None.
        mute : bool, optional
            if True, the plot will not show;
            recommend to turn on when more modifications are going to be made on ax. The default is False.

        Returns
        -------
        res : figure
            The figure

        See also
        --------

        pyleoclim.utils.mapping.map_all : Underlying mapping function for Pyleoclim
        
        Examples
        --------
        
        For speed, we are only using one LiPD file. But these functions can load and map multiple.
        
        .. ipython:: python
            :okwarning:

            import pyleoclim as pyleo
            url = 'http://wiki.linked.earth/wiki/index.php/Special:WTLiPD?op=export&lipdid=MD982176.Stott.2004'
            data = pyleo.Lipd(usr_path = url)
            @savefig mapallarchive.png
            fig, ax = data.mapAllArchive()
            pyleo.closefig(fig)

        Change the markersize

        .. ipython:: python
            :okwarning:

            import pyleoclim as pyleo
            url = 'http://wiki.linked.earth/wiki/index.php/Special:WTLiPD?op=export&lipdid=MD982176.Stott.2004'
            data = pyleo.Lipd(usr_path = url)
            @savefig mapallarchive_marker.png
            fig, ax = data.mapAllArchive(markersize=100)
            pyleo.closefig(fig)
            

        '''
        
        scatter_kwargs = {} if scatter_kwargs is None else scatter_kwargs.copy()
        
        
        #get the information from the LiPD dict
        lat=[]
        lon=[]
        archiveType=[]

        for idx, key in enumerate(self.lipd):
            d = self.lipd[key]
            lat.append(d['geo']['geometry']['coordinates'][1])
            lon.append(d['geo']['geometry']['coordinates'][0])
            if 'archiveType' in d.keys():
                archiveType.append(lipdutils.LipdToOntology(d['archiveType']).lower().replace(" ",""))
            else:
                archiveType.append('other')

        # make sure criteria is in the plot_default list
        for idx,val in enumerate(archiveType):
            if val not in self.plot_default.keys():
                archiveType[idx] = 'other'

        if markersize is not None:
            scatter_kwargs.update({'s': markersize})

        if marker==None:
            marker=[]
            for item in archiveType:
                marker.append(self.plot_default[item][1])

        if color==None:
            color=[]
            for item in archiveType:
                color.append(self.plot_default[item][0])

        res = mapping.map_all(lat=lat, lon=lon, criteria=archiveType,
                              marker=marker, color =color,
                              projection = projection, proj_default = proj_default,
                              background = background,borders = borders,
                              rivers = rivers, lakes = lakes,
                              figsize = figsize, ax = ax,
                              scatter_kwargs=scatter_kwargs, legend=legend,
                              lgd_kwargs=lgd_kwargs,savefig_settings=savefig_settings,
                              mute=mute)

        return res

    #def mapNearRecord():

        #res={}

        #return res

class LipdSeries(Series):
    '''Lipd time series object


    These objects can be obtained from a LiPD either through Pyleoclim or the LiPD utilities.
    If multiple objects (i.e., list) is given, then the user will be prompted to choose one timeseries.

    LipdSeries is a child of Series, therefore all the methods available for Series apply to LipdSeries in addition to some specific methods.

    Examples
    --------

    In this example, we will import a LiPD file and explore the various options to create a series object.

    First, let's look at the Lipd.to_tso option. This method is attractive because the object is a list of dictionaries that are easily explored in Python.

    .. ipython:: python
        :okwarning:

        import pyleoclim as pyleo
        url = 'http://wiki.linked.earth/wiki/index.php/Special:WTLiPD?op=export&lipdid=MD982176.Stott.2004'
        data = pyleo.Lipd(usr_path = url)
        ts_list = data.to_tso()
        # Print out the dataset name and the variable name
        for item in ts_list:
            print(item['dataSetName']+': '+item['paleoData_variableName'])
        # Load the sst data into a LipdSeries. Since Python indexing starts at zero, sst has index 5. 
        ts = pyleo.LipdSeries(ts_list[5])
        
    If you attempt to pass the full list of series, Pyleoclim will prompt you to choose a series by printing out something similar as above.
    If you already now the number of the timeseries object you're interested in, then you should use the following:
        
    .. ipython:: python
        :okwarning:

        ts1 = data.to_LipdSeries(number=5)
    
    If number is not specified, Pyleoclim will prompt you for the number automatically.
    
    Sometimes, one may want to create a MultipleSeries object from a collection of LiPD files. In this case, we recommend using the following:
    
    .. ipython:: python
        :okwarning:

        ts_list = data.to_LipdSeriesList()
        # only keep the Mg/Ca and SST
        ts_list=ts_list[4:]
        #create a MultipleSeries object
        ms=pyleo.MultipleSeries(ts_list)


    '''
    def __init__(self, tso, clean_ts=True):
        if type(tso) is list:
            self.lipd_ts=lipdutils.getTs(tso)
        else:
            self.lipd_ts=tso

        self.plot_default = {'ice-other': ['#FFD600','h'],
                'ice/rock': ['#FFD600', 'h'],
                'coral': ['#FF8B00','o'],
                'documents':['k','p'],
                'glacierice':['#86CDFA', 'd'],
                'hybrid': ['#00BEFF','*'],
                'lakesediment': ['#4169E0','s'],
                'marinesediment': ['#8A4513', 's'],
                'sclerosponge' : ['r','o'],
                'speleothem' : ['#FF1492','d'],
                'wood' : ['#32CC32','^'],
                'molluskshells' : ['#FFD600','h'],
                'peat' : ['#2F4F4F','*'],
                'midden' : ['#824E2B','o'],
                'other':['k','o']}
        try:
            time, label= lipdutils.checkTimeAxis(self.lipd_ts)
            if label=='age':
                time_name='Age'
                if 'ageUnits' in self.lipd_ts.keys():
                    time_unit=self.lipd_ts['ageUnits']
                else:
                    time_unit=None
            elif label=='year':
                time_name='Year'
                if 'yearUnits' in self.lipd_ts.keys():
                    time_unit=self.lipd_ts['yearUnits']
                else:
                    time_unit=None
            try:
                value=np.array(self.lipd_ts['paleoData_values'],dtype='float64')
                #Remove NaNs
                #ys_tmp=np.copy(value)
                #value=value[~np.isnan(ys_tmp)]
                #time=time[~np.isnan(ys_tmp)]
                value_name=self.lipd_ts['paleoData_variableName']
                if 'paleoData_units' in self.lipd_ts.keys():
                    value_unit=self.lipd_ts['paleoData_units']
                else:
                    value_unit=None
                label=self.lipd_ts['dataSetName']
                super(LipdSeries,self).__init__(time=time,value=value,time_name=time_name,
                     time_unit=time_unit,value_name=value_name,value_unit=value_unit,
                     label=label,clean_ts=clean_ts)
            except:
                raise ValueError("paleoData_values should contain floats")
        except:
            raise KeyError("No time information present")


    def copy(self):
        '''Copy the object
        '''
        return deepcopy(self)

    def chronEnsembleToPaleo(self,D,modelNumber=None,tableNumber=None):
        '''Fetch chron ensembles from a lipd object and return the ensemble as MultipleSeries

        Parameters
        ----------
        D : a LiPD object
        modelNumber : int, optional
            Age model number. The default is None.
        tableNumber : int, optional
            Table Number. The default is None.

        Raises
        ------
        ValueError
            DESCRIPTION.

        Returns
        -------
        ms : pyleoclim.EnsembleSeries
            An EnsembleSeries object with each series representing a possible realization of the age model

        '''
        #get the corresponding LiPD
        dataSetName=self.lipd_ts['dataSetName']
        if type(D) is dict:
            try:
                lipd=D[dataSetName]
            except:
                lipd=D
        else:
            a=D.extract(dataSetName)
            lipd=a.__dict__['lipd']
        #Look for the ensemble and get values
        csv_dict=lpd.getCsv(lipd)
        chron,paleo = lipdutils.isEnsemble(csv_dict)
        if len(chron)==0:
            raise ValueError("No ChronMeasurementTables available")
        elif len(chron)>1:
            if modelNumber==None or tableNumber==None:
                csvName=lipdutils.whichEnsemble(chron)
            else:
                str1='model'+str(modelNumber)
                str2='ensemble'+str(tableNumber)
                for item in chron:
                    if str1 in item and str2 in item:
                        csvName=item
            depth, ensembleValues =lipdutils.getEnsemble(csv_dict,csvName)
        else:
            depth, ensembleValues =lipdutils.getEnsemble(csv_dict,chron[0])
        #make sure it's sorted
        sort_ind = np.argsort(depth)
        depth=list(np.array(depth)[sort_ind])
        ensembleValues=ensembleValues[sort_ind,:]
        #Map to paleovalues
        key=[]
        for item in self.lipd_ts.keys():
            if 'depth' in item and 'Units' not in item:
                key.append(item)
        key=key[0]
        ds= np.array(self.lipd_ts[key],dtype='float64')
        ys= np.array(self.lipd_ts['paleoData_values'],dtype='float64')
        #Remove NaNs
        ys_tmp=np.copy(ys)
        ds=ds[~np.isnan(ys_tmp)]
        ensembleValuestoPaleo=lipdutils.mapAgeEnsembleToPaleoData(ensembleValues, depth, ds)
        #create multipleseries
        s_list=[]
        for s in ensembleValuestoPaleo.T:
            s_tmp=Series(time=s,value=self.value)
            s_list.append(s_tmp)

        ens = EnsembleSeries(series_list=s_list)

        return ens

    def map(self,projection = 'Orthographic', proj_default = True,
           background = True,borders = False, rivers = False, lakes = False,
           figsize = None, ax = None, marker=None, color=None,
           markersize = None, scatter_kwargs=None,
           legend=True, lgd_kwargs=None, savefig_settings=None, mute=False):
        '''Map the location of the record

        Parameters
        ----------
        projection : str, optional
            The projection to use. The default is 'Robinson'.
        proj_default : bool, optional
            Wether to use the Pyleoclim defaults for each projection type. The default is True.
        background : bool, optional
            Wether to use a backgound. The default is True.
        borders : bool, optional
            Draw borders. The default is False.
        rivers : bool, optional
            Draw rivers. The default is False.
        lakes : bool, optional
            Draw lakes. The default is False.
        figsize : list, optional
            The size of the figure. The default is None.
        ax : matplotlib.ax, optional
            The matplotlib axis onto which to return the map. The default is None.
        marker : str, optional
            The marker type for each archive. The default is None. Uses plot_default
        color : str, optional
            Color for each acrhive. The default is None. Uses plot_default
        markersize : float, optional
            Size of the marker. The default is None.
        scatter_kwargs : dict, optional
            Parameters for the scatter plot. The default is None.
        legend : bool, optional
            Whether to plot the legend. The default is True.
        lgd_kwargs : dict, optional
            Arguments for the legend. The default is None.
        savefig_settings : dictionary, optional
            the dictionary of arguments for plt.savefig(); some notes below:
            - "path" must be specified; it can be any existed or non-existed path,
              with or without a suffix; if the suffix is not given in "path", it will follow "format"
            - "format" can be one of {"pdf", "eps", "png", "ps"}. The default is None.
        mute : bool, optional
            if True, the plot will not show;
            recommend to turn on when more modifications are going to be made on ax. The default is False.

        Returns
        -------
        res : fig

        See also
        --------

        pyleoclim.utils.mapping.map_all : Underlying mapping function for Pyleoclim
        
        Examples
        --------
        
        .. ipython:: python
            :okwarning:
    
            import pyleoclim as pyleo
            url = 'http://wiki.linked.earth/wiki/index.php/Special:WTLiPD?op=export&lipdid=MD982176.Stott.2004'
            data = pyleo.Lipd(usr_path = url)
            ts = data.to_LipdSeries(number=5)
            @savefig mapone.png
            fig, ax = ts.map()
            pyleo.closefig(fig)

        '''
        scatter_kwargs = {} if scatter_kwargs is None else scatter_kwargs.copy()
        #get the information from the timeseries
        lat=[self.lipd_ts['geo_meanLat']]
        lon=[self.lipd_ts['geo_meanLon']]
        lon=[self.lipd_ts['geo_meanLon']]
        if 'archiveType' in self.lipd_ts.keys():
            archiveType=lipdutils.LipdToOntology(self.lipd_ts['archiveType']).lower().replace(" ","")
        else:
            archiveType=('other')

        # make sure criteria is in the plot_default list
        if archiveType not in self.plot_default.keys():
            archiveType = 'other'

        if markersize is not None:
            scatter_kwargs.update({'s': markersize})

        if marker==None:
            marker= self.plot_default[archiveType][1]

        if color==None:
            color=self.plot_default[archiveType][0]

        if proj_default==True:
            proj1={'central_latitude':lat[0],
                   'central_longitude':lon[0]}
            proj2={'central_latitude':lat[0]}
            proj3={'central_longitude':lon[0]}

        archiveType=[archiveType] #list so it will work with map_all
        marker=[marker]
        color=[color]

        if proj_default==True:

            try:
                res = mapping.map_all(lat=lat, lon=lon, criteria=archiveType,
                              marker=marker, color =color,
                              projection = projection, proj_default = proj1,
                              background = background,borders = borders,
                              rivers = rivers, lakes = lakes,
                              figsize = figsize, ax = ax,
                              scatter_kwargs=scatter_kwargs, legend=legend,
                              lgd_kwargs=lgd_kwargs,savefig_settings=savefig_settings,
                              mute=mute)

            except:
                try:
                    res = mapping.map_all(lat=lat, lon=lon, criteria=archiveType,
                              marker=marker, color =color,
                              projection = projection, proj_default = proj3,
                              background = background,borders = borders,
                              rivers = rivers, lakes = lakes,
                              figsize = figsize, ax = ax,
                              scatter_kwargs=scatter_kwargs, legend=legend,
                              lgd_kwargs=lgd_kwargs,savefig_settings=savefig_settings,
                              mute=mute)
                except:
                    res = mapping.map_all(lat=lat, lon=lon, criteria=archiveType,
                              marker=marker, color =color,
                              projection = projection, proj_default = proj2,
                              background = background,borders = borders,
                              rivers = rivers, lakes = lakes,
                              figsize = figsize, ax = ax,
                              scatter_kwargs=scatter_kwargs, legend=legend,
                              lgd_kwargs=lgd_kwargs,savefig_settings=savefig_settings,
                              mute=mute)

        else:
            res = mapping.map_all(lat=lat, lon=lon, criteria=archiveType,
                              marker=marker, color =color,
                              projection = projection, proj_default = proj_default,
                              background = background,borders = borders,
                              rivers = rivers, lakes = lakes,
                              figsize = figsize, ax = ax,
                              scatter_kwargs=scatter_kwargs, legend=legend,
                              lgd_kwargs=lgd_kwargs,savefig_settings=savefig_settings,
                              mute=mute)
        return res

    def getMetadata(self):

        """ Get the necessary metadata for the ensemble plots

        Parameters
        ----------

        timeseries : object
                    a specific timeseries object.

        Returns
        -------

        res : dict
                  A dictionary containing the following metadata:
                    archiveType
                    Authors (if more than 2, replace by et al)
                    PublicationYear
                    Publication DOI
                    Variable Name
                    Units
                    Climate Interpretation
                    Calibration Equation
                    Calibration References
                    Calibration Notes

        """

        # Get all the necessary information
        # Top level information
        if "archiveType" in self.lipd_ts.keys():
            archiveType = self.lipd_ts["archiveType"]
        else:
            archiveType = "NA"

        if "pub1_author" in self.lipd_ts.keys():
            authors = self.lipd_ts["pub1_author"]
        else:
            authors = "NA"

        #Truncate if more than two authors
        idx = [pos for pos, char in enumerate(authors) if char == ";"]
        if  len(idx)>2:
            authors = authors[0:idx[1]+1] + "et al."

        if "pub1_pubYear" in self.lipd_ts.keys():
            Year = str(self.lipd_ts["pub1_pubYear"])
        else:
            Year = "NA"

        if "pub1_DOI" in self.lipd_ts.keys():
            DOI = self.lipd_ts["pub1_DOI"]
        else:
            DOI = "NA"

        if "paleoData_InferredVariableType" in self.lipd_ts.keys():
            if type(self.lipd_ts["paleoData_InferredVariableType"]) is list:
                Variable = self.lipd_ts["paleoData_InferredVariableType"][0]
            else:
                Variable = self.lipd_ts["paleoData_InferredVariableType"]
        elif "paleoData_ProxyObservationType" in self.lipd_ts.keys():
            if type(self.lipd_ts["paleoData_ProxyObservationType"]) is list:
                Variable = self.lipd_ts["paleoData_ProxyObservationType"][0]
            else:
                Variable = self.lipd_ts["paleoData_ProxyObservationType"]
        else:
            Variable = self.lipd_ts["paleoData_variableName"]

        if "paleoData_units" in self.lipd_ts.keys():
            units = self.lipd_ts["paleoData_units"]
        else:
            units = "NA"

        #Climate interpretation information
        if "paleoData_interpretation" in self.lipd_ts.keys():
            interpretation = self.lipd_ts["paleoData_interpretation"][0]
            if "name" in interpretation.keys():
                ClimateVar = interpretation["name"]
            elif "variable" in interpretation.keys():
                ClimateVar = interpretation["variable"]
            else:
                ClimateVar = "NA"
            if "detail" in interpretation.keys():
                Detail = interpretation["detail"]
            elif "variableDetail" in interpretation.keys():
                Detail = interpretation['variableDetail']
            else:
                Detail = "NA"
            if "scope" in interpretation.keys():
                Scope = interpretation['scope']
            else:
                Scope = "NA"
            if "seasonality" in interpretation.keys():
                Seasonality = interpretation["seasonality"]
            else:
                Seasonality = "NA"
            if "interpdirection" in interpretation.keys():
                Direction = interpretation["interpdirection"]
            else:
                Direction = "NA"
        else:
            ClimateVar = "NA"
            Detail = "NA"
            Scope = "NA"
            Seasonality = "NA"
            Direction = "NA"

        # Calibration information
        if "paleoData_calibration" in self.lipd_ts.keys():
            calibration = self.lipd_ts['paleoData_calibration'][0]
            if "equation" in calibration.keys():
                Calibration_equation = calibration["equation"]
            else:
                Calibration_equation = "NA"
            if  "calibrationReferences" in calibration.keys():
                ref = calibration["calibrationReferences"]
                if "author" in ref.keys():
                    ref_author = ref["author"][0] # get the first author
                else:
                    ref_author = "NA"
                if  "publicationYear" in ref.keys():
                    ref_year = str(ref["publicationYear"])
                else: ref_year="NA"
                Calibration_notes = ref_author +"."+ref_year
            elif "notes" in calibration.keys():
                Calibration_notes = calibration["notes"]
            else: Calibration_notes = "NA"
        else:
            Calibration_equation = "NA"
            Calibration_notes = "NA"

        #Truncate the notes if too long
        charlim = 30;
        if len(Calibration_notes)>charlim:
            Calibration_notes = Calibration_notes[0:charlim] + " ..."

        res = {"archiveType" : archiveType,
                    "authors" : authors,
                    "Year": Year,
                    "DOI": DOI,
                    "Variable": Variable,
                    "units": units,
                    "Climate_Variable" : ClimateVar,
                    "Detail" : Detail,
                    "Scope":Scope,
                    "Seasonality" : Seasonality,
                    "Interpretation_Direction" : Direction,
                    "Calibration_equation" : Calibration_equation,
                    "Calibration_notes" : Calibration_notes}

        return res

    def dashboard(self, figsize = [11,8], plt_kwargs=None, distplt_kwargs=None, spectral_kwargs=None,
                  spectralsignif_kwargs=None, spectralfig_kwargs=None, map_kwargs=None, metadata = True,
                  savefig_settings=None, mute=False):
        '''


        Parameters
        ----------
        figsize : list, optional
            Figure size. The default is [11,8].
        plt_kwargs : dict, optional
            Optional arguments for the timeseries plot. See Series.plot(). The default is None.
        distplt_kwargs : dict, optional
            Optional arguments for the distribution plot. See Series.distplot(). The default is None.
        spectral_kwargs : dict, optional
            Optional arguments for the spectral method. Default is to use Lomb-Scargle method. See Series.spectral(). The default is None.
        spectralsignif_kwargs : dict, optional
            Optional arguments to estimate the significance of the power spectrum. See PSD.signif_test. Note that the default number of simulations has been changed to 1000. The default is None.
        spectralfig_kwargs : dict, optional
            Optional arguments for the power spectrum figure. See PSD.plot(). The default is None.
        map_kwargs : dict, optional
            Optional arguments for the map. See LipdSeries.map(). The default is None.
        metadata : {True,False}, optional
            Whether or not to produce a dashboard with printed metadata. The default is True.
        savefig_settings : dict, optional
            the dictionary of arguments for plt.savefig(); some notes below:
            - "path" must be specified; it can be any existed or non-existed path,
              with or without a suffix; if the suffix is not given in "path", it will follow "format"
            - "format" can be one of {"pdf", "eps", "png", "ps"}.
            The default is None.
        mute : {True,False}, optional
            if True, the plot will not show;
            recommend to turn on when more modifications are going to be made on ax. The default is False.

        Returns
        -------
        fig : matplotlib.figure
            The figure
        ax : matplolib.axis
            The axis.

        See also
        --------

        pyleoclim.Series.plot : plot a timeseries

        pyleoclim.Series.distplot : plot a distribution of the timeseries

        pyleoclim.Series.spectral : spectral analysis method.

        pyleoclim.PSD.signif_test : significance test for timeseries analysis

        pyleoclim.PSD.plot : plot power spectrum

        pyleoclim.LipdSeries.map : map location of dataset

        pyleolim.LipdSeries.getMetadata : get relevant metadata from the timeseries object

        pyleoclim.utils.mapping.map_all : Underlying mapping function for Pyleoclim
        
        Examples
        --------
        
        .. ipython:: python
            :okwarning:

            import pyleoclim as pyleo
            url = 'http://wiki.linked.earth/wiki/index.php/Special:WTLiPD?op=export&lipdid=MD982176.Stott.2004'
            data = pyleo.Lipd(usr_path = url)
            ts = data.to_LipdSeries(number=5)
            @savefig ts_dashboard.png
            fig, ax = ts.dashboard()
            pyleo.closefig(fig)

        '''

        savefig_settings = {} if savefig_settings is None else savefig_settings.copy()
        res=self.getMetadata()
        # start plotting
        fig = plt.figure(figsize=figsize)
        gs = gridspec.GridSpec(2,5)
        gs.update(left=0,right=1.1)

        ax={}
       # Plot the timeseries
        plt_kwargs={} if plt_kwargs is None else plt_kwargs.copy()
        ax['ts'] = plt.subplot(gs[0,:-3])
        plt_kwargs.update({'ax':ax['ts']})
        # use the defaults if color/markers not specified
        if 'marker' not in plt_kwargs.keys():
            archiveType = lipdutils.LipdToOntology(res['archiveType']).lower().replace(" ","")
            plt_kwargs.update({'marker':self.plot_default[archiveType][1]})
        if 'color' not in plt_kwargs.keys():
            archiveType = lipdutils.LipdToOntology(res['archiveType']).lower().replace(" ","")
            plt_kwargs.update({'color':self.plot_default[archiveType][0]})
        ax['ts'] = self.plot(**plt_kwargs)
        ymin, ymax = ax['ts'].get_ylim()

        #plot the distplot
        distplt_kwargs={} if distplt_kwargs is None else distplt_kwargs.copy()
        ax['dts'] = plt.subplot(gs[0,2])
        distplt_kwargs.update({'ax':ax['dts']})
        distplt_kwargs.update({'ylabel':'PDF'})
        distplt_kwargs.update({'vertical':True})
        if 'color' not in distplt_kwargs.keys():
            archiveType = lipdutils.LipdToOntology(res['archiveType']).lower().replace(" ","")
            distplt_kwargs.update({'color':self.plot_default[archiveType][0]})
        ax['dts'] = self.distplot(**distplt_kwargs)
        ax['dts'].set_ylim([ymin,ymax])
        ax['dts'].set_yticklabels([])
        ax['dts'].set_ylabel('')
        ax['dts'].set_yticks([])

        #make the map - brute force since projection is not being returned properly
        lat=[self.lipd_ts['geo_meanLat']]
        lon=[self.lipd_ts['geo_meanLon']]

        map_kwargs={} if map_kwargs is None else map_kwargs.copy()
        if 'projection' in map_kwargs.keys():
            projection=map_kwargs['projection']
        else:
            projection='Orthographic'
        if 'proj_default' in map_kwargs.keys():
            proj_default=map_kwargs['proj_default']
        else:
            proj_default=True
        if proj_default==True:
            proj1={'central_latitude':lat[0],
                   'central_longitude':lon[0]}
            proj2={'central_latitude':lat[0]}
            proj3={'central_longitude':lon[0]}
            try:
                proj = mapping.set_proj(projection=projection, proj_default=proj1)
            except:
                try:
                    proj = mapping.set_proj(projection=projection, proj_default=proj3)
                except:
                    proj = mapping.set_proj(projection=projection, proj_default=proj2)
        if 'marker' in map_kwargs.keys():
            marker = map_kwargs['marker']
        else:
            marker = self.plot_default[archiveType][1]
        if 'color' in map_kwargs.keys():
            color = map_kwargs['color']
        else:
            color = self.plot_default[archiveType][0]
        if 'background' in map_kwargs.keys():
            background = map_kwargs['background']
        else:
            background = True
        if 'borders' in map_kwargs.keys():
            borders= map_kwargs['borders']
        else:
            borders = False
        if 'rivers' in map_kwargs.keys():
            rivers= map_kwargs['rivers']
        else:
            rivers = False
        if 'lakes' in map_kwargs.keys():
            lakes = map_kwargs['lakes']
        else:
            lakes = False
        if 'scatter_kwargs' in map_kwargs.keys():
            scatter_kwargs = map_kwargs['scatter_kwargs']
        else:
            scatter_kwargs={}
        if 'markersize' in map_kwargs.keys():
            scatter_kwargs.update({'s': map_kwargs['markersize']})
        else:
            pass
        if 'lgd_kwargs' in map_kwargs.keys():
            lgd_kwargs = map_kwargs['lgd_kwargs']
        else:
            lgd_kwargs ={}
        if 'legend' in map_kwargs.keys():
            legend = map_kwargs['legend']
        else:
            legend = False
        #make the plot map

        data_crs = ccrs.PlateCarree()
        ax['map'] = plt.subplot(gs[1,0],projection=proj)
        ax['map'].coastlines()
        if background is True:
            ax['map'].stock_img()
        #Other extra information
        if borders is True:
            ax['map'].add_feature(cfeature.BORDERS)
        if lakes is True:
            ax['map'].add_feature(cfeature.LAKES)
        if rivers is True:
            ax['map'].add_feature(cfeature.RIVERS)
        ax['map'].scatter(lon,lat,zorder=10,label=marker,facecolor=color,transform=data_crs, **scatter_kwargs)
        if legend == True:
            ax.legend(**lgd_kwargs)

        #spectral analysis
        spectral_kwargs={} if spectral_kwargs is None else spectral_kwargs.copy()
        if 'method' in spectral_kwargs.keys():
            pass
        else:
            spectral_kwargs.update({'method':'lomb_scargle'})
        if 'freq_method' in spectral_kwargs.keys():
            pass
        else:
            spectral_kwargs.update({'freq_method':'lomb_scargle'})
        ts_preprocess = self.detrend().standardize()
        psd=ts_preprocess.spectral(**spectral_kwargs)

        #Significance test
        spectralsignif_kwargs={} if spectralsignif_kwargs is None else spectralsignif_kwargs.copy()
        if 'number' in  spectralsignif_kwargs.keys():
            pass
        else:
            spectralsignif_kwargs.update({'number':1000})

        psd_signif = psd.signif_test(**spectralsignif_kwargs)

        #Make the plot
        spectralfig_kwargs={} if spectralfig_kwargs is None else spectralfig_kwargs.copy()
        if 'color' not in spectralfig_kwargs.keys():
            archiveType = lipdutils.LipdToOntology(res['archiveType']).lower().replace(" ","")
            spectralfig_kwargs.update({'color':self.plot_default[archiveType][0]})
        if 'signif_clr' not in spectralfig_kwargs.keys():
            spectralfig_kwargs.update({'signif_clr':'grey'})
        ax['spec'] = plt.subplot(gs[1,1:3])
        spectralfig_kwargs.update({'ax':ax['spec']})
        ax['spec'] = psd_signif.plot(**spectralfig_kwargs)

        if metadata == True:
            # get metadata
            textstr = "archiveType: " + res["archiveType"]+"\n"+"\n"+\
              "Authors: " + res["authors"]+"\n"+"\n"+\
              "Year: " + res["Year"]+"\n"+"\n"+\
              "DOI: " + res["DOI"]+"\n"+"\n"+\
              "Variable: " + res["Variable"]+"\n"+"\n"+\
              "units: " + res["units"]+"\n"+"\n"+\
              "Climate Interpretation: " +"\n"+\
              "    Climate Variable: " + res["Climate_Variable"] +"\n"+\
              "    Detail: " + res["Detail"]+"\n"+\
              "    Seasonality: " + res["Seasonality"]+"\n"+\
              "    Direction: " + res["Interpretation_Direction"]+"\n \n"+\
              "Calibration: \n" + \
              "    Equation: " + res["Calibration_equation"] + "\n" +\
              "    Notes: " + res["Calibration_notes"]
            plt.figtext(0.7, 0.4, textstr, fontsize = 12)

        if 'path' in savefig_settings:
            plotting.savefig(fig, settings=savefig_settings)
        else:
            if not mute:
                plotting.showfig(fig)
        return fig, ax<|MERGE_RESOLUTION|>--- conflicted
+++ resolved
@@ -3210,7 +3210,7 @@
         method:  string
             either 'binning', 'interp' or 'gkernel'
 
-        kwargs: dict 
+        kwargs: dict
             keyword arguments (dictionary) for the various methods
 
         Returns
@@ -3529,7 +3529,7 @@
         ----------
 
         kwargs : dict
-            Arguments for gkernel. See pyleoclim.utils.tsutils.gkernel for details. 
+            Arguments for gkernel. See pyleoclim.utils.tsutils.gkernel for details.
 
         Returns
         -------
@@ -3869,11 +3869,7 @@
         else:
             return ax
 
-<<<<<<< HEAD
-    def stackplot(self, figsize=None savefig_settings=None,  xlim=None, fill_between_alpha=0.2, colors=None, cmap='tab10', norm=None,
-=======
     def stackplot(self, figsize=None, savefig_settings=None,  xlim=None, fill_between_alpha=0.2, colors=None, cmap='tab10', norm=None,
->>>>>>> 65dd2c77
                   spine_lw=1.5, grid_lw=0.5, font_scale=0.8, label_x_loc=-0.15, v_shift_factor=3/4, linewidth=1.5):
         ''' Stack plot of multiple series
 
@@ -4055,8 +4051,8 @@
 
 class SurrogateSeries(MultipleSeries):
     ''' Object containing surrogate timeseries, usually obtained through recursive modeling (e.g., AR1)
-    
-    Surrogate Series is a child of MultipleSeries. All methods available for MultipleSeries are available for surrogate series. 
+
+    Surrogate Series is a child of MultipleSeries. All methods available for MultipleSeries are available for surrogate series.
     '''
     def __init__(self, series_list, surrogate_method=None, surrogate_args=None):
         self.series_list = series_list
@@ -4068,8 +4064,8 @@
 
     The EnsembleSeries object is a child of the MultipleSeries object, that is, a special case of MultipleSeries, aiming for ensembles of similar series.
     Ensembles usually arise from age modeling or Bayesian calibrations. All members of an EnsembleSeries object are assumed to share identical labels and units.
-    
-    All methods available for MultipleSeries are available for EnsembleSeries. Some functions were modified for the special case of ensembles. 
+
+    All methods available for MultipleSeries are available for EnsembleSeries. Some functions were modified for the special case of ensembles.
 
     '''
     def __init__(self, series_list):
@@ -5309,12 +5305,12 @@
         -------
         ts_list : list
             List of Lipd timeseries objects as defined by LiPD utilities
-        
+
         See also
         --------
-        
-        pyleoclim.ui.LipdSeries : LiPD Series object. 
-        
+
+        pyleoclim.ui.LipdSeries : LiPD Series object.
+
 
         '''
         ts_list=lpd.extractTs(self.__dict__['lipd'])
@@ -5457,12 +5453,12 @@
         --------
 
         pyleoclim.utils.mapping.map_all : Underlying mapping function for Pyleoclim
-        
+
         Examples
         --------
-        
+
         For speed, we are only using one LiPD file. But these functions can load and map multiple.
-        
+
         .. ipython:: python
             :okwarning:
 
@@ -5484,13 +5480,13 @@
             @savefig mapallarchive_marker.png
             fig, ax = data.mapAllArchive(markersize=100)
             pyleo.closefig(fig)
-            
-
-        '''
-        
+
+
+        '''
+
         scatter_kwargs = {} if scatter_kwargs is None else scatter_kwargs.copy()
-        
-        
+
+
         #get the information from the LiPD dict
         lat=[]
         lon=[]
@@ -5567,21 +5563,21 @@
         # Print out the dataset name and the variable name
         for item in ts_list:
             print(item['dataSetName']+': '+item['paleoData_variableName'])
-        # Load the sst data into a LipdSeries. Since Python indexing starts at zero, sst has index 5. 
+        # Load the sst data into a LipdSeries. Since Python indexing starts at zero, sst has index 5.
         ts = pyleo.LipdSeries(ts_list[5])
-        
+
     If you attempt to pass the full list of series, Pyleoclim will prompt you to choose a series by printing out something similar as above.
     If you already now the number of the timeseries object you're interested in, then you should use the following:
-        
+
     .. ipython:: python
         :okwarning:
 
         ts1 = data.to_LipdSeries(number=5)
-    
+
     If number is not specified, Pyleoclim will prompt you for the number automatically.
-    
+
     Sometimes, one may want to create a MultipleSeries object from a collection of LiPD files. In this case, we recommend using the following:
-    
+
     .. ipython:: python
         :okwarning:
 
@@ -5783,13 +5779,13 @@
         --------
 
         pyleoclim.utils.mapping.map_all : Underlying mapping function for Pyleoclim
-        
+
         Examples
         --------
-        
+
         .. ipython:: python
             :okwarning:
-    
+
             import pyleoclim as pyleo
             url = 'http://wiki.linked.earth/wiki/index.php/Special:WTLiPD?op=export&lipdid=MD982176.Stott.2004'
             data = pyleo.Lipd(usr_path = url)
@@ -6090,10 +6086,10 @@
         pyleolim.LipdSeries.getMetadata : get relevant metadata from the timeseries object
 
         pyleoclim.utils.mapping.map_all : Underlying mapping function for Pyleoclim
-        
+
         Examples
         --------
-        
+
         .. ipython:: python
             :okwarning:
 
