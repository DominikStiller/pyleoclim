''' The application interface for the users

@author: fengzhu

Created on Jan 31, 2020
'''
from ..utils import tsutils, plotting, mapping, lipdutils, tsmodel
from ..utils import wavelet as waveutils
from ..utils import spectral as specutils
from ..utils import correlation as corrutils
from ..utils import causality as causalutils
from ..utils import decomposition

#from textwrap import dedent

import seaborn as sns
import matplotlib.pyplot as plt
import numpy as np
import pandas as pd
from tabulate import tabulate
from collections import namedtuple
from copy import deepcopy

from matplotlib.ticker import ScalarFormatter, FormatStrFormatter, MaxNLocator
import matplotlib.transforms as transforms
from matplotlib import cm
from matplotlib import gridspec
import matplotlib as mpl
<<<<<<< HEAD
=======
#from matplotlib.colors import BoundaryNorm, Normalize
>>>>>>> fc0291b5

import cartopy.crs as ccrs
import cartopy.feature as cfeature

from tqdm import tqdm
from scipy.stats.mstats import mquantiles
import warnings
import os

import lipd as lpd


def dict2namedtuple(d):
    ''' Convert a dictionary to a namedtuple
    '''
    tupletype = namedtuple('tupletype', sorted(d))
    return tupletype(**d)

def infer_period_unit_from_time_unit(time_unit):
    ''' infer a period unit based on the given time unit

    '''
    if time_unit is None:
        period_unit = None
    else:
        unit_group = lipdutils.timeUnitsCheck(time_unit)
        if unit_group != 'unknown':
            if unit_group == 'kage_units':
                period_unit = 'kyrs'
            else:
                period_unit = 'yrs'
        else:
            if time_unit[-1] == 's':
                period_unit = time_unit
            else:
                period_unit = f'{time_unit}s'

    return period_unit


class Series:
    ''' pyleoSeries object

    The Series class is, at its heart, a simple structure containing two arrays y and t of equal length, and some
    metadata allowing to interpret and plot the series. It is similar to a 1-column pandas dataframe, but the concept
    was extended because pandas does not yet support geologic time.

    Parameters
    ----------

    time : list or numpy.array
        independent variable (t)

    value : list of numpy.array
        values of the dependent variable (y)

    time_unit : string
        Units for the time vector (e.g., 'years').
        Default is 'years'

    time_name : string
        Name of the time vector (e.g., 'Time','Age').
        Default is None. This is used to label the time axis on plots

    value_name : string
        Name of the value vector (e.g., 'temperature')
        Default is None

    value_unit : string
        Units for the value vector (e.g., 'deg C')
        Default is None

    label : string
        Name of the time series (e.g., 'Nino 3.4')
        Default is None

    clean_ts : boolean flag
        set to True to remove the NaNs and make time axis strictly prograde with duplicated timestamps reduced by averaging the values
        Default is True

    Examples
    --------

    In this example, we import the Southern Oscillation Index (SOI) into a pandas dataframe and create a pyleoSeries object.

    .. ipython:: python
        :okwarning:

        import pyleoclim as pyleo
        import pandas as pd
        data=pd.read_csv(
            'https://raw.githubusercontent.com/LinkedEarth/Pyleoclim_util/Development/example_data/soi_data.csv',
            skiprows=0, header=1
        )
        time=data.iloc[:,1]
        value=data.iloc[:,2]
        ts=pyleo.Series(
            time=time, value=value,
            time_name='Year (CE)', value_name='SOI', label='Southern Oscillation Index'
        )
        ts
        ts.__dict__.keys()
    '''

    def __init__(self, time, value, time_name=None, time_unit=None, value_name=None, value_unit=None, label=None, clean_ts=True):

        if clean_ts==True:
            value, time = tsutils.clean_ts(np.array(value), np.array(time))

        self.time = time
        self.value = value
        self.time_name = time_name
        self.time_unit = time_unit
        self.value_name = value_name
        self.value_unit = value_unit
        self.label = label

    def convert_time_unit(self, time_unit='years'):
        ''' Convert the time unit of the timeseries

        Parameters
        ----------

        time_unit : str
            the target time unit, possible input:
            {
                'year', 'years', 'yr', 'yrs',
                'y BP', 'yr BP', 'yrs BP', 'year BP', 'years BP',
                'ky BP', 'kyr BP', 'kyrs BP', 'ka BP', 'ka',
                'my BP', 'myr BP', 'myrs BP', 'ma BP', 'ma',
            }

        Examples
        --------
        .. ipython:: python
            :okwarning:

            import pyleoclim as pyleo
            import pandas as pd
            data = pd.read_csv(
                'https://raw.githubusercontent.com/LinkedEarth/Pyleoclim_util/Development/example_data/soi_data.csv',
                skiprows=0, header=1
            )
            time = data.iloc[:,1]
            value = data.iloc[:,2]
            ts = pyleo.Series(time=time, value=value, time_unit='years')
            new_ts = ts.convert_time_unit(time_unit='yrs BP')
            print('Original timeseries:')
            print('time unit:', ts.time_unit)
            print('time:', ts.time)
            print()
            print('Converted timeseries:')
            print('time unit:', new_ts.time_unit)
            print('time:', new_ts.time)
        '''

        new_ts = self.copy()
        if time_unit is not None:
            tu = time_unit.lower()
            if tu.find('ky')>=0 or tu.find('ka')>=0:
                time_unit_label = 'ky BP'
            elif tu.find('my')>=0 or tu.find('ma')>=0:
                time_unit_label = 'my BP'
            elif tu.find('y bp')>=0 or tu.find('yr bp')>=0 or tu.find('yrs bp')>=0 or tu.find('year bp')>=0 or tu.find('years bp')>=0:
                time_unit_label = 'yrs BP'
            elif tu.find('yr')>=0 or tu.find('year')>=0 or tu.find('yrs')>=0 or tu.find('years')>=0:
                time_unit_label = 'yrs'
            else:
                raise ValueError(f"Input time_unit={time_unit} is not supported. Supported input: 'year', 'years', 'yr', 'yrs', 'y BP', 'yr BP', 'yrs BP', 'year BP', 'years BP', 'ky BP', 'kyr BP', 'kyrs BP', 'ka BP', 'my BP', 'myr BP', 'myrs BP', 'ma BP'.")
        else:
            return new_ts

        def convert_to_years():
            def prograde_time(time, time_datum, time_exponent):
                new_time = (time_datum + time)*10**(time_exponent)
                return new_time

            def retrograde_time(time, time_datum, time_exponent):
                new_time = (time_datum - time)*10**(time_exponent)
                return new_time

            convert_func = {
                'prograde': prograde_time,
                'retrograde': retrograde_time,
            }
            if self.time_unit is not None:
                tu = self.time_unit.lower()
                if tu.find('ky')>=0 or tu.find('ka')>=0:
                    time_dir = 'retrograde'
                    time_datum = 1950/1e3
                    time_exponent = 3
                    time_unit_label = 'ky BP'
                elif tu.find('my')>=0 or tu.find('ma')>=0:
                    time_dir = 'retrograde'
                    time_datum = 1950/1e6
                    time_exponent = 6
                elif tu.find('y bp')>=0 or tu.find('yr bp')>=0 or tu.find('yrs bp')>=0 or tu.find('year bp')>=0 or tu.find('years bp')>=0:
                    time_dir ='retrograde'
                    time_datum = 1950
                    time_exponent = 0
                else:
                    time_dir ='prograde'
                    time_datum = 0
                    time_exponent = 0

                new_time = convert_func[time_dir](self.time, time_datum, time_exponent)
            else:
                new_time = None

            return new_time

        def convert_to_bp():
            time_yrs = convert_to_years()
            time_bp = 1950 - time_yrs
            return time_bp

        def convert_to_ka():
            time_bp = convert_to_bp()
            time_ka = time_bp / 1e3
            return time_ka

        def convert_to_ma():
            time_bp = convert_to_bp()
            time_ma = time_bp / 1e6
            return time_ma

        convert_to = {
            'yrs': convert_to_years(),
            'yrs BP': convert_to_bp(),
            'ky BP': convert_to_ka(),
            'my BP': convert_to_ma(),
        }

        new_time = convert_to[time_unit_label]

        dt = np.diff(new_time)
        if any(dt<=0):
            new_value, new_time = tsutils.sort_ts(self.value, new_time)
        else:
            new_value = self.copy().value

        new_ts.time = new_time
        new_ts.value = new_value
        new_ts.time_unit = time_unit

        return new_ts

    def make_labels(self):
        '''
        Initialization of labels

        Returns
        -------
        time_header : str
            Label for the time axis
        value_header : str
            Label for the value axis

        '''
        if self.time_name is not None:
            time_name_str = self.time_name
        else:
            time_name_str = 'time'

        if self.value_name is not None:
            value_name_str = self.value_name
        else:
            value_name_str = 'value'

        if self.value_unit is not None:
            value_header = f'{value_name_str} [{self.value_unit}]'
        else:
            value_header = f'{value_name_str}'

        if self.time_unit is not None:
            time_header = f'{time_name_str} [{self.time_unit}]'
        else:
            time_header = f'{time_name_str}'

        return time_header, value_header

    def __str__(self):
        '''
        Prints out the series in a table format and length of the series

        Returns
        -------
        str
            length of the timeseries.

        '''
        time_label, value_label = self.make_labels()

        table = {
            time_label: self.time,
            value_label: self.value,
        }

        msg = print(tabulate(table, headers='keys'))
        return f'Length: {np.size(self.time)}'

    def stats(self):
        """ Compute basic statistics for the time series

        Computes the mean, median, min, max, standard deviation, and interquartile range of a numpy array y, ignoring NaNs.

        Returns
        -------

        res : dictionary
            Contains the mean, median, minimum value, maximum value, standard
            deviation, and interquartile range for the Series.

        Examples
        --------

        Compute basic statistics for the SOI series

        .. ipython:: python
            :okwarning:

            import pyleoclim as pyleo
            import pandas as pd
            data=pd.read_csv('https://raw.githubusercontent.com/LinkedEarth/Pyleoclim_util/Development/example_data/soi_data.csv',skiprows=0,header=1)
            time=data.iloc[:,1]
            value=data.iloc[:,2]
            ts=pyleo.Series(time=time,value=value,time_name='Year C.E', value_name='SOI', label='SOI')
            ts.stats()
        """
        mean, median, min_, max_, std, IQR = tsutils.simple_stats(self.value)
        res={'mean':mean,
             'median':median,
             'min':min_,
             'max':max_,
             'std':std,
             'IQR': IQR}
        return res

    def plot(self, figsize=[10, 4],
             marker=None, markersize=None, color=None,
             linestyle=None, linewidth=None, xlim=None, ylim=None,
             label=None, xlabel=None, ylabel=None, title=None, zorder=None,
             legend=True, plot_kwargs=None, lgd_kwargs=None, alpha=None,
             savefig_settings=None, ax=None, mute=False, invert_xaxis=False):
        ''' Plot the timeseries

        Parameters
        ----------

        figsize : list
            a list of two integers indicating the figure size

        marker : str
            e.g., 'o' for dots
            See [matplotlib.markers](https://matplotlib.org/3.1.3/api/markers_api.html) for details

        markersize : float
            the size of the marker

        color : str, list
            the color for the line plot
            e.g., 'r' for red
            See [matplotlib colors] (https://matplotlib.org/3.2.1/tutorials/colors/colors.html) for details

        linestyle : str
            e.g., '--' for dashed line
            See [matplotlib.linestyles](https://matplotlib.org/3.1.0/gallery/lines_bars_and_markers/linestyles.html) for details

        linewidth : float
            the width of the line

        label : str
            the label for the line

        xlabel : str
            the label for the x-axis

        ylabel : str
            the label for the y-axis

        title : str
            the title for the figure

        zorder : int
            The default drawing order for all lines on the plot

        legend : {True, False}
            plot legend or not

        invert_xaxis : bool, optional
            if True, the x-axis of the plot will be inverted

        plot_kwargs : dict
            the dictionary of keyword arguments for ax.plot()
            See [matplotlib.pyplot.plot](https://matplotlib.org/3.1.3/api/_as_gen/matplotlib.pyplot.plot.html) for details

        lgd_kwargs : dict
            the dictionary of keyword arguments for ax.legend()
            See [matplotlib.pyplot.legend](https://matplotlib.org/3.1.3/api/_as_gen/matplotlib.pyplot.legend.html) for details

        alpha : float
            Transparency setting

        savefig_settings : dict
            the dictionary of arguments for plt.savefig(); some notes below:
            - "path" must be specified; it can be any existed or non-existed path,
              with or without a suffix; if the suffix is not given in "path", it will follow "format"
            - "format" can be one of {"pdf", "eps", "png", "ps"}

        ax : matplotlib.axis, optional
            the axis object from matplotlib
            See [matplotlib.axes](https://matplotlib.org/api/axes_api.html) for details.

        mute : {True,False}
            if True, the plot will not show;
            recommend to turn on when more modifications are going to be made on ax

        Returns
        -------

        fig : matplotlib.figure
            the figure object from matplotlib
            See [matplotlib.pyplot.figure](https://matplotlib.org/3.1.1/api/_as_gen/matplotlib.pyplot.figure.html) for details.

        ax : matplotlib.axis
            the axis object from matplotlib
            See [matplotlib.axes](https://matplotlib.org/api/axes_api.html) for details.

        Notes
        -----

        When `ax` is passed, the return will be `ax` only; otherwise, both `fig` and `ax` will be returned.

        See also
        --------

        pyleoclim.utils.plotting.savefig : saving figure in Pyleoclim

        Examples
        --------

        Plot the SOI record

            .. ipython:: python
                :okwarning:

                import pyleoclim as pyleo
                import pandas as pd
                data = pd.read_csv('https://raw.githubusercontent.com/LinkedEarth/Pyleoclim_util/Development/example_data/soi_data.csv',skiprows=0,header=1)
                time = data.iloc[:,1]
                value = data.iloc[:,2]
                ts = pyleo.Series(time=time,value=value,time_name='Year C.E', value_name='SOI', label='SOI')
                @savefig ts_plot.png
                fig, ax = ts.plot()
                pyleo.closefig(fig)

        Change the line color

            .. ipython:: python
                :okwarning:

                @savefig ts_plot2.png
                fig, ax = ts.plot(color='r')
                pyleo.closefig(fig)

        Save the figure. Two options available:
            * Within the plotting command
            * After the figure has been generated

            .. ipython:: python
                :okwarning:

                fig, ax = ts.plot(color='k', savefig_settings={'path': 'ts_plot3.png'})
                pyleo.savefig(fig,path='ts_plot3.png')
        '''
        # Turn the interactive mode off.
        plt.ioff()

        # generate default axis labels
        time_label, value_label = self.make_labels()

        if xlabel is None:
            xlabel = time_label

        if ylabel is None:
            ylabel = value_label

        plot_kwargs = {} if plot_kwargs is None else plot_kwargs.copy()

        if label is None:
            label = self.label

        if label is not None:
            plot_kwargs.update({'label': label})

        if marker is not None:
            plot_kwargs.update({'marker': marker})

        if markersize is not None:
            plot_kwargs.update({'markersize': markersize})

        if color is not None:
            plot_kwargs.update({'color': color})

        if linestyle is not None:
            plot_kwargs.update({'linestyle': linestyle})

        if linewidth is not None:
            plot_kwargs.update({'linewidth': linewidth})

        if alpha is not None:
            plot_kwargs.update({'alpha': alpha})

        if zorder is not None:
            plot_kwargs.update({'zorder': zorder})

        res = plotting.plot_xy(
            self.time, self.value,
            figsize=figsize, xlabel=xlabel, ylabel=ylabel,
            title=title, savefig_settings=savefig_settings,
            ax=ax, legend=legend, xlim=xlim, ylim=ylim,
            plot_kwargs=plot_kwargs, lgd_kwargs=lgd_kwargs,
            mute=mute, invert_xaxis=invert_xaxis,
        )

        return res

    def ssa(self, M=None, nMC=0, f=0.3, trunc = None, var_thresh=80):
        '''Singular Spectrum Analysis

        Nonparametric, orthogonal decomposition of timeseries into constituent oscillations.
        This implementation  uses the method of [1], with applications presented in [2].
        Optionally (MC>0), the significance of eigenvalues is assessed by Monte-Carlo simulations of an AR(1) model fit to X, using [3].
        The method expects regular spacing, but is tolerant to missing values, up to a fraction 0<f<1 (see [4]).

        Parameters
        ----------
        M : int, optional
            window size. The default is None (10% of the length of the series).
        MC : int, optional
            Number of iteration in the Monte-Carlo process. The default is 0.
        f : float, optional
            maximum allowable fraction of missing values. The default is 0.3.
        trunc : str
            if present, truncates the expansion to a level K < M owing to one of 3 criteria:
                (1) 'kaiser': variant of the Kaiser-Guttman rule, retaining eigenvalues larger than the median
                (2) 'mc-ssa': Monte-Carlo SSA (use modes above the 95% threshold)
                (3) 'var': first K modes that explain at least var_thresh % of the variance.
            Default is None, which bypasses truncation (K = M)
<<<<<<< HEAD

=======
            
>>>>>>> fc0291b5
        var_thresh : float
            variance threshold for reconstruction (only impcatful if trunc is set to 'var')

        Returns
        -------
        res : dict
            Containing:

            - eigval : (M, 1) array of eigenvalue spectrum of length r, the number of SSA modes. As in Principal Component Analysis, eigenvaluesare closely related to the fraction of variance accounted for ("explained", a common but not-so-helpful term) by each mode.

            - eig_vec : is a matrix of the temporal eigenvectors (T-EOFs), i.e. the temporal patterns that explain most of the variations in the original series.

            - PC : (N - M + 1, M) array of principal components, i.e. the loadings that, convolved with the T-EOFs, produce the reconstructed components, or RCs

            - RC : (N,  M) array of reconstructed components, One can think of each RC as the contribution of each mode to the timeseries, weighted by their eigenvalue (loosely speaking, their "amplitude"). Summing over all columns of RC recovers the original series. (synthesis, the reciprocal operation of analysis).

            - eigval_q : (M, 2) array containing the 5% and 95% quantiles of the Monte-Carlo eigenvalue spectrum [ if MC >0 ]

        Examples
        --------

        SSA with SOI

        .. ipython:: python
            :okwarning:

            import pyleoclim as pyleo
            import pandas as pd
            data = pd.read_csv('https://raw.githubusercontent.com/LinkedEarth/Pyleoclim_util/Development/example_data/soi_data.csv',skiprows=0,header=1)
            time = data.iloc[:,1]
            value = data.iloc[:,2]
            ts = pyleo.Series(time=time, value=value, time_name='Year C.E', value_name='SOI', label='SOI')
            # plot
            @savefig ts_plot4.png
            fig, ax = ts.plot()
            pyleo.closefig(fig)

            # SSA
            nino_ssa = ts.ssa(M=60)

        Let us now see how to make use of all these arrays. The first step is too inspect the eigenvalue spectrum ("scree plot") to identify remarkable modes. Let us restrict ourselves to the first 40, so we can see something:

        .. ipython:: python
            :okwarning:

            import matplotlib.pyplot as plt
            import matplotlib.gridspec as gridspec
            import numpy as np

            d  = nino_ssa['eigval'] # extract eigenvalue vector
            M  = len(d)  # infer window size
            de = d*np.sqrt(2/(M-1))
            var_pct = nino_ssa['pctvar'] # extract the fraction of variance attributable to each mode

            # plot eigenvalues
            r = 20
            rk = np.arange(0,r)+1
            fig, ax = plt.subplots()
            ax.errorbar(rk,d[:r],yerr=de[:r],label='SSA eigenvalues w/ 95% CI')
            ax.set_title('Scree plot of SSA eigenvalues')
            ax.set_xlabel('Rank $i$'); plt.ylabel(r'$\lambda_i$')
            ax.legend(loc='upper right')
            pyleo.showfig(fig)
            pyleo.closefig(fig)

        This highlights a few common phenomena with SSA:
            * the eigenvalues are in descending order
            * their uncertainties are proportional to the eigenvalues themselves
            * the eigenvalues tend to come in pairs : (1,2) (3,4), are all clustered within uncertainties . (5,6) looks like another doublet
            * around i=15, the eigenvalues appear to reach a floor, and all subsequent eigenvalues explain a very small amount of variance.

        So, summing the variance of all modes higher than 19, we get:

        .. ipython:: python
            :okwarning:

            print(var_pct[15:].sum()*100)

        That is, over 95% of the variance is in the first 15 modes. That is a typical result for a (paleo)climate timeseries; a few modes do the vast majority of the work. That means we can focus our attention on these modes and capture most of the interesting behavior. To see this, let's use the reconstructed components (RCs), and sum the RC matrix over the first 15 columns:

        .. ipython:: python
            :okwarning:

            RCk = nino_ssa['RC'][:,:14].sum(axis=1)
            fig, ax = ts.plot(title='ONI',mute=True) # we mute the first call to only get the plot with 2 lines
            ax.plot(time,RCk,label='SSA reconstruction, 14 modes',color='orange')
            ax.legend()
            @savefig ssa_recon.png
            pyleo.showfig(fig)
            pyleo.closefig(fig)

        Indeed, these first few modes capture the vast majority of the low-frequency behavior, including all the El Niño/La Niña events. What is left (the blue wiggles not captured in the orange curve) are high-frequency oscillations that might be considered "noise" from the standpoint of ENSO dynamics. This illustrates how SSA might be used for filtering a timeseries. One must be careful however:
            * there was not much rhyme or reason for picking 15 modes. Why not 5, or 39? All we have seen so far is that they gather >95% of the variance, which is by no means a magic number.
            * there is no guarantee that the first few modes will filter out high-frequency behavior, or at what frequency cutoff they will do so. If you need to cut out specific frequencies, you are better off doing it with a classical filter, like the butterworth filter implemented in Pyleoclim. However, in many instances the choice of a cutoff frequency is itself rather arbitrary. In such cases, SSA provides a principled alternative for generating a version of a timeseries that preserves features and excludes others (i.e, a filter).
            * as with all orthgonal decompositions, summing over all RCs will recover the original signal within numerical precision.

        Monte-Carlo SSA

        Selecting meaningful modes in eigenproblems (e.g. EOF analysis) is more art than science. However, one technique stands out: Monte Carlo SSA, introduced by Allen & Smith, (1996) to identiy SSA modes that rise above what one would expect from "red noise", specifically an AR(1) process_process). To run it, simply provide the parameter MC, ideally with a number of iterations sufficient to get decent statistics. Here's let's use MC = 1000. The result will be stored in the eigval_q array, which has the same length as eigval, and its two columns contain the 5% and 95% quantiles of the ensemble of MC-SSA eigenvalues.

        .. ipython:: python
            :okwarning:

            nino_mcssa = ts.ssa(M = 60, nMC=1000)

        Now let's look at the result:

        .. ipython:: python
            :okwarning:

            d  = nino_mcssa['eigval'] # extract eigenvalue vector
            de = d*np.sqrt(2/(M-1))
            du = nino_mcssa['eigval_q'][:,0]  # extract upper quantile of MC-SSA eigenvalues
            dl = nino_mcssa['eigval_q'][:,1]  # extract lower quantile of MC-SSA eigenvalues

            # plot eigenvalues
            rk = np.arange(0,20)+1
            fig = plt.figure()
            plt.fill_between(rk, dl[:20], du[:20], color='silver', alpha=0.5, label='MC-SSA 95% CI')
            plt.errorbar(rk,d[:20],yerr=de[:20],label='SSA eigenvalues w/ 95% CI')
            plt.title('Scree plot of SSA eigenvalues, w/ MC-SSA bounds')
            plt.xlabel('Rank $i$'); plt.ylabel(r'$\lambda_i$')
            plt.legend(loc='upper right')
            @savefig scree_nmc.png
            pyleo.showfig(fig)
            pyleo.closefig(fig)

        This suggests that modes 1-5 fall above the red noise benchmark.

        '''

        res = decomposition.ssa(self.value, M=M, nMC=nMC, f=f, trunc = trunc, var_thresh=var_thresh)
        return res

    def distplot(self, figsize=[10, 4], title=None, savefig_settings=None,
                 ax=None, ylabel='KDE', vertical=False, edgecolor='w',mute=False, **plot_kwargs):
        ''' Plot the distribution of the timeseries values

        Parameters
        ----------

        figsize : list
            a list of two integers indicating the figure size

        title : str
            the title for the figure

        savefig_settings : dict
            the dictionary of arguments for plt.savefig(); some notes below:
              - "path" must be specified; it can be any existed or non-existed path,
                with or without a suffix; if the suffix is not given in "path", it will follow "format"
              - "format" can be one of {"pdf", "eps", "png", "ps"}
<<<<<<< HEAD
=======
              
        ax : matplotlib.axis, optional
            A matplotlib axis
        
        ylabel : str
            Label for the count axis
        
        vertical : {True,False}
            Whether to flip the plot vertically
        
        edgecolor : matplotlib.color
            The color of the edges of the bar
        
        mute : {True,False}
            if True, the plot will not show;
            recommend to turn on when more modifications are going to be made on ax
        
        plot_kwargs : dict
            Plotting arguments for seaborn histplot: https://seaborn.pydata.org/generated/seaborn.histplot.html
            
>>>>>>> fc0291b5

        See also
        --------

        pyleoclim.utils.plotting.savefig : saving figure in Pyleoclim

        Examples
        --------

        Distribution of the SOI record

        .. ipython:: python
            :okwarning:

            import pyleoclim as pyleo
            import pandas as pd
            data=pd.read_csv('https://raw.githubusercontent.com/LinkedEarth/Pyleoclim_util/Development/example_data/soi_data.csv',skiprows=0,header=1)
            time=data.iloc[:,1]
            value=data.iloc[:,2]
            ts=pyleo.Series(time=time,value=value,time_name='Year C.E', value_name='SOI', label='SOI')

            @savefig ts_plot5.png
            fig, ax = ts.plot()
            pyleo.closefig(fig)

            @savefig ts_dist.png
            fig, ax = ts.distplot()
            pyleo.closefig(fig)

        '''
        # Turn the interactive mode off.
        plt.ioff()

        savefig_settings = {} if savefig_settings is None else savefig_settings.copy()
        if ax is None:
            fig, ax = plt.subplots(figsize=figsize)
<<<<<<< HEAD

        ax = sns.histplot(self.value, ax=ax, kde=True, **plot_kwargs)

        time_label, value_label = self.make_labels()

        ax.set_xlabel(value_label)
        ax.set_ylabel(ylabel)
=======
        
        #make the data into a dataframe so we can flip the figure
        time_label, value_label = self.make_labels()   
        if vertical == True:
            data=pd.DataFrame({'value':self.value}) 
            ax = sns.histplot(data=data, y="value", ax=ax, kde=True, edgecolor=edgecolor, **plot_kwargs)
            ax.set_ylabel(value_label)
            ax.set_xlabel(ylabel)
        else:
            ax = sns.histplot(self.value, ax=ax, kde=True, edgecolor=edgecolor, **plot_kwargs)
            ax.set_xlabel(value_label)
            ax.set_ylabel(ylabel)
>>>>>>> fc0291b5

        if title is not None:
            ax.set_title(title)

        if 'fig' in locals():
            if 'path' in savefig_settings:
                plotting.savefig(fig, settings=savefig_settings)
            else:
                if not mute:
                    plotting.showfig(fig)
            return fig, ax
        else:
            return ax

    def summary_plot(self, psd=None, scalogram=None, figsize=[8, 10], title=None, savefig_settings=None,
                    time_lim=None, value_lim=None, period_lim=None, psd_lim=None, n_signif_test=100,

                    time_label=None, value_label=None, period_label=None, psd_label='PSD', mute=False):
        ''' Generate a plot of the timeseries and its frequency content through spectral and wavelet analyses.


        Parameters
        ----------

        psd : PSD
            the PSD object of a Series. If None, will be calculated. This process can be slow as it will be using the WWZ method.

        scalogram : Scalogram
            the Scalogram object of a Series. If None, will be calculated. This process can be slow as it will be using the WWZ method.

        figsize : list
            a list of two integers indicating the figure size

        title : str
            the title for the figure

        time_lim : list or tuple
            the limitation of the time axis

        value_lim : list or tuple
            the limitation of the value axis of the timeseries

        period_lim : list or tuple
            the limitation of the period axis

        psd_lim : list or tuple
            the limitation of the psd axis

        n_signif_test=100 : int
            Number of Monte-Carlo simulations to perform for significance testing. Used when psd=None or scalogram=None

        time_label : str
            the label for the time axis

        value_label : str
            the label for the value axis of the timeseries

        period_label : str
            the label for the period axis

        psd_label : str
            the label for the amplitude axis of PDS

        savefig_settings : dict
            the dictionary of arguments for plt.savefig(); some notes below:
            - "path" must be specified; it can be any existed or non-existed path,
              with or without a suffix; if the suffix is not given in "path", it will follow "format"
            - "format" can be one of {"pdf", "eps", "png", "ps"}

        mute : {True,False}
            if True, the plot will not show;
            recommend to turn on when more modifications are going to be made on ax

        See also
        --------

        pyleoclim.core.ui.Series.spectral : Spectral analysis for a timeseries

        pyleoclim.core.ui.Series.wavelet : Wavelet analysis for a timeseries

        pyleoclim.utils.plotting.savefig : saving figure in Pyleoclim

        pyleoclim.core.ui.PSD : PSD object

        pyleoclim.core.ui.MultiplePSD : Multiple PSD object

        Examples
        --------

        Create a summary plot for the SOI dataset. Note: because the wwz method can be slow, only 10 AR1 models are generated in this example. For normal applications, we recommend at least 200.

        .. ipython:: python
            :okwarning:

            import pyleoclim as pyleo
            import pandas as pd
            data=pd.read_csv('https://raw.githubusercontent.com/LinkedEarth/Pyleoclim_util/Development/example_data/soi_data.csv',skiprows=0,header=1)
            time=data.iloc[:,1]
            value=data.iloc[:,2]
            ts=pyleo.Series(time=time,value=value,time_name='Year C.E', value_name='SOI', label='SOI')
            #Perform spectral analysis
            psd=ts.spectral()
            # Significance testing
            psd_signif=psd.signif_test(number=1)
            # Perform wavelet analysis
            scal=ts.wavelet()
            # Significance testing
            scal_signif = scal.signif_test(number=1)
            @savefig ts_summary_plot.png
            fig, ax = ts.summary_plot(
                        scalogram=scal_signif, psd=psd_signif,
                        psd_lim=[1e-2, 1e2],
                        period_lim=[0.2, 50],
                        value_label='SOI [K]',
                        period_label='Period [yrs]',
                        time_label='Year (CE)',
                        psd_label='PSD',
                        title='Summary of SOI timeseries'
                        )
            pyleo.closefig(fig)

        '''
        # Turn the interactive mode off.
        plt.ioff()

        savefig_settings = {} if savefig_settings is None else savefig_settings.copy()
        fig = plt.figure(figsize=figsize)
        gs = gridspec.GridSpec(6, 12)
        gs.update(wspace=0, hspace=0)

        ax = {}
        ax['ts'] = plt.subplot(gs[0:1, :-3])
        ax['ts'] = self.plot(ax=ax['ts'])
        if time_lim is not None:
            ax['ts'].set_xlim(time_lim)
        if value_lim is not None:
            ax['ts'].set_ylim(value_lim)

        ax['ts'].spines['bottom'].set_visible(False)

        ax['scal'] = plt.subplot(gs[1:5, :-3], sharex=ax['ts'])
        if scalogram is None:
            scalogram = self.wavelet().signif_test(number=n_signif_test)

        ax['scal'] = scalogram.plot(ax=ax['scal'], cbar_style={'orientation': 'horizontal', 'pad': 0.1})

        ax['psd'] = plt.subplot(gs[1:4, -3:], sharey=ax['scal'])
        if psd is None:
            psd = self.spectral().signif_test(number=n_signif_test)

        ax['psd'] = psd.plot(ax=ax['psd'], transpose=True)
        if period_lim is not None:
            ax['psd'].set_ylim(period_lim)
        ax['psd'].set_ylabel(None)
        ax['psd'].tick_params(axis='y', direction='in', labelleft=False)
        ax['psd'].legend().remove()

        if psd_lim is not None:
            ax['psd'].set_xlim(psd_lim)

        if title is not None:
            ax['ts'].set_title(title)

        if value_label is not None:
            time_label, value_label = self.make_labels()
            ax['ts'].set_ylabel(value_label)

        if time_label is not None:
            time_label, value_label = self.make_labels()
            ax['scal'].set_xlabel(time_label)

        if period_label is not None:
            period_unit = infer_period_unit_from_time_unit(self.time_unit)
            period_label = f'Period [{period_unit}]' if period_unit is not None else 'Period'
            ax['scal'].set_ylabel(period_label)

        if psd_label is not None:
            ax['psd'].set_xlabel(psd_label)

        if 'path' in savefig_settings:
            plotting.savefig(fig, settings=savefig_settings)
        else:
            if not mute:
                plotting.showfig(fig)
        return fig, ax

    def copy(self):
        '''Make a copy of the Series object

        Returns
        -------
        Series
            A copy of the Series object

        '''
        return deepcopy(self)

    def clean(self):
        ''' Clean up the timeseries by removing NaNs and sort with increasing time points

        Returns
        -------
        Series
            Series object with removed NaNs and sorting

        '''
        new = self.copy()
        v_mod, t_mod = tsutils.clean_ts(self.value, self.time)
        new.time = t_mod
        new.value = v_mod
        return new

    def gaussianize(self):
        ''' Gaussianizes the timeseries

        Returns
        -------
        new : pyleoclim.Series
            The Gaussianized series object

        '''
        new = self.copy()
        v_mod = tsutils.gaussianize(self.value)
        new.value = v_mod
        return new

    def standardize(self):
        '''Standardizes the time series

        Returns
        -------
        new : pyleoclim.Series
            The standardized series object

        '''
        new = self.copy()
        v_mod = tsutils.standardize(self.value)[0]
        new.value = v_mod
        return new

    def anomaly(self, timespan=None):
        ''' Calculate the anomaly of the series

        Parameters
        ----------
        timespan : tuple or list
            The timespan of the mean as the reference for anomaly calculation.
            It is in form of [a, b], where a, b are two time points.

        Returns
        -------
        new : pyleoclim.Series
            The standardized series object

        '''
        new = self.copy()
        if timespan is not None:
            v_mod = self.value - np.nanmean(self.slice(timespan).value)
        else:
            v_mod = self.value - np.nanmean(self.value)
        new.value = v_mod
        return new

    def segment(self, factor=10):
        """Gap detection

        This function segments a timeseries into n number of parts following a gap
            detection algorithm. The rule of gap detection is very simple:
            we define the intervals between time points as dts, then if dts[i] is larger than factor * dts[i-1],
            we think that the change of dts (or the gradient) is too large, and we regard it as a breaking point
            and divide the time series into two segments here

        Parameters
        ----------

        ts : pyleoclim Series

        factor : float
            The factor that adjusts the threshold for gap detection

        Returns
        -------

        res : pyleoclim MultipleSeries Object or pyleoclim Series Object
            If gaps were detected, returns the segments in a MultipleSeries object,
            else, returns the original timeseries.

        """
        seg_y, seg_t, n_segs = tsutils.ts2segments(self.value,self.time,factor=factor)
        if len(seg_y)>1:
            s_list=[]
            for idx,s in enumerate(seg_y):
                s_tmp=Series(time=seg_t[idx],value=s,time_name=self.time_name,
                             time_unit=self.time_unit, value_name=self.value_name,
                             value_unit=self.value_unit,label=self.label)
                s_list.append(s_tmp)
            res=MultipleSeries(series_list=s_list)
        elif len(seg_y)==1:
            res=self.copy()
        else:
            raise ValueError('No timeseries detected')
        return res

    def slice(self, timespan):
        ''' Slicing the timeseries with a timespan (tuple or list)

        Parameters
        ----------

        timespan : tuple or list
            The list of time points for slicing, whose length must be even.
            When there are n time points, the output Series includes n/2 segments.
            For example, if timespan = [a, b], then the sliced output includes one segment [a, b];
            if timespan = [a, b, c, d], then the sliced output includes segment [a, b] and segment [c, d].

        Returns
        -------

        new : Series
            The sliced Series object.

        '''
        new = self.copy()
        n_elements = len(timespan)
        if n_elements % 2 == 1:
            raise ValueError('The number of elements in timespan must be even!')

        n_segments = int(n_elements / 2)
        mask = [False for i in range(np.size(self.time))]
        for i in range(n_segments):
            mask |= (self.time >= timespan[i*2]) & (self.time <= timespan[i*2+1])

        new.time = self.time[mask]
        new.value = self.value[mask]
        return new

    def detrend(self, method='emd', **kwargs):
        '''Detrend Series object

        Parameters
        ----------
        method : str, optional
            The method for detrending. The default is 'emd'.
            Options include:
                * linear: the result of a linear least-squares fit to y is subtracted from y.
                * constant: only the mean of data is subtrated.
                * "savitzky-golay", y is filtered using the Savitzky-Golay filters and the resulting filtered series is subtracted from y.
                * "emd" (default): Empirical mode decomposition. The last mode is assumed to be the trend and removed from the series
        **kwargs : dict
            Relevant arguments for each of the methods.

        Returns
        -------
        new : pyleoclim.Series
            Detrended Series object

        See also
        --------
        pyleoclim.utils.tsutils.detrend : detrending wrapper functions

        Examples
        --------

        We will generate a random signal and use the different detrending functions

        .. ipython:: python
            :okwarning:

            import pyleoclim as pyleo
            import numpy as np

            # Generate a mixed signal with known frequencies
            freqs=[1/20,1/80]
            time=np.arange(2001)
            signals=[]
            for freq in freqs:
                signals.append(np.cos(2*np.pi*freq*time))
            signal=sum(signals)

            # Add a non-linear trend
            slope = 1e-5
            intercept = -1
            nonlinear_trend = slope*time**2 + intercept
            signal_trend = signal + nonlinear_trend

            # Add white noise
            sig_var = np.var(signal)
            noise_var = sig_var / 2 #signal is twice the size of noise
            white_noise = np.random.normal(0, np.sqrt(noise_var), size=np.size(signal))
            signal_noise = signal_trend + white_noise

            # Create a series object
            ts = pyleo.Series(time=time,value=signal_noise)
            @savefig random_series.png
            fig, ax = ts.plot(title='Timeseries with nonlinear trend')
            pyleo.closefig(fig)

            # kStandardize
            ts_std = ts.standardize()

            # Detrend using EMD
            ts_emd = ts_std.detrend()
            @savefig ts_emd.png
            fig, ax = ts_emd.plot(title='Detrended with EMD method')
            pyleo.closefig(fig)

            # Detrend using Savitzky-Golay filter
            ts_sg = ts_std.detrend(method='savitzky-golay')
            @savefig ts_sg.png
            fig, ax = ts_sg.plot(title='Detrended with Savitzky-Golay filter')
            pyleo.closefig(fig)

        '''
        new = self.copy()
        v_mod = tsutils.detrend(self.value, x=self.time, method=method, **kwargs)
        new.value = v_mod
        return new

    def spectral(self, method='wwz', freq_method='log', freq_kwargs=None, settings=None, label=None, verbose=False):
        ''' Perform spectral analysis on the timeseries

        Parameters
        ----------

        method : str
            {'wwz', 'mtm', 'lomb_scargle', 'welch', 'periodogram'}

        freq_method : str
            {'log','scale', 'nfft', 'lomb_scargle', 'welch'}

        freq_kwargs : dict
            Arguments for frequency vector

        settings : dict
            Arguments for the specific spectral method

        label : str
            Label for the PSD object

        verbose : {True, False}

        Returns
        -------

        psd : pyleoclim.PSD
            A :mod:`pyleoclim.PSD` object

        See also
        --------
        pyleoclim.utils.spectral.mtm : Spectral analysis using the Multitaper approach

        pyleoclim.utils.spectral.lomb_scargle : Spectral analysis using the Lomb-Scargle method

        pyleoclim.utils.spectral.welch: Spectral analysis using the Welch segement approach

        pyleoclim.utils.spectral.periodogram: Spectral anaysis using the basic Fourier transform

        pyleoclim.utils.spectral.wwz_psd : Spectral analysis using the Wavelet Weighted Z transform

        pyleoclim.utils.wavelet.make_freq : Functions to create the frequency vector

        pyleoclim.utils.tsutils.detrend : Detrending function

        pyleoclim.core.ui.PSD : PSD object

        pyleoclim.core.ui.MultiplePSD : Multiple PSD object


        Examples
        --------

        Calculate the spectrum of SOI using the various methods and compute significance

        .. ipython:: python
            :okwarning:

            import pyleoclim as pyleo
            import pandas as pd
            data = pd.read_csv('https://raw.githubusercontent.com/LinkedEarth/Pyleoclim_util/Development/example_data/soi_data.csv',skiprows=0,header=1)
            time = data.iloc[:,1]
            value = data.iloc[:,2]
            ts = pyleo.Series(time=time, value=value, time_name='Year C.E', value_name='SOI', label='SOI')
            # Standardize the time series
            ts_std = ts.standardize()


        - WWZ

        .. ipython:: python
            :okwarning:

            psd_wwz = ts_std.spectral(method='wwz')  # wwz is the default method
            psd_wwz_signif = psd_wwz.signif_test(number=1)  # significance test; for real work, should use number=200 or even larger
            @savefig spec_wwz.png
            fig, ax = psd_wwz_signif.plot(title='PSD using WWZ method')
            pyleo.closefig(fig)

        We may pass in method-specific arguments via "settings", which is a dictionary.
        For instance, to adjust the analytical frequency resolution for WWZ, we may specify the method-specific argument, the decay constant, "c";
        to adjust the frequency vector, we may modify the "freq_method" or modify the method-specific argument "freq".

        .. ipython:: python
            :okwarning:

            psd_wwz_lres = ts_std.spectral(method='wwz', settings={'c': 1e-2})  # c=1e-2 yields lower frequency resolution
            psd_wwz_hres = ts_std.spectral(method='wwz', settings={'c': 1e-4})  # c=1e-4 yields higher frequency resolution
            psd_wwz_freq = ts_std.spectral(method='wwz', settings={'freq': np.linspace(1/20, 1/0.2, 51)})
            psd_wwz_nfft = ts_std.spectral(method='wwz', freq_method='nfft')  # with frequency vector generated using NFFT style
            fig, ax = psd_wwz_lres.plot(
                title='PSD using WWZ method with differnt decay constants', mute=True,
                label='settings={"c": 1e-2}')
            @savefig spec_wwz_c.png
            psd_wwz_hres.plot(ax=ax, label='settings={"c": 1e-4}')
            pyleo.closefig(fig)

            fig, ax = psd_wwz_freq.plot(
                title='PSD using WWZ method with differnt frequency vectors', mute=True,
                label='freq=np.linspace(1/20, 1/0.2, 51)', marker='o')
            psd_wwz.plot(ax=ax, label='freq_method="log"', marker='o')
            psd_wwz_nfft.plot(ax=ax, label='freq_method="nfft"', marker='o')
            @savefig spec_wwz_freq.png
            pyleo.showfig(fig)
            pyleo.closefig(fig)

        You may notice the differences in the PSD curves regarding smoothness and the locations of the analyzed period points.

        For other method-specific arguments, please look up the specific methods in the "See also" section.


        - Periodogram

        .. ipython:: python
            :okwarning:

            ts_interp = ts_std.interp()
            psd_perio = ts_interp.spectral(method='periodogram')
            psd_perio_signif = psd_perio.signif_test()
            @savefig spec_perio.png
            fig, ax = psd_perio_signif.plot(title='PSD using Periodogram method')
            pyleo.closefig(fig)

        - Welch

        .. ipython:: python
            :okwarning:

            ts_interp = ts_std.interp()
            psd_welch = ts_interp.spectral(method='welch')
            psd_welch_signif = psd_welch.signif_test()
            @savefig spec_welch.png
            fig, ax = psd_welch_signif.plot(title='PSD using Welch method')
            pyleo.closefig(fig)

        - MTM

        .. ipython:: python
            :okwarning:

            ts_interp = ts_std.interp()
            psd_mtm = ts_interp.spectral(method='mtm')
            psd_mtm_signif = psd_mtm.signif_test()
<<<<<<< HEAD
            @savefig spec_mtm.png
            fig, ax = psd_mtm_signif.plot(title='PSD using MTM method')
            pyleo.closefig(fig)

        - Lomb-Scargle

        .. ipython:: python
            :okwarning:

            psd_ls = ts_std.spectral(method='lomb_scargle')
            psd_ls_signif = psd_ls.signif_test()
            @savefig spec_mtm.png
=======
            @savefig spec_mtm.png
            fig, ax = psd_mtm_signif.plot(title='PSD using MTM method')
            pyleo.closefig(fig)

        - Lomb-Scargle

        .. ipython:: python
            :okwarning:

            psd_ls = ts_std.spectral(method='lomb_scargle')
            psd_ls_signif = psd_ls.signif_test()
            @savefig spec_mtm.png
>>>>>>> fc0291b5
            fig, ax = psd_ls_signif.plot(title='PSD using Lomb-Scargle method')
            pyleo.closefig(fig)

        '''
        if not verbose:
            warnings.simplefilter('ignore')

        settings = {} if settings is None else settings.copy()
        spec_func = {
            'wwz': specutils.wwz_psd,
            'mtm': specutils.mtm,
            'lomb_scargle': specutils.lomb_scargle,
            'welch': specutils.welch,
            'periodogram': specutils.periodogram
        }
        args = {}
        freq_kwargs = {} if freq_kwargs is None else freq_kwargs.copy()
        freq = waveutils.make_freq_vector(self.time, method=freq_method, **freq_kwargs)

        args['wwz'] = {'freq': freq}
        args['mtm'] = {}
        args['lomb_scargle'] = {'freq': freq}
        args['welch'] = {}
        args['periodogram'] = {}
        args[method].update(settings)
        spec_res = spec_func[method](self.value, self.time, **args[method])
        if type(spec_res) is dict:
            spec_res = dict2namedtuple(spec_res)

        if label is None:
            label = self.label

        psd = PSD(
            frequency=spec_res.freq,
            amplitude=spec_res.psd,
            label=label,
            timeseries=self,
            spec_method=method,
            spec_args=args[method]
        )

        return psd

    def wavelet(self, method='wwz', settings=None, freq_method='log', freq_kwargs=None, verbose=False):
        ''' Perform wavelet analysis on the timeseries

        cwt wavelets documented on https://pywavelets.readthedocs.io/en/latest/ref/cwt.html

        Parameters
        ----------

        method : {wwz, cwt}
            Whether to use the wwz method for unevenly spaced timeseries or traditional cwt (from pywavelets)

        freq_method : str
            {'log', 'scale', 'nfft', 'lomb_scargle', 'welch'}

        freq_kwargs : dict
            Arguments for frequency vector

        settings : dict
            Arguments for the specific spectral method

        verbose : {True, False}

        Returns
        -------

        scal : Series.Scalogram

        See also
        --------

        pyleoclim.utils.wavelet.wwz : wwz function

        pyleoclim.utils.wavelet.cwt : cwt function

        pyleoclim.utils.wavelet.make_freq : Functions to create the frequency vector

        pyleoclim.utils.tsutils.detrend : Detrending function

        pyleoclim.core.ui.Scalogram : Scalogram object

        pyleoclim.core.ui.MultipleScalogram : Multiple Scalogram object

        Examples
        --------

        Wavelet analysis on the SOI record.

        .. ipython:: python
            :okwarning:

            import pyleoclim as pyleo
            import pandas as pd
            data = pd.read_csv('https://raw.githubusercontent.com/LinkedEarth/Pyleoclim_util/Development/example_data/soi_data.csv',skiprows=0,header=1)
            time = data.iloc[:,1]
            value = data.iloc[:,2]
            ts = pyleo.Series(time=time,value=value,time_name='Year C.E', value_name='SOI', label='SOI')
            # WWZ
            scal = ts.wavelet()
            scal_signif = scal.signif_test(number=1)  # for real work, should use number=200 or even larger
            @savefig spec_mtm.png
            fig, ax = scal_signif.plot()
            pyleo.closefig(fig)

        '''
        if not verbose:
            warnings.simplefilter('ignore')

        settings = {} if settings is None else settings.copy()
        wave_func = {
            'wwz': waveutils.wwz,
            'cwt': waveutils.cwt,
        }

        if method == 'cwt' and 'freq' in settings.keys():
            scales=1/np.array(settings['freq'])
            settings.update({'scales':scales})
            del settings['freq']

        freq_kwargs = {} if freq_kwargs is None else freq_kwargs.copy()
        freq = waveutils.make_freq_vector(self.time, method=freq_method, **freq_kwargs)

        args = {}

        args['wwz'] = {'tau': self.time, 'freq': freq}
        args['cwt'] = {'wavelet' : 'morl', 'scales':1/freq}


        args[method].update(settings)
        wave_res = wave_func[method](self.value, self.time, **args[method])
        scal = Scalogram(
            frequency=wave_res.freq,
            time=wave_res.time,
            amplitude=wave_res.amplitude,
            coi=wave_res.coi,
            label=self.label,
            timeseries=self,
            wave_method=method,
            freq_method=freq_method,
            freq_kwargs=freq_kwargs,
            wave_args=args[method],
        )

        return scal

    def wavelet_coherence(self, target_series, method='wwz', settings=None, freq_method='log', freq_kwargs=None, verbose=False):
        ''' Perform wavelet coherence analysis with the target timeseries

        Parameters
        ----------

        target_series : pyleoclim.Series
            A pyleoclim Series object on which to perform the coherence analysis

        method : {'wwz'}

        freq_method : str
            {'log','scale', 'nfft', 'lomb_scargle', 'welch'}

        freq_kwargs : dict
            Arguments for frequency vector

        settings : dict
            Arguments for the specific spectral method

        verbose : {True, False}

        Returns
        -------

        coh : pyleoclim.Coherence

        See also
        --------

        pyleoclim.utils.wavelet.xwt : Cross-wavelet analysis based on WWZ method

        pyleoclim.utils.wavelet.make_freq : Functions to create the frequency vector

        pyleoclim.utils.tsutils.detrend : Detrending function

        pyleoclim.core.ui.Coherence : Coherence object

        Examples
        --------

        .. ipython:: python
            :okwarning:

            import pyleoclim as pyleo
            import pandas as pd
            data = pd.read_csv('https://raw.githubusercontent.com/LinkedEarth/Pyleoclim_util/Development/example_data/wtc_test_data_nino.csv')
            t = data.iloc[:,0]
            air = data.iloc[:,1]
            nino = data.iloc[:,2]
            ts_nino = pyleo.Series(time=t, value=nino)
            ts_air = pyleo.Series(time=t, value=air)

            # plot the two timeseries
            @savefig ts_nino.png
            fig, ax = ts_nino.plot(title='El Nino Region 3 -- SST Anomalies')
            pyleo.closefig(fig)

            @savefig ts_air.png
            fig, ax = ts_air.plot(title='Deasonalized All Indian Rainfall Index')
            pyleo.closefig(fig)

            ts_air_std=ts_air.standardize()
            ts_nino_std=ts_nino.standardize()
            coh = ts_nino.wavelet_coherence(ts_air)
            coh_signif = coh.signif_test(number=1, qs=[0.99])  # for real work, should use number=200 or even larger

            @savefig coh_plot.png
            fig, ax = coh_signif.plot(phase_style={'skip_x': 50, 'skip_y': 10})
            pyleo.closefig(fig)

        '''
        if not verbose:
            warnings.simplefilter('ignore')

        settings = {} if settings is None else settings.copy()
        xwc_func = {
            'wwz': waveutils.xwc,
        }

        freq_kwargs = {} if freq_kwargs is None else freq_kwargs.copy()
        freq = waveutils.make_freq_vector(self.time, method=freq_method, **freq_kwargs)

        t1 = np.copy(self.time)
        t2 = np.copy(target_series.time)
        dt1 = np.median(np.diff(t1))
        dt2 = np.median(np.diff(t2))
        overlap = np.arange(np.max([t1[0], t2[0]]), np.min([t1[-1], t2[-1]]), np.max([dt1, dt2]))

        args = {}
        args['wwz'] = {'tau': overlap, 'freq': freq}
        args[method].update(settings)
        xwc_res = xwc_func[method](self.value, self.time, target_series.value, target_series.time, **args[method])

        coh = Coherence(
            frequency=xwc_res.freq,
            time=xwc_res.time,
            coherence=xwc_res.xw_coherence,
            phase=xwc_res.xw_phase,
            coi=xwc_res.coi,
            timeseries1=self,
            timeseries2=target_series,
            freq_method=freq_method,
            freq_kwargs=freq_kwargs,
        )

        return coh

    def correlation(self, target_series, timespan=None, alpha=0.05, settings=None, common_time_kwargs=None):
        ''' Estimates the Pearson's correlation and associated significance between two non IID time series

        The significance of the correlation is assessed using one of the following methods:

        1) 'ttest': T-test adjusted for effective sample size.
        2) 'isopersistent': AR(1) modeling of x and y.
        3) 'isospectral': phase randomization of original inputs. (default)

        The T-test is a parametric test, hence computationally cheap but can only be performed in ideal circumstances.
        The others are non-parametric, but their computational requirements scale with the number of simulations.

        The choise of significance test and associated number of Monte-Carlo simulations are passed through the settings parameter.

        Parameters
        ----------

        target_series : pyleoclim.Series
            A pyleoclim Series object

        timespan : tuple
            The time interval over which to perform the calculation

        alpha : float
            The significance level (default: 0.05)

        settings : dict
            Parameters for the correlation function, including:

            - nsim : int
                the number of simulations (default: 1000)
            - method : str, {'ttest','isopersistent','isospectral' (default)}
                method for significance testing

        common_time_kwargs : dict
            Parameters for the method `MultipleSeries.common_time()`. Will use interpolation by default.

        Returns
        -------

        corr_res_dict : dict
            the result dictionary, containing

            - r : float
                correlation coefficient
            - p : float
                the p-value
            - signif : bool
                true if significant; false otherwise
                Note that signif = True if and only if p <= alpha.

        See also
        --------

        pyleoclim.utils.correlation.corr_sig : Correlation function

        Examples
        --------

        Correlation between the Nino3.4 index and the Deasonalized All Indian Rainfall Index

        .. ipython:: python
            :okwarning:

            import pyleoclim as pyleo
            import pandas as pd

            data = pd.read_csv('https://raw.githubusercontent.com/LinkedEarth/Pyleoclim_util/Development/example_data/wtc_test_data_nino.csv')
            t = data.iloc[:, 0]
            air = data.iloc[:, 1]
            nino = data.iloc[:, 2]
            ts_nino = pyleo.Series(time=t, value=nino)
            ts_air = pyleo.Series(time=t, value=air)

            # the default setting with `nsim=1000` and `method='isospectral'`
            corr_res = ts_nino.correlation(ts_air)
            print(corr_res)

            # using a simple t-test
            corr_res = ts_nino.correlation(ts_air, settings={'method': 'ttest'})
            print(corr_res)

            # using the method "isopersistent"
            corr_res = ts_nino.correlation(ts_air, settings={'method': 'isopersistent'})
            print(corr_res)
        '''

        settings = {} if settings is None else settings.copy()
        corr_args = {'alpha': alpha}
        corr_args.update(settings)

        ms = MultipleSeries([self, target_series])
        if list(self.time) != list(target_series.time):
            common_time_kwargs = {} if common_time_kwargs is None else common_time_kwargs.copy()
            ct_args = {'method': 'interp'}
            ct_args.update(common_time_kwargs)
            ms = ms.common_time(**ct_args)

        if timespan is None:
            value1 = ms.series_list[0].value
            value2 = ms.series_list[1].value
        else:
            value1 = ms.series_list[0].slice(timespan).value
            value2 = ms.series_list[1].slice(timespan).value


        corr_res = corrutils.corr_sig(value1, value2, **corr_args)
        signif = True if corr_res['signif'] == 1 else False
        corr_res_dict = {
            'r': corr_res['r'],
            'p': corr_res['p'],
            'signif': signif,
            'alpha': alpha,
        }
        return corr_res_dict

    def causality(self, target_series, method='liang', settings=None):
        ''' Perform causality analysis with the target timeseries

        Parameters
        ----------

        target_series : pyleoclim.Series
            A pyleoclim Series object on which to compute causality

        method : {'liang', 'granger'}
            The causality method to use.

        settings : dict
            Parameters associated with the causality methods  . Note that each method has different parameters. See individual methods for details

        Returns
        -------

        res : dict
            Dictionary containing the results of the the causality analysis. See indivudal methods for details

        See also
        --------

        pyleoclim.utils.causality.liang_causality : Liang causality

        pyleoclim.utils.causality.granger_causality : Granger causality

        Examples
        --------

        Liang causality

        .. ipython:: python
            :okwarning:

            import pyleoclim as pyleo
            import pandas as pd
            data=pd.read_csv('https://raw.githubusercontent.com/LinkedEarth/Pyleoclim_util/Development/example_data/wtc_test_data_nino.csv')
            t=data.iloc[:,0]
            air=data.iloc[:,1]
            nino=data.iloc[:,2]
            ts_nino=pyleo.Series(time=t,value=nino)
            ts_air=pyleo.Series(time=t,value=air)

            # plot the two timeseries
            @savefig ts_nino.png
            fig, ax = ts_nino.plot(title='El Nino Region 3 -- SST Anomalies')
            pyleo.closefig(fig)

            @savefig ts_air.png
            fig, ax = ts_air.plot(title='Deasonalized All Indian Rainfall Index')
            pyleo.closefig(fig)

            # we use the specific params below in ts_nino.causality() just to make the example less heavier;
            # please drop the `settings` for real work
            caus_res = ts_nino.causality(ts_air, settings={'nsim': 2, 'signif_test': 'isopersist'})
            print(caus_res)

        Granger causality

        .. ipython:: python
            :okwarning:

            caus_res = ts_nino.causality(ts_air, method='granger')
            print(caus_res)

        '''
        settings = {} if settings is None else settings.copy()
        spec_func={
            'liang':causalutils.liang_causality,
            'granger':causalutils.granger_causality}
        args = {}
        args['liang'] = {}
        args['granger'] = {}
        args[method].update(settings)
        causal_res = spec_func[method](self.value, target_series.value, **args[method])
        return causal_res

    def surrogates(self, method='ar1', number=1, length=None, seed=None, settings=None):
        ''' Generate surrogates with increasing time axis

        Parameters
        ----------

        method : {ar1}
            Uses an AR1 model to generate surrogates of the timeseries

        number : int
            The number of surrogates to generate

        length : int
            Lenght of the series

        seed : int
            Control seed option for reproducibility

        settings : dict
            Parameters for surogate generator. See individual methods for details.

        Returns
        -------
        surr : pyleoclim SurrogateSeries

        See also
        --------

        pyleoclim.utils.tsmodel.ar1_sim : AR1 simulator
        '''
        settings = {} if settings is None else settings.copy()
        surrogate_func = {
            'ar1': tsmodel.ar1_sim,
        }
        args = {}
        args['ar1'] = {'t': self.time}
        args[method].update(settings)

        if seed is not None:
            np.random.seed(seed)

        surr_res = surrogate_func[method](self.value, number, **args[method])
        if len(np.shape(surr_res)) == 1:
            surr_res = surr_res[:, np.newaxis]

        s_list = []
        for s in surr_res.T:
            s_tmp = Series(time=self.time, value=s, time_name=self.time_name, time_unit=self.time_unit, value_name=self.value_name, value_unit=self.value_unit)
            s_list.append(s_tmp)

        surr = SurrogateSeries(series_list=s_list, surrogate_method=method, surrogate_args=args[method])

        return surr

    def outliers(self, auto=True, remove=True, fig_outliers=True,fig_knee=True,
                 plot_outliers_kwargs=None,plot_knee_kwargs=None,figsize=[10,4],
                 saveknee_settings=None,saveoutliers_settings=None, mute=False):
        '''
        Detects outliers in a timeseries and removes if specified

        Parameters
        ----------

        auto : boolean
            True by default, detects knee in the plot automatically
        remove : boolean
            True by default, removes all outlier points if detected
        fig_knee  : boolean
            True by default, plots knee plot if true
        fig_outliers : boolean
            True by degault, plots outliers if true
        save_knee : dict
            default parameters from matplotlib savefig None by default
        save_outliers : dict
            default parameters from matplotlib savefig None by default
        plot_knee_kwargs : dict
            arguments for the knee plot
        plot_outliers_kwargs : dict
            arguments for the outliers plot
        figsize : list
            by default [10,4]
        mute : {True,False}
            if True, the plot will not show;
            recommend to turn on when more modifications are going to be made on ax

        Returns
        -------
        new : Series
            Time series with outliers removed if they exist

        See also
        --------

        pyleoclim.utils.tsutils.remove_outliers : remove outliers function

        pyleoclim.utils.plotting.plot_xy : basic x-y plot

        pyleoclim.utils.plotting.plot_scatter_xy : Scatter plot on top of a line plot

        '''
        new = self.copy()

        #outlier_indices,fig1,ax1,fig2,ax2 = tsutils.detect_outliers(self.time, self.value, auto=auto, plot_knee=fig_knee,plot_outliers=fig_outliers,\
        #                                                   figsize=figsize,save_knee=save_knee,save_outliers=save_outliers,plot_outliers_kwargs=plot_outliers_kwargs,plot_knee_kwargs=plot_knee_kwargs)
        outlier_indices = tsutils.detect_outliers(
            self.time, self.value, auto=auto, plot_knee=fig_knee,plot_outliers=fig_outliers,
            figsize=figsize,saveknee_settings=saveknee_settings,saveoutliers_settings=saveoutliers_settings,
            plot_outliers_kwargs=plot_outliers_kwargs,plot_knee_kwargs=plot_knee_kwargs, mute=mute,
        )
        outlier_indices = np.asarray(outlier_indices)
        if remove == True:
            new = self.copy()
            ys = np.delete(self.value, outlier_indices)
            t = np.delete(self.time, outlier_indices)
            new.value = ys
            new.time = t

        return new

    def interp(self, method='linear', **kwargs):
        '''Interpolate a Series object onto  a new  time axis

        Parameters
        ----------

        method : {‘linear’, ‘nearest’, ‘zero’, ‘slinear’, ‘quadratic’, ‘cubic’, ‘previous’, ‘next’}
            where ‘zero’, ‘slinear’, ‘quadratic’ and ‘cubic’ refer to a spline interpolation of zeroth, first, second or third order; ‘previous’ and ‘next’ simply return the previous or next value of the point) or as an integer specifying the order of the spline interpolator to use. Default is ‘linear’.

        kwargs :
            Arguments specific to each interpolation function. See pyleoclim.utils.tsutils.interp for details

        Returns
        -------

        new : pyleoclim.Series
            An interpolated Series object

        See also
        --------

        pyleoclim.utils.tsutils.interp : interpolation function

        '''
        new = self.copy()
        x_mod, v_mod = tsutils.interp(self.time,self.value,interp_type=method,**kwargs)
        new.time = x_mod
        new.value = v_mod
        return new

    def gkernel(self, step_type = 'median', **kwargs):
        ''' Coarse-grain a Series object via a Gaussian kernel.

        Parameters
        ----------
        step_type : str
            type of timestep: 'mean', 'median', or 'max' of the time increments

        kwargs :
            Arguments for kernel function. See pyleoclim.utils.tsutils.gkernel for details

        Returns
        -------

        new : pyleoclim.Series
            The coarse-grained Series object

        See also
        --------

        pyleoclim.utils.tsutils.gkernel : application of a Gaussian kernel

        '''
        new=self.copy()

        start, stop, step = tsutils.grid_properties(self.time, method=step_type)

        ti = np.arange(start,stop,step) # generate new axis
        vi = tsutils.gkernel(self.time,self.value,ti,**kwargs) # apply kernel
        new.time = ti
        new.value = vi
        return new

    def bin(self,**kwargs):
<<<<<<< HEAD
        '''Bin a _Series_' values on an evenly-spaced time axis
=======
        '''Bin values in a time series
>>>>>>> fc0291b5

        Parameters
        ----------

<<<<<<< HEAD
=======

>>>>>>> fc0291b5
        kwargs :
            Arguments for binning function. See pyleoclim.utils.tsutils.bin for details

        Returns
        -------

        new : pyleoclim.Series
            An binned Series object

        See also
        --------


        pyleoclim.utils.tsutils.bin : bin the time series into evenly-spaced bins

        '''
        new=self.copy()
        res_dict = tsutils.bin(self.time,self.value,**kwargs)
        new.time = res_dict['bins']
        new.value = res_dict['binned_values']
        return new



class PSD:
    '''PSD object obtained from spectral analysis.

    See examples in pyleoclim.core.ui.Series.spectral to see how to create and manipulate these objects

    See also
    --------

    pyleoclim.core.ui.Series.spectral : spectral analysis

    '''
    def __init__(self, frequency, amplitude, label=None, timeseries=None, plot_kwargs=None,
                 spec_method=None, spec_args=None, signif_qs=None, signif_method=None, period_unit=None,
                 beta_est_res=None):
        self.frequency = np.array(frequency)
        self.amplitude = np.array(amplitude)
        self.label = label
        self.timeseries = timeseries
        self.spec_method = spec_method
        self.spec_args = spec_args
        self.signif_qs = signif_qs
        self.signif_method = signif_method
        self.plot_kwargs = {} if plot_kwargs is None else plot_kwargs.copy()
        self.beta_est_res = beta_est_res

        if period_unit is not None:
            self.period_unit = period_unit
        elif timeseries is not None:
            self.period_unit = infer_period_unit_from_time_unit(timeseries.time_unit)
        else:
            self.period_unit = None

    def copy(self):
        '''Copy object
        '''
        return deepcopy(self)

    def __str__(self):
        table = {
            'Frequency': self.frequency,
            'Amplitude': self.amplitude,
        }

        msg = print(tabulate(table, headers='keys'))
        return f'Length: {np.size(self.frequency)}'

    def signif_test(self, number=200, method='ar1', seed=None, qs=[0.95],
                    settings=None):
        '''


        Parameters
        ----------
        number : int, optional
            Number of surrogate series to generate for significance testing. The default is 200.
        method : {ar1}, optional
            Method to generate surrogates. The default is 'ar1'.
        seed : int, optional
            Option to set the seed for reproducibility. The default is None.
        qs : list, optional
            Singificance levels to return. The default is [0.95].
        settings : dict, optional
            Parameters. The default is None.

        Returns
        -------
        new : pyleoclim.PSD
            New PSD object with appropriate significance test

        '''
        new = self.copy()
        surr = self.timeseries.surrogates(
            number=number, seed=seed, method=method, settings=settings
        )
        surr_psd = surr.spectral(method=self.spec_method, settings=self.spec_args)
        new.signif_qs = surr_psd.quantiles(qs=qs)
        new.signif_method = method

        return new

    def beta_est(self, fmin=None, fmax=None, logf_binning_step='max', verbose=False):
        ''' Estimate the scaling factor beta of the PSD in a log-log space

        Parameters
        ----------

        fmin : float
            the minimum frequency edge for beta estimation; the default is the minimum of the frequency vector of the PSD obj

        fmax : float
            the maximum frequency edge for beta estimation; the default is the maximum of the frequency vector of the PSD obj

        logf_binning_step : str, {'max', 'first'}
            if 'max', then the maximum spacing of log(f) will be used as the binning step
            if 'first', then the 1st spacing of log(f) will be used as the binning step

        verbose : bool
            if True, will print out debug information

        Returns
        -------

        res_dict : dictionary
            - beta: the scaling factor
            - std_err: the one standard deviation error of the scaling factor
            - f_binned: the binned frequency series, used as X for linear regression
            - psd_binned: the binned PSD series, used as Y for linear regression
            - Y_reg: the predicted Y from linear regression, used with f_binned for the slope curve plotting

        '''
        if fmin is None:
            fmin = np.min(self.frequency)

        if fmax is None:
            fmax = np.max(self.frequency)

        res = waveutils.beta_estimation(self.amplitude, self.frequency, fmin=fmin, fmax=fmax, logf_binning_step=logf_binning_step, verbose=verbose)
        res_dict = {
            'beta': res.beta,
            'std_err': res.std_err,
            'f_binned': res.f_binned,
            'psd_binned': res.psd_binned,
            'Y_reg': res.Y_reg,
        }
        return res_dict

    def plot(self, in_loglog=True, in_period=True, label=None, xlabel=None, ylabel='PSD', title=None,
             marker=None, markersize=None, color=None, linestyle=None, linewidth=None, transpose=False,
             xlim=None, ylim=None, figsize=[10, 4], savefig_settings=None, ax=None, mute=False,
             legend=True, lgd_kwargs=None, xticks=None, yticks=None, alpha=None, zorder=None,
             plot_kwargs=None, signif_clr='red', signif_linestyles=['--', '-.', ':'], signif_linewidth=1):
        '''Plots the PSD estimates and signif level if included


        Parameters
        ----------
        in_loglog : bool, optional
            Plot on loglog axis. The default is True.
        in_period : bool, optional
            Plot the x-axis as periodicity rather than frequency. The default is True.
        label : str, optional
            label for the series. The default is None.
        xlabel : str, optional
            Label for the x-axis. The default is None. Will guess based on Series
        ylabel : str, optional
            Label for the y-axis. The default is 'PSD'.
        title : str, optional
            Plot title. The default is None.
        marker : str, optional
            marker to use. The default is None.
        markersize : int, optional
            size of the marker. The default is None.
        color : str, optional
            Line color. The default is None.
        linestyle : str, optional
            linestyle. The default is None.
        linewidth : float, optional
            Width of the line. The default is None.
        transpose : bool, optional
            Plot periodicity on y-. The default is False.
        xlim : list, optional
            x-axis limits. The default is None.
        ylim : list, optional
            y-axis limits. The default is None.
        figsize : list, optional
            Figure size. The default is [10, 4].
        savefig_settings : dict, optional
            save settings options. The default is None.
            the dictionary of arguments for plt.savefig(); some notes below:
            - "path" must be specified; it can be any existed or non-existed path,
              with or without a suffix; if the suffix is not given in "path", it will follow "format"
            - "format" can be one of {"pdf", "eps", "png", "ps"}
        ax : ax, optional
            The matplotlib.Axes object onto which to return the plot. The default is None.
        mute : bool, optional
            if True, the plot will not show;
            recommend to turn on when more modifications are going to be made on ax The default is False.
        legend : bool, optional
            whether to plot the legend. The default is True.
        lgd_kwargs : dict, optional
            Arguments for the legend. The default is None.
        xticks : list, optional
            xticks to use. The default is None.
        yticks : list, optional
            yticks to use. The default is None.
        alpha : float, optional
            Transparency setting. The default is None.
        zorder : int, optional
            Order for the plot. The default is None.
        plot_kwargs : dict, optional
            Other plotting argument. The default is None.
        signif_clr : str, optional
            Color for the significance line. The default is 'red'.
        signif_linestyles : list of str, optional
            Linestyles for significance. The default is ['--', '-.', ':'].
        signif_linewidth : float, optional
            width of the significance line. The default is 1.

        Returns
        -------
        fig, ax

        See also
        --------

        pyleoclim.core.ui.Series.spectral : spectral analysis

        '''
        # Turn the interactive mode off.
        plt.ioff()

        savefig_settings = {} if savefig_settings is None else savefig_settings.copy()
        plot_kwargs = self.plot_kwargs if plot_kwargs is None else plot_kwargs.copy()
        lgd_kwargs = {} if lgd_kwargs is None else lgd_kwargs.copy()

        if label is None:
            label = self.label

        if label is not None:
            plot_kwargs.update({'label': label})

        if marker is not None:
            plot_kwargs.update({'marker': marker})

        if markersize is not None:
            plot_kwargs.update({'markersize': markersize})

        if color is not None:
            plot_kwargs.update({'color': color})

        if linestyle is not None:
            plot_kwargs.update({'linestyle': linestyle})

        if linewidth is not None:
            plot_kwargs.update({'linewidth': linewidth})

        if alpha is not None:
            plot_kwargs.update({'alpha': alpha})

        if zorder is not None:
            plot_kwargs.update({'zorder': zorder})

        if ax is None:
            fig, ax = plt.subplots(figsize=figsize)

        if in_period:
            idx = np.argwhere(self.frequency==0)
            x_axis = 1/np.delete(self.frequency, idx)
            y_axis = np.delete(self.amplitude, idx)
            if xlabel is None:
                xlabel = f'Period [{self.period_unit}]' if self.period_unit is not None else 'Period'

            if xticks is None:
                xticks_default = np.array([0.1, 0.2, 0.5, 1, 2, 5, 10, 20, 50, 100, 200, 500, 1000, 2000, 5000, 1e4, 2e4, 5e4, 1e5, 2e5, 5e5, 1e6])
                mask = (xticks_default >= np.nanmin(x_axis)) & (xticks_default <= np.nanmax(x_axis))
                xticks = xticks_default[mask]

            if xlim is None:
                xlim = [np.max(xticks), np.min(xticks)]

        else:
            idx = np.argwhere(self.frequency==0)
            x_axis = np.delete(self.frequency, idx)
            y_axis = np.delete(self.amplitude, idx)
            if xlabel is None:
                xlabel = f'Frequency [1/{self.period_unit}]' if self.period_unit is not None else 'Frequency'

            if xlim is None:
                xlim = ax.get_xlim()
                xlim = [np.min(xlim), np.max(xlim)]

        if transpose:
            x_axis, y_axis = y_axis, x_axis
            xlim, ylim = ylim, xlim
            xticks, yticks = yticks, xticks
            xlabel, ylabel = ylabel, xlabel
            ax.set_ylim(ylim[::-1])
        else:
            ax.set_xlim(xlim)

        ax.plot(x_axis, y_axis, **plot_kwargs)

        if xlim is not None:
            ax.set_xlim(xlim)

        if ylim is not None:
            ax.set_ylim(ylim)

        # plot significance levels
        if self.signif_qs is not None:
            signif_method_label = {
                'ar1': 'AR(1)',
            }
            nqs = np.size(self.signif_qs.psd_list)

            for i, q in enumerate(self.signif_qs.psd_list):
                idx = np.argwhere(q.frequency==0)
                signif_x_axis = 1/np.delete(q.frequency, idx) if in_period else np.delete(q.frequency, idx)
                signif_y_axis = np.delete(q.amplitude, idx)
                if transpose:
                    signif_x_axis, signif_y_axis = signif_y_axis, signif_x_axis

                ax.plot(
                    signif_x_axis, signif_y_axis,
                    label=f'{signif_method_label[self.signif_method]}, {q.label} threshold',
                    color=signif_clr,
                    linestyle=signif_linestyles[i%3],
                    linewidth=signif_linewidth,
                )

        if in_loglog:
            ax.set_xscale('log')
            ax.set_yscale('log')

        if xticks is not None:
            ax.set_xticks(xticks)
            ax.xaxis.set_major_formatter(ScalarFormatter())
            ax.xaxis.set_major_formatter(FormatStrFormatter('%g'))

        if yticks is not None:
            ax.set_yticks(yticks)
            ax.yaxis.set_major_formatter(ScalarFormatter())
            ax.yaxis.set_major_formatter(FormatStrFormatter('%g'))

        ax.set_xlabel(xlabel)
        ax.set_ylabel(ylabel)

        if legend:
            lgd_args = {'frameon': False}
            lgd_args.update(lgd_kwargs)
            ax.legend(**lgd_args)

        if title is not None:
            ax.set_title(title)

        if 'fig' in locals():
            if 'path' in savefig_settings:
                plotting.savefig(fig, settings=savefig_settings)
            else:
                if not mute:
                    plotting.showfig(fig)
            return fig, ax
        else:
            return ax

class Scalogram:
    def __init__(self, frequency, time, amplitude, coi=None, label=None, Neff=3, timeseries=None,
                 wave_method=None, wave_args=None, signif_qs=None, signif_method=None, freq_method=None, freq_kwargs=None,
                 period_unit=None, time_label=None):
        '''
        Args
        ----
            frequency : array
                the frequency axis
            time : array
                the time axis
            amplitude : array
                the amplitude at each (frequency, time) point;
                note the dimension is assumed to be (frequency, time)
        '''
        self.frequency = np.array(frequency)
        self.time = np.array(time)
        self.amplitude = np.array(amplitude)
        if coi is not None:
            self.coi = np.array(coi)
        else:
            self.coi = waveutils.make_coi(self.time, Neff=Neff)
        self.label = label
        self.timeseries = timeseries
        self.wave_method = wave_method
        self.wave_args = wave_args
        self.signif_qs = signif_qs
        self.signif_method = signif_method
        self.freq_method = freq_method
        self.freq_kwargs = freq_kwargs

        if period_unit is not None:
            self.period_unit = period_unit
        elif timeseries is not None:
            self.period_unit = infer_period_unit_from_time_unit(timeseries.time_unit)
        else:
            self.period_unit = None

        if time_label is not None:
            self.time_label = time_label
        elif timeseries is not None:
            if timeseries.time_unit is not None:
                self.time_label = f'{timeseries.time_name} [{timeseries.time_unit}]'
            else:
                self.time_label = f'{timeseries.time_name}'
        else:
            self.time_label = None


    def copy(self):
        '''Copy object
        '''
        return deepcopy(self)

    def __str__(self):
        table = {
            'Frequency': self.frequency,
            'Time': self.time,
            'Amplitude': self.amplitude,
        }

        msg = print(tabulate(table, headers='keys'))
        return f'Dimension: {np.size(self.frequency)} x {np.size(self.time)}'

    def plot(self, in_period=True, xlabel=None, ylabel=None, title=None,
             ylim=None, xlim=None, yticks=None, figsize=[10, 8], mute=False,
             signif_clr='white', signif_linestyles='-', signif_linewidths=1,
             contourf_style={}, cbar_style={}, savefig_settings={}, ax=None):
        '''Plot the scalogram

        Parameters
        ----------
        in_period : bool, optional
            Plot the in period instead of frequency space. The default is True.
        xlabel : str, optional
            Label for the x-axis. The default is None.
        ylabel : str, optional
            Label for the y-axis. The default is None.
        title : str, optional
            Title for the figure. The default is None.
        ylim : list, optional
            Limits for the y-axis. The default is None.
        xlim : list, optional
            Limits for the x-axis. The default is None.
        yticks : list, optional
            yticks label. The default is None.
        figsize : list, optional
            Figure size The default is [10, 8].
        mute : bool, optional
            if True, the plot will not show;
            recommend to turn on when more modifications are going to be made on ax The default is False.
        signif_clr : str, optional
            Color of the singificance line. The default is 'white'.
        signif_linestyles : str, optional
            Linestyle of the significance line. The default is '-'.
        signif_linewidths : float, optional
            Width for the significance line. The default is 1.
        contourf_style : dict, optional
            Arguments for the contour plot. The default is {}.
        cbar_style : dict, optional
            Arguments for the colarbar. The default is {}.
        savefig_settings : dict, optional
            saving options for the figure. The default is {}.
        ax : ax, optional
            Matplotlib Axis on which to return the figure. The default is None.

        Returns
        -------
        fig, ax

        See also
        --------

        pyleoclim.core.ui.Series.wavelet : Wavelet analysis


        '''
        # Turn the interactive mode off.
        plt.ioff()

        contourf_args = {'cmap': 'magma', 'origin': 'lower', 'levels': 11}
        contourf_args.update(contourf_style)

        if ax is None:
            fig, ax = plt.subplots(figsize=figsize)

        if in_period:
            y_axis = 1/self.frequency
            if ylabel is None:
                ylabel = f'Period [{self.period_unit}]' if self.period_unit is not None else 'Period'

            if yticks is None:
                yticks_default = np.array([0.1, 0.2, 0.5, 1, 2, 5, 10, 20, 50, 100, 200, 500, 1000, 2000, 5000, 1e4, 2e4, 5e4, 1e5, 2e5, 5e5, 1e6])
                mask = (yticks_default >= np.min(y_axis)) & (yticks_default <= np.max(y_axis))
                yticks = yticks_default[mask]
        else:
            y_axis = self.frequency
            if ylabel is None:
                ylabel = f'Frequency [1/{self.period_unit}]' if self.period_unit is not None else 'Frequency'

        cont = ax.contourf(self.time, y_axis, self.amplitude.T, **contourf_args)
        ax.set_yscale('log')

        # plot colorbar
        cbar_args = {'drawedges': False, 'orientation': 'vertical', 'fraction': 0.15, 'pad': 0.05}
        cbar_args.update(cbar_style)

        cb = plt.colorbar(cont, **cbar_args)

        # plot cone of influence
        if self.coi is not None:
            ax.plot(self.time, self.coi, 'k--')

        if yticks is not None:
            ax.set_yticks(yticks)
            ax.yaxis.set_major_formatter(ScalarFormatter())
            ax.yaxis.set_major_formatter(FormatStrFormatter('%g'))

        if title is not None:
            ax.set_title(title)

        if ylim is None:
            ylim = [np.min(y_axis), np.min([np.max(y_axis), np.max(self.coi)])]

        ax.fill_between(self.time, self.coi, np.max(self.coi), color='white', alpha=0.5)

        # plot significance levels
        if self.signif_qs is not None:
            signif_method_label = {
                'ar1': 'AR(1)',
            }
            signif_scal = self.signif_qs.scalogram_list[0]
            signif_boundary = self.amplitude.T / signif_scal.amplitude.T
            ax.contour(
                self.time, y_axis, signif_boundary, [-99, 1],
                colors=signif_clr,
                linestyles=signif_linestyles,
                linewidths=signif_linewidths,
            )

        if xlabel is None:
            xlabel = self.time_label

        if xlabel is not None:
            ax.set_xlabel(xlabel)

        if ylabel is not None:
            ax.set_ylabel(ylabel)

        if xlim is not None:
            ax.set_xlim(xlim)

        ax.set_ylim(ylim)

        if 'fig' in locals():
            if 'path' in savefig_settings:
                plotting.savefig(fig, settings=savefig_settings)
            else:
                if not mute:
                    plotting.showfig(fig)
            return fig, ax
        else:
            return ax

    def signif_test(self, number=200, method='ar1', seed=None, qs=[0.95],
                    settings=None):
        '''Significance test for wavelet analysis

        Parameters
        ----------
        number : int, optional
            Number of surrogates to generate for significance analysis. The default is 200.
        method : {'ar1'}, optional
            Method to use to generate the surrogates. The default is 'ar1'.
        seed : int, optional
            Set the seed for the random number generator. Useful for reproducibility The default is None.
        qs : list, optional
            Significane level to consider. The default is [0.95].
        settings : dict, optional
            Parameters for the model. The default is None.

        Raises
        ------
        ValueError
            qs should be a list with at least one value.

        Returns
        -------
        new : pyleoclim.Scalogram
            A new Scalogram object with the significance level

        See also
        --------

        pyleoclim.core.ui.Series.wavelet : wavelet analysis

        '''

        new = self.copy()
        surr = self.timeseries.surrogates(
            number=number, seed=seed, method=method, settings=settings
        )
        surr_scal = surr.wavelet(method=self.wave_method, settings=self.wave_args)

        if len(qs) > 1:
            raise ValueError('qs should be a list with size 1!')

        new.signif_qs = surr_scal.quantiles(qs=qs)
        new.signif_method = method

        return new


class Coherence:
    '''Coherence object

    See also
    --------

    pyleoclim.core.ui.Series.wavelet_coherence : Wavelet coherence

    '''
    def __init__(self, frequency, time, coherence, phase, coi=None,
                 timeseries1=None, timeseries2=None, signif_qs=None, signif_method=None,
                 freq_method=None, freq_kwargs=None, Neff=3, period_unit=None, time_label=None):
        self.frequency = np.array(frequency)
        self.time = np.array(time)
        self.coherence = np.array(coherence)
        if coi is not None:
            self.coi = np.array(coi)
        else:
            self.coi = waveutils.make_coi(self.time, Neff=Neff)
        self.phase = np.array(phase)
        self.timeseries1 = timeseries1
        self.timeseries2 = timeseries2
        self.signif_qs = signif_qs
        self.signif_method = signif_method
        self.freq_method = freq_method
        self.freq_kwargs = freq_kwargs

        if period_unit is not None:
            self.period_unit = period_unit
        elif timeseries1 is not None:
            self.period_unit = infer_period_unit_from_time_unit(timeseries1.time_unit)
        elif timeseries2 is not None:
            self.period_unit = infer_period_unit_from_time_unit(timeseries2.time_unit)
        else:
            self.period_unit = None

        if time_label is not None:
            self.time_label = time_label
        elif timeseries1 is not None:
            if timeseries1.time_unit is not None:
                self.time_label = f'{timeseries1.time_name} [{timeseries1.time_unit}]'
            else:
                self.time_label = f'{timeseries1.time_name}'
        elif timeseries2 is not None:
            if timeseries2.time_unit is not None:
                self.time_label = f'{timeseries2.time_name} [{timeseries2.time_unit}]'
            else:
                self.time_label = f'{timeseries2.time_name}'
        else:
            self.time_label = None

    def copy(self):
        '''Copy object
        '''
        return deepcopy(self)

    def plot(self, xlabel=None, ylabel=None, title=None, figsize=[10, 8],
             ylim=None, xlim=None, in_period=True, yticks=None, mute=False,
             contourf_style={}, phase_style={}, cbar_style={}, savefig_settings={}, ax=None,
             signif_clr='white', signif_linestyles='-', signif_linewidths=1,
             under_clr='ivory', over_clr='black', bad_clr='dimgray'):
        '''Plot the cross-wavelet results

        Parameters
        ----------
        xlabel : str, optional
            x-axis label. The default is None.
        ylabel : str, optional
            y-axis label. The default is None.
        title : str, optional
            Title of the plot. The default is None.
        figsize : list, optional
            Figure size. The default is [10, 8].
        ylim : list, optional
            y-axis limits. The default is None.
        xlim : list, optional
            x-axis limits. The default is None.
        in_period : bool, optional
            Plots periods instead of frequencies The default is True.
        yticks : list, optional
            y-ticks label. The default is None.
        mute : bool, optional
            if True, the plot will not show;
            recommend to turn on when more modifications are going to be made on ax The default is False. The default is False.
        contourf_style : dict, optional
            Arguments for the contour plot. The default is {}.
        phase_style : dict, optional
            Arguments for the phase arrows. The default is {}.
        cbar_style : dict, optional
            Arguments for the color bar. The default is {}.
        savefig_settings : dict, optional
            The default is {}.
            the dictionary of arguments for plt.savefig(); some notes below:
            - "path" must be specified; it can be any existed or non-existed path,
              with or without a suffix; if the suffix is not given in "path", it will follow "format"
            - "format" can be one of {"pdf", "eps", "png", "ps"}
        ax : ax, optional
            Matplotlib axis on which to return the figure. The default is None.
        signif_clr : str, optional
            Color of the singificance line. The default is 'white'.
        signif_linestyles : str, optional
            Style of the significance line. The default is '-'.
        signif_linewidths : float, optional
            Width of the significance line. The default is 1.
        under_clr : str, optional
            Color for under 0. The default is 'ivory'.
        over_clr : str, optional
            Color for over 1. The default is 'black'.
        bad_clr : str, optional
            Color for missing values. The default is 'dimgray'.

        Returns
        -------
        fig, ax

        See also
        --------

        pyleoclim.core.ui.Series.wavelet_coherence

        '''
        # Turn the interactive mode off.
        plt.ioff()

        if ax is None:
            fig, ax = plt.subplots(figsize=figsize)

        if in_period:
            y_axis = 1/self.frequency
            if ylabel is None:
                ylabel = f'Period [{self.period_unit}]' if self.period_unit is not None else 'Period'

            if yticks is None:
                yticks_default = np.array([0.1, 0.2, 0.5, 1, 2, 5, 10, 20, 50, 100, 200, 500, 1000, 2000, 5000, 1e4, 2e4, 5e4, 1e5, 2e5, 5e5, 1e6])
                mask = (yticks_default >= np.min(y_axis)) & (yticks_default <= np.max(y_axis))
                yticks = yticks_default[mask]
        else:
            y_axis = self.frequency
            if ylabel is None:
                ylabel = f'Frequency [1/{self.period_unit}]' if self.period_unit is not None else 'Frequency'

        # plot coherence amplitude
        contourf_args = {
            'cmap': 'magma',
            'origin': 'lower',
            'levels': np.linspace(0, 1, 11),
        }
        contourf_args.update(contourf_style)

        cmap = cm.get_cmap(contourf_args['cmap'])
        cmap.set_under(under_clr)
        cmap.set_over(over_clr)
        cmap.set_bad(bad_clr)
        contourf_args['cmap'] = cmap

        cont = ax.contourf(self.time, y_axis, self.coherence.T, **contourf_args)

        # plot significance levels
        if self.signif_qs is not None:
            signif_method_label = {
                'ar1': 'AR(1)',
            }
            signif_coh = self.signif_qs.scalogram_list[0]
            signif_boundary = self.coherence.T / signif_coh.amplitude.T
            ax.contour(
                self.time, y_axis, signif_boundary, [-99, 1],
                colors=signif_clr,
                linestyles=signif_linestyles,
                linewidths=signif_linewidths,
            )

        # plot colorbar
        cbar_args = {
            'drawedges': False,
            'orientation': 'vertical',
            'fraction': 0.15,
            'pad': 0.05,
            'ticks': np.linspace(0, 1, 11)
        }
        cbar_args.update(cbar_style)

        cb = plt.colorbar(cont, **cbar_args)

        # plot cone of influence
        ax.set_yscale('log', nonposy='clip')
        ax.plot(self.time, self.coi, 'k--')

        if ylim is None:
            ylim = [np.min(y_axis), np.min([np.max(y_axis), np.max(self.coi)])]

        ax.fill_between(self.time, self.coi, np.max(self.coi), color='white', alpha=0.5)

        if yticks is not None:
            ax.set_yticks(yticks)
            ax.yaxis.set_major_formatter(ScalarFormatter())
            ax.yaxis.set_major_formatter(FormatStrFormatter('%g'))

        if xlabel is None:
            xlabel = self.time_label

        if xlabel is not None:
            ax.set_xlabel(xlabel)

        if ylabel is not None:
            ax.set_ylabel(ylabel)

        # plot phase
        yaxis_range = np.max(y_axis) - np.min(y_axis)
        xaxis_range = np.max(self.time) - np.min(self.time)
        phase_args = {'pt': 0.5, 'skip_x': int(xaxis_range//10), 'skip_y': int(yaxis_range//50), 'scale': 30, 'width': 0.004}
        phase_args.update(phase_style)

        pt = phase_args['pt']
        skip_x = phase_args['skip_x']
        skip_y = phase_args['skip_y']
        scale = phase_args['scale']
        width = phase_args['width']

        phase = np.copy(self.phase)

        if self.signif_qs is None:
            phase[self.coherence < pt] = np.nan
        else:
            phase[signif_boundary.T < 1] = np.nan

        X, Y = np.meshgrid(self.time, 1/self.frequency)
        U, V = np.cos(phase).T, np.sin(phase).T

        ax.quiver(X[::skip_y, ::skip_x], Y[::skip_y, ::skip_x],
                  U[::skip_y, ::skip_x], V[::skip_y, ::skip_x],
                  scale=scale, width=width, zorder=99)

        ax.set_ylim(ylim)

        if xlim is not None:
            ax.set_xlim(xlim)

        if title is not None:
            ax.set_title(title)

        if 'fig' in locals():
            if 'path' in savefig_settings:
                plotting.savefig(fig, settings=savefig_settings)
            else:
                if not mute:
                    plotting.showfig(fig)
            return fig, ax
        else:
            return ax

    def signif_test(self, number=200, method='ar1', seed=None, qs=[0.95], settings=None, mute_pbar=False):
        '''Significance testing

        Parameters
        ----------
        number : int, optional
            Number of surrogate series to create for significance testing. The default is 200.
        method : {'ar1'}, optional
            Method through which to generate the surrogate series. The default is 'ar1'.
        seed : int, optional
            Fixes the seed for the random number generator. Useful for reproducibility. The default is None.
        qs : list, optional
            Significanc level to return. The default is [0.95].
        settings : dict, optional
            Parameters for surrogate model. The default is None.
        mute_pbar : bool, optional
            Mute the progress bar. The default is False.

        Returns
        -------
        new : pyleoclim.Coherence
            Coherence with significance level

        See also
        --------

        pyleoclim.core.ui.Series.wavelet_coherence : Wavelet coherence
        '''


        new = self.copy()
        surr1 = self.timeseries1.surrogates(
            number=number, seed=seed, method=method, settings=settings
        )
        surr2 = self.timeseries2.surrogates(
            number=number, seed=seed, method=method, settings=settings
        )

        cohs = []
        for i in tqdm(range(number), desc='Performing wavelet coherence on surrogate pairs', position=0, leave=True, disable=mute_pbar):
            coh_tmp = surr1.series_list[i].wavelet_coherence(surr2.series_list[i], freq_method=self.freq_method, freq_kwargs=self.freq_kwargs)
            cohs.append(coh_tmp.coherence)

        cohs = np.array(cohs)

        ne, nf, nt = np.shape(cohs)

        coh_qs = np.ndarray(shape=(np.size(qs), nf, nt))
        for i in range(nf):
            for j in range(nt):
                coh_qs[:,i,j] = mquantiles(cohs[:,i,j], qs)

        scal_list = []
        for i, amp in enumerate(coh_qs):
            scal_tmp = Scalogram(
                    frequency=self.frequency, time=self.time, amplitude=amp, coi=self.coi,
                    freq_method=self.freq_method, freq_kwargs=self.freq_kwargs, label=f'{qs[i]*100:g}%',
                )
            scal_list.append(scal_tmp)

        new.signif_qs = MultipleScalogram(scalogram_list=scal_list)
        new.signif_method = method

        return new

class MultipleSeries:
    '''MultipleSeries object.

    This object handles multiple objects of the type Series and can be created from a list of Series objects.
    MultipleSeries should be used when the need to run analysis on multiple records arises, such as running principal component analysis.
    Some of the methods automatically rescale the time axis prior to analysis to ensure that the analysis is run over the same time period.

    Parameters
    ----------

    series_list : list
        a list of pyleoclim.Series objects

    time_unit : str
        The target time unit for every series in the list.
        If None, then no conversion will be applied;
        Otherwise, the time unit of every series in the list will be converted to the target.

   name : str
        name of the collection of timeseries (e.g. 'PAGES 2k ice cores')

    Examples
    --------
    .. ipython:: python
        :okwarning:

        import pyleoclim as pyleo
        import pandas as pd
        data = pd.read_csv(
            'https://raw.githubusercontent.com/LinkedEarth/Pyleoclim_util/Development/example_data/soi_data.csv',
            skiprows=0, header=1
        )
        time = data.iloc[:,1]
        value = data.iloc[:,2]
        ts1 = pyleo.Series(time=time, value=value, time_unit='years')
        ts2 = pyleo.Series(time=time, value=value, time_unit='years')
        ms = pyleo.MultipleSeries([ts1, ts2], name = 'SOI x2')
    '''
    def __init__(self, series_list, time_unit=None, name=None):
        self.series_list = series_list
        self.time_unit = time_unit
        self.name = name

        if self.time_unit is not None:
            new_ts_list = []
            for ts in self.series_list:
                new_ts = ts.convert_time_unit(time_unit=self.time_unit)
                new_ts_list.append(new_ts)

            self.series_list = new_ts_list

    def convert_time_unit(self, time_unit='years'):
        ''' Convert the time unit of the timeseries

        Parameters
        ----------

        time_unit : str
            the target time unit, possible input:
            {
                'year', 'years', 'yr', 'yrs',
                'y BP', 'yr BP', 'yrs BP', 'year BP', 'years BP',
                'ky BP', 'kyr BP', 'kyrs BP', 'ka BP', 'ka',
                'my BP', 'myr BP', 'myrs BP', 'ma BP', 'ma',
            }

        Examples
        --------
        .. ipython:: python
            :okwarning:

            import pyleoclim as pyleo
            import pandas as pd
            data = pd.read_csv(
                'https://raw.githubusercontent.com/LinkedEarth/Pyleoclim_util/Development/example_data/soi_data.csv',
                skiprows=0, header=1
            )
            time = data.iloc[:,1]
            value = data.iloc[:,2]
            ts1 = pyleo.Series(time=time, value=value, time_unit='years')
            ts2 = pyleo.Series(time=time, value=value, time_unit='years')
            ms = pyleo.MultipleSeries([ts1, ts2])
            new_ms = ms.convert_time_unit('yr BP')
            print('Original timeseries:')
            print('time unit:', ms.time_unit)
            print()
            print('Converted timeseries:')
            print('time unit:', new_ms.time_unit)
        '''

        new_ms = self.copy()
        new_ts_list = []
        for ts in self.series_list:
            new_ts = ts.convert_time_unit(time_unit=time_unit)
            new_ts_list.append(new_ts)

        new_ms.time_unit = time_unit
        new_ms.series_list = new_ts_list
        return new_ms

    def append(self,ts):
        '''Append timeseries ts to MultipleSeries object

        Returns
        -------
        ms : pyleoclim.MultipleSeries
            The augmented object, comprising the old one plus `ts`

        '''
        ms = self.copy()
        ts_list = deepcopy(ms.series_list)
        ts_list.append(ts)
        ms = MultipleSeries(ts_list)
        return ms

    def copy(self):
        '''Copy the object
        '''
        return deepcopy(self)

    def standardize(self):
        '''Standardize each series object

        Returns
        -------
        ms : pyleoclim.MultipleSeries
            The standardized Series

        '''
        ms=self.copy()
        for idx,item in enumerate(ms.series_list):
            s=item.copy()
            v_mod=tsutils.standardize(item.value)[0]
            s.value=v_mod
            ms.series_list[idx]=s
        return ms

    def common_time(self,method='binning',**kwargs):
        ''' Aligns the time axes of a MultipleSeries object, via either binning
        or interpolation. This is critical for workflows that need to assume a
        common time axis for the group of series under consideration.


        The common time axis is characterized by the following parameters:
<<<<<<< HEAD

        start : the latest start date of the bunch (maximin of the minima)
        stop  : the earliest stop date of the bunch (minimum of the maxima)
        step  : The representative spacing between consecutive values (mean of the median spacings)

        Optional arguments for binning or interpolation are those of the underling functions.

        Parameters
        ----------
        method:  string
            either 'binning', 'interp' or 'gkernel'

        kwargs: keyword arguments (dictionary) for the interpolation method

        Returns
        -------
        ms : pyleoclim.MultipleSeries
            The MultipleSeries objects with all series aligned to the same time axis.
        '''

        gp = np.empty((len(self.series_list),3)) # obtain grid parameters
        for idx,item in enumerate(self.series_list):
            gp[idx,:] = tsutils.grid_properties(item.time)
            if gp[idx,2] < 0:  # flip time axis if retrograde
                item.time  = item.time[::-1,...]
                item.value = item.value[::-1,...]

        # define parameters for common time axis
        start = gp[:,0].max()
        stop  = gp[:,1].min()

        ms = self.copy()

        if method == 'binning':
            step  = gp[:,2].mean()
            for idx,item in enumerate(self.series_list):
                ts = item.copy()
                d = tsutils.bin(ts.time, ts.value, bin_size=step, start=start, end=stop)
                ts.time  = d['bins']
                ts.value = d['binned_values']
                ms.series_list[idx] = ts

        elif method == 'interp':
            step  = gp[:,2].mean()
            for idx,item in enumerate(self.series_list):
                ts = item.copy()
                ti, vi = tsutils.interp(ts.time, ts.value, interp_type='linear', interp_step=step, start=start, end=stop,**kwargs)
                ts.time  = ti
                ts.value = vi
                ms.series_list[idx] = ts

        elif method == 'gkernel':
            step  = gp[:,2].max()
            # Get the interpolated x-axis.
            ti = np.arange(start,stop,step)
            for idx,item in enumerate(self.series_list):
                ts = item.copy()
                vi = tsutils.gkernel(ts.time,ts.value,ti)
                ts.time  = ti
                ts.value = vi
                ms.series_list[idx] = ts

        else:
            raise NameError('Unknown methods; no action taken')

        return ms

    def correlation(self, target=None, timespan=None, alpha=0.05, settings=None, common_time_kwargs=None):
        ''' Calculate the correlation between a MultipleSeries and a target Series

        If the target Series is not specified, then the 1st member of MultipleSeries will be the target

        Parameters
        ----------
        target : pyleoclim.Series, optional
            A pyleoclim Series object.

        timespan : tuple
            The time interval over which to perform the calculation

        alpha : float
            The significance level (0.05 by default)

        settings : dict
            Parameters for the correlation function, including:

            - nsim : int
                the number of simulations (default: 1000)
            - method : str, {'ttest','isopersistent','isospectral' (default)}
                method for significance testing

        common_time_kwargs : dict
            Parameters for the method MultipleSeries.common_time()

        Returns
        -------

        res : dict
            Containing a list of the Pearson's correlation coefficient, associated significance and p-value.

        See also
        --------

        pyleoclim.utils.correlation.corr_sig : Correlation function

        Examples
        --------

        .. ipython:: python
            :okwarning:

            import pyleoclim as pyleo
            from pyleoclim.utils.tsmodel import colored_noise

            nt = 100
            t0 = np.arange(nt)
            v0 = colored_noise(alpha=1, t=t0)
            noise = np.random.normal(loc=0, scale=1, size=nt)

            ts0 = pyleo.Series(time=t0, value=v0)
            ts1 = pyleo.Series(time=t0, value=v0+noise)
            ts2 = pyleo.Series(time=t0, value=v0+2*noise)
            ts3 = pyleo.Series(time=t0, value=v0+1/2*noise)

            ts_list = [ts1, ts2, ts3]

            ms = pyleo.MultipleSeries(ts_list)
            ts_target = ts0

            corr_res = ms.correlation(ts_target)
            print(corr_res)

            corr_res = ms.correlation()
            print(corr_res)

        '''
        r_list = []
        signif_list = []
        p_list = []

        if target is None:
            target = self.series_list[0]

        for idx, ts in enumerate(self.series_list):
            corr_res = ts.correlation(target, timespan=timespan, alpha=alpha, settings=settings, common_time_kwargs=common_time_kwargs)
            r_list.append(corr_res['r'])
            signif_list.append(corr_res['signif'])
            p_list.append(corr_res['p'])

        r_lsit = np.array(r_list)
        p_lsit = np.array(p_list)

        corr_res = {
            'r': r_list,
            'p': p_list,
            'signif': signif_list,
            'alpha': alpha,
        }

        return corr_res

    # def mssa(self, M, MC=0, f=0.5):
    #     data = []
    #     for val in self.series_list:
    #         data.append(val.value)
    #     data = np.transpose(np.asarray(data))


    #     res = decomposition.mssa(data, M=M, MC=MC, f=f)
    #     return res

    def equal_lengths(self):
        ''' Test whether all series in object have equal length

        Parameters
        ----------
        None

        Returns
        -------
        flag : boolean
        lengths : list containing the lengths of the series in object
        '''

        lengths = []
        for ts in self.series_list:
            lengths.append(len(ts.value))

        L = lengths[0]
        r = lengths[1:]
        flag = all (l==L for l in r)

        return flag, lengths

    def pca(self,nMC=200,**pca_kwargs):
        ''' Principal Component Analysis

        Parameters
        ----------

        nMC : int
            number of Monte Carlo simulations

        pca_kwargs : tuple


        Returns
        -------
        res : dictionary containing:

            - eigval : eigenvalues (nrec,)
            - eig_ar1 : eigenvalues of the AR(1) ensemble (nrec, nMC)
            - pcs  : PC series of all components (nrec, nt)
            - eofs : EOFs of all components (nrec, nrec)

        References:
        ----------
        Deininger, M., McDermott, F., Mudelsee, M. et al. (2017): Coherency of late Holocene
        European speleothem δ18O records linked to North Atlantic Ocean circulation.
        Climate Dynamics, 49, 595–618. https://doi.org/10.1007/s00382-016-3360-8

        See also
        --------

        pyleoclim.core.ui.MultipleSeries.mssa: multi-channel SSA

        Examples
        --------

        .. ipython:: python
            :okwarning:

            import pyleoclim as pyleo
            import lipd
            url = 'http://wiki.linked.earth/wiki/index.php/Special:WTLiPD?op=export&lipdid=MD982176.Stott.2004'
            data = pyleo.Lipd(usr_path = url)
            tslist = data.to_tso()
            mslist = []
            for item in tslist:
                mslist.append(pyleo.Series(time = item['age'], value = item['paleoData_values']))
            ms = pyleo.MultipleSeries(mslist)

            msc = ms.common_time()

            res = msc.pca(nMC=20)

        '''
        flag, lengths = self.equal_lengths()

        if flag==False:
            print('All Time Series should be of same length. Apply common_time() first')
        else: # if all series have equal length
            p = len(lengths)
            n = lengths[0]
            ys = np.empty((n,p))
            for j in range(p):
                ys[:,j] = self.series_list[j].value

        res = decomposition.mcpca(ys, nMC, **pca_kwargs)
        return res

    def bin(self):
        ''' Aligns the time axes of a MultipleSeries object, via binning.
        This is critical for workflows that need to assume a common time axis
        for the group of series under consideration.


        The common time axis is characterized by the following parameters:

        start : the latest start date of the bunch (maximin of the minima)
        stop  : the earliest stop date of the bunch (minimum of the maxima)
        step  : The representative spacing between consecutive values (mean of the median spacings)

        This is a special case of the common_time function.

        Parameters
        ----------

        None

        Returns
        -------
        ms : pyleoclim.MultipleSeries
            The MultipleSeries objects with all series aligned to the same time axis.

        See also
        --------

        pyleoclim.core.ui.MultipleSeries.common_time: Base function on which this operates

        pyleoclim.utils.tsutils.bin: Underlying binning function

        pyleoclim.core.ui.Series.bin: Bin function for Series object

        Examples
        --------

        .. ipython:: python
            :okwarning:

            import pyleoclim as pyleo
            import lipd
            url = 'http://wiki.linked.earth/wiki/index.php/Special:WTLiPD?op=export&lipdid=MD982176.Stott.2004'
            data = pyleo.Lipd(usr_path = url)
            tslist = data.to_tso()
            mslist = []
            for item in tslist:
                mslist.append(pyleo.Series(time = item['age'], value = item['paleoData_values']))
            ms = pyleo.MultipleSeries(mslist)
            msbin = ms.bin()

        '''

        ms = self.copy()

        ms = ms.common_time(method = 'binning')

        return ms

    def gkernel(self):
        ''' Aligns the time axes of a MultipleSeries object, via Gaussian kernel.
        This is critical for workflows that need to assume a common time axis
        for the group of series under consideration.


        The common time axis is characterized by the following parameters:

        start : the latest start date of the bunch (maximin of the minima)
        stop  : the earliest stop date of the bunch (minimum of the maxima)
        step  : The representative spacing between consecutive values (mean of the median spacings)

        This is a special case of the common_time function.

        Parameters
        ----------

        None

        Returns
        -------
        ms : pyleoclim.MultipleSeries
            The MultipleSeries objects with all series aligned to the same time axis.

        See also
        --------

        pyleoclim.core.ui.MultipleSeries.common_time: Base function on which this operates

        pyleoclim.utils.tsutils.gkernel: Underlying function


        Examples
        --------

        .. ipython:: python
            :okwarning:

            import pyleoclim as pyleo
            import lipd
            url = 'http://wiki.linked.earth/wiki/index.php/Special:WTLiPD?op=export&lipdid=MD982176.Stott.2004'
            data = pyleo.Lipd(usr_path = url)
            tslist = data.to_tso()
            mslist = []
            for item in tslist:
                mslist.append(pyleo.Series(time = item['age'], value = item['paleoData_values']))
            ms = pyleo.MultipleSeries(mslist)
            msk = ms.gkernel()

        '''

        ms = self.copy()

        ms = ms.common_time(method = 'gkernel')

        return ms

    def interp(self, **kwargs):
        ''' Aligns the time axes of a MultipleSeries object, via interpolation.
        This is critical for workflows that need to assume a common time axis
        for the group of series under consideration.


        The common time axis is characterized by the following parameters:

        start : the latest start date of the bunch (maximin of the minima)
        stop  : the earliest stop date of the bunch (minimum of the maxima)
        step  : The representative spacing between consecutive values (mean of the median spacings)

        This is a special case of the common_time function.

        Parameters
        ----------

        kwargs: keyword arguments (dictionary) for the interpolation method

        Returns
        -------
        ms : pyleoclim.MultipleSeries
            The MultipleSeries objects with all series aligned to the same time axis.

        See also
        --------

        pyleoclim.core.ui.MultipleSeries.common_time: Base function on which this operates

        pyleoclim.utils.tsutils.interp: Underlying interpolation function

        pyleoclim.core.ui.Series.interp: Interpolation function for Series object

        Examples
        --------

        .. ipython:: python
            :okwarning:

            import pyleoclim as pyleo
            import lipd
            url = 'http://wiki.linked.earth/wiki/index.php/Special:WTLiPD?op=export&lipdid=MD982176.Stott.2004'
            data = pyleo.Lipd(usr_path = url)
            tslist = data.to_tso()
            mslist = []
            for item in tslist:
                mslist.append(pyleo.Series(time = item['age'], value = item['paleoData_values']))
            ms = pyleo.MultipleSeries(mslist)
            msinterp = ms.interp()

        '''
        ms = self.copy()

        ms = ms.common_time(method = 'interp', **kwargs)

        return ms

    def detrend(self,method='emd',**kwargs):
        '''Detrend timeseries
=======

        start : the latest start date of the bunch (maximin of the minima)
        stop  : the earliest stop date of the bunch (minimum of the maxima)
        step  : The representative spacing between consecutive values (mean of the median spacings)

        Optional arguments for binning or interpolation are those of the underling functions.
>>>>>>> fc0291b5

        Parameters
        ----------
        method:  string
            either 'binning', 'interp' or 'gkernel'

        kwargs: keyword arguments (dictionary) for the interpolation method

        Returns
        -------
        ms : pyleoclim.MultipleSeries
<<<<<<< HEAD
            The detrended timeseries
=======
            The MultipleSeries objects with all series aligned to the same time axis.
        '''

        gp = np.empty((len(self.series_list),3)) # obtain grid parameters
        for idx,item in enumerate(self.series_list):
            gp[idx,:] = tsutils.grid_properties(item.time)
            if gp[idx,2] < 0:  # flip time axis if retrograde
                item.time  = item.time[::-1,...]
                item.value = item.value[::-1,...]

        # define parameters for common time axis
        start = gp[:,0].max()
        stop  = gp[:,1].min()
        step  = gp[:,2].mean()

        ms = self.copy()

        if method == 'binning':
            for idx,item in enumerate(self.series_list):
                ts = item.copy()
                d = tsutils.bin(ts.time, ts.value, bin_size=step, start=start, end=stop)
                ts.time  = d['bins']
                ts.value = d['binned_values']
                ms.series_list[idx] = ts

        elif method == 'interp':
            for idx,item in enumerate(self.series_list):
                ts = item.copy()
                ti, vi = tsutils.interp(ts.time, ts.value, interp_type='linear', interp_step=step, start=start, end=stop,**kwargs)
                ts.time  = ti
                ts.value = vi
                ms.series_list[idx] = ts

        elif method == 'gkernel':
            # Get the interpolated x-axis.
            ti = np.arange(start,stop,step)
            for idx,item in enumerate(self.series_list):
                ts = item.copy()
                vi = tsutils.gkernel(ts.time,ts.value,ti, h = 11)
                ts.time  = ti
                ts.value = vi
                ms.series_list[idx] = ts

        else:
            raise NameError('Unknown methods; no action taken')

        return ms

    def correlation(self, target=None, timespan=None, alpha=0.05, settings=None, common_time_kwargs=None):
        ''' Calculate the correlation between a MultipleSeries and a target Series

        If the target Series is not specified, then the 1st member of MultipleSeries will be the target

        Parameters
        ----------
        target : pyleoclim.Series, optional
            A pyleoclim Series object.

        timespan : tuple
            The time interval over which to perform the calculation

        alpha : float
            The significance level (0.05 by default)

        settings : dict
            Parameters for the correlation function, including:

            - nsim : int
                the number of simulations (default: 1000)
            - method : str, {'ttest','isopersistent','isospectral' (default)}
                method for significance testing

        common_time_kwargs : dict
            Parameters for the method MultipleSeries.common_time()

        Returns
        -------

        res : dict
            Containing a list of the Pearson's correlation coefficient, associated significance and p-value.
>>>>>>> fc0291b5

        See also
        --------

<<<<<<< HEAD
        pyleoclim.core.ui.Series.detrend : Detrending for a single series
        pyleoclim.utils.tsutils.detrend : Detrending function

        '''
=======
        pyleoclim.utils.correlation.corr_sig : Correlation function

        Examples
        --------

        .. ipython:: python
            :okwarning:

            import pyleoclim as pyleo
            from pyleoclim.utils.tsmodel import colored_noise

            nt = 100
            t0 = np.arange(nt)
            v0 = colored_noise(alpha=1, t=t0)
            noise = np.random.normal(loc=0, scale=1, size=nt)

            ts0 = pyleo.Series(time=t0, value=v0)
            ts1 = pyleo.Series(time=t0, value=v0+noise)
            ts2 = pyleo.Series(time=t0, value=v0+2*noise)
            ts3 = pyleo.Series(time=t0, value=v0+1/2*noise)

            ts_list = [ts1, ts2, ts3]

            ms = pyleo.MultipleSeries(ts_list)
            ts_target = ts0

            corr_res = ms.correlation(ts_target)
            print(corr_res)

            corr_res = ms.correlation()
            print(corr_res)

        '''
        r_list = []
        signif_list = []
        p_list = []

        if target is None:
            target = self.series_list[0]

        for idx, ts in enumerate(self.series_list):
            corr_res = ts.correlation(target, timespan=timespan, alpha=alpha, settings=settings, common_time_kwargs=common_time_kwargs)
            r_list.append(corr_res['r'])
            signif_list.append(corr_res['signif'])
            p_list.append(corr_res['p'])

        r_lsit = np.array(r_list)
        p_lsit = np.array(p_list)

        corr_res = {
            'r': r_list,
            'p': p_list,
            'signif': signif_list,
            'alpha': alpha,
        }

        return corr_res

    # def mssa(self, M, MC=0, f=0.5):
    #     data = []
    #     for val in self.series_list:
    #         data.append(val.value)
    #     data = np.transpose(np.asarray(data))


    #     res = decomposition.mssa(data, M=M, MC=MC, f=f)
    #     return res

    def equal_lengths(self):
        ''' Test whether all series in object have equal length

        Parameters
        ----------
        None

        Returns
        -------
        flag : boolean
        lengths : list containing the lengths of the series in object
        '''

        lengths = []
        for ts in self.series_list:
            lengths.append(len(ts.value))

        L = lengths[0]
        r = lengths[1:]
        flag = all (l==L for l in r)

        return flag, lengths

    def pca(self,nMC=200,**pca_kwargs):
        ''' Principal Component Analysis

        Parameters
        ----------

        nMC : int
            number of Monte Carlo simulations

        pca_kwargs : tuple


        Returns
        -------
        res : dictionary containing:

            - eigval : eigenvalues (nrec,)
            - eig_ar1 : eigenvalues of the AR(1) ensemble (nrec, nMC)
            - pcs  : PC series of all components (nrec, nt)
            - eofs : EOFs of all components (nrec, nrec)

        References:
        ----------
        Deininger, M., McDermott, F., Mudelsee, M. et al. (2017): Coherency of late Holocene
        European speleothem δ18O records linked to North Atlantic Ocean circulation.
        Climate Dynamics, 49, 595–618. https://doi.org/10.1007/s00382-016-3360-8

        See also
        --------

        pyleoclim.core.ui.MultipleSeries.mssa: multi-channel SSA

        Examples
        --------

        .. ipython:: python
            :okwarning:

            import pyleoclim as pyleo
            import lipd
            url = 'http://wiki.linked.earth/wiki/index.php/Special:WTLiPD?op=export&lipdid=MD982176.Stott.2004'
            data = pyleo.Lipd(usr_path = url)
            tslist = data.to_tso()
            mslist = []
            for item in tslist:
                mslist.append(pyleo.Series(time = item['age'], value = item['paleoData_values']))
            ms = pyleo.MultipleSeries(mslist)

            msc = ms.common_time()

            res = msc.pca(nMC=20)

        '''
        flag, lengths = self.equal_lengths()

        if flag==False:
            print('All Time Series should be of same length. Apply common_time() first')
        else: # if all series have equal length
            p = len(lengths)
            n = lengths[0]
            ys = np.empty((n,p))
            for j in range(p):
                ys[:,j] = self.series_list[j].value

        res = decomposition.mcpca(ys, nMC, **pca_kwargs)
        return res

    def bin(self):
        ''' Aligns the time axes of a MultipleSeries object, via binning.
        This is critical for workflows that need to assume a common time axis
        for the group of series under consideration.


        The common time axis is characterized by the following parameters:

        start : the latest start date of the bunch (maximin of the minima)
        stop  : the earliest stop date of the bunch (minimum of the maxima)
        step  : The representative spacing between consecutive values (mean of the median spacings)

        This is a special case of the common_time function.

        Parameters
        ----------

        None

        Returns
        -------
        ms : pyleoclim.MultipleSeries
            The MultipleSeries objects with all series aligned to the same time axis.

        See also
        --------

        pyleoclim.core.ui.MultipleSeries.common_time: Base function on which this operates

        pyleoclim.utils.tsutils.bin: Underlying binning function

        pyleoclim.core.ui.Series.bin: Bin function for Series object

        Examples
        --------

        .. ipython:: python
            :okwarning:

            import pyleoclim as pyleo
            import lipd
            url = 'http://wiki.linked.earth/wiki/index.php/Special:WTLiPD?op=export&lipdid=MD982176.Stott.2004'
            data = pyleo.Lipd(usr_path = url)
            tslist = data.to_tso()
            mslist = []
            for item in tslist:
                mslist.append(pyleo.Series(time = item['age'], value = item['paleoData_values']))
            ms = pyleo.MultipleSeries(mslist)
            msbin = ms.bin()

        '''

        ms = self.copy()

        ms = ms.common_time(method = 'binning')

        return ms

    def gkernel(self):
        ''' Aligns the time axes of a MultipleSeries object, via Gaussian kernel.
        This is critical for workflows that need to assume a common time axis
        for the group of series under consideration.


        The common time axis is characterized by the following parameters:

        start : the latest start date of the bunch (maximin of the minima)
        stop  : the earliest stop date of the bunch (minimum of the maxima)
        step  : The representative spacing between consecutive values (mean of the median spacings)

        This is a special case of the common_time function.

        Parameters
        ----------

        None

        Returns
        -------
        ms : pyleoclim.MultipleSeries
            The MultipleSeries objects with all series aligned to the same time axis.

        See also
        --------

        pyleoclim.core.ui.MultipleSeries.common_time: Base function on which this operates

        pyleoclim.utils.tsutils.gkernel: Underlying binning function


        Examples
        --------

        .. ipython:: python
            :okwarning:

            import pyleoclim as pyleo
            import lipd
            url = 'http://wiki.linked.earth/wiki/index.php/Special:WTLiPD?op=export&lipdid=MD982176.Stott.2004'
            data = pyleo.Lipd(usr_path = url)
            tslist = data.to_tso()
            mslist = []
            for item in tslist:
                mslist.append(pyleo.Series(time = item['age'], value = item['paleoData_values']))
            ms = pyleo.MultipleSeries(mslist)
            msk = ms.gkernel()

        '''

        ms = self.copy()

        ms = ms.common_time(method = 'gkernel')

        return ms

    def interp(self, **kwargs):
        ''' Aligns the time axes of a MultipleSeries object, via interpolation.
        This is critical for workflows that need to assume a common time axis
        for the group of series under consideration.


        The common time axis is characterized by the following parameters:

        start : the latest start date of the bunch (maximin of the minima)
        stop  : the earliest stop date of the bunch (minimum of the maxima)
        step  : The representative spacing between consecutive values (mean of the median spacings)

        This is a special case of the common_time function.

        Parameters
        ----------

        kwargs: keyword arguments (dictionary) for the interpolation method

        Returns
        -------
        ms : pyleoclim.MultipleSeries
            The MultipleSeries objects with all series aligned to the same time axis.

        See also
        --------

        pyleoclim.core.ui.MultipleSeries.common_time: Base function on which this operates

        pyleoclim.utils.tsutils.interp: Underlying interpolation function

        pyleoclim.core.ui.Series.interp: Interpolation function for Series object

        Examples
        --------

        .. ipython:: python
            :okwarning:

            import pyleoclim as pyleo
            import lipd
            url = 'http://wiki.linked.earth/wiki/index.php/Special:WTLiPD?op=export&lipdid=MD982176.Stott.2004'
            data = pyleo.Lipd(usr_path = url)
            tslist = data.to_tso()
            mslist = []
            for item in tslist:
                mslist.append(pyleo.Series(time = item['age'], value = item['paleoData_values']))
            ms = pyleo.MultipleSeries(mslist)
            msinterp = ms.interp()

        '''
        ms = self.copy()

        ms = ms.common_time(method = 'interp', **kwargs)

        return ms

    def detrend(self,method='emd',**kwargs):
        '''Detrend timeseries

        Parameters
        ----------
        method : str, optional
            The method for detrending. The default is 'emd'.
            Options include:
                * linear: the result of a linear least-squares fit to y is subtracted from y.
                * constant: only the mean of data is subtrated.
                * "savitzky-golay", y is filtered using the Savitzky-Golay filters and the resulting filtered series is subtracted from y.
                * "emd" (default): Empirical mode decomposition. The last mode is assumed to be the trend and removed from the series
        **kwargs : dict
            Relevant arguments for each of the methods.

        Returns
        -------
        ms : pyleoclim.MultipleSeries
            The detrended timeseries

        See also
        --------

        pyleoclim.core.ui.Series.detrend : Detrending for a single series
        pyleoclim.utils.tsutils.detrend : Detrending function

        '''
>>>>>>> fc0291b5
        ms=self.copy()
        for idx,item in enumerate(ms.series_list):
            s=item.copy()
            v_mod=tsutils.detrend(item.value,x=item.time,method=method,**kwargs)
            s.value=v_mod
            ms.series_list[idx]=s
        return ms

    def spectral(self, method='wwz', settings=None, mute_pbar=False, freq_method='log', freq_kwargs=None, label=None, verbose=False):
        ''' Perform spectral analysis on the timeseries

        Parameters
        ----------

        method : str
            {'wwz', 'mtm', 'lomb_scargle', 'welch', 'periodogram'}

        freq_method : str
            {'log','scale', 'nfft', 'lomb_scargle', 'welch'}

        freq_kwargs : dict
            Arguments for frequency vector

        settings : dict
            Arguments for the specific spectral method

        label : str
            Label for the PSD object

        verbose : {True, False}

        mute_pbar : {True, False}
            Mute the progress bar. Default is False.

        Returns
        -------

        psd : pyleoclim.MultiplePSD
            A Multiple PSD object

        See also
        --------
        pyleoclim.utils.spectral.mtm : Spectral analysis using the Multitaper approach

        pyleoclim.utils.spectral.lomb_scargle : Spectral analysis using the Lomb-Scargle method

        pyleoclim.utils.spectral.welch: Spectral analysis using the Welch segement approach

        pyleoclim.utils.spectral.periodogram: Spectral anaysis using the basic Fourier transform

        pyleoclim.utils.spectral.wwz_psd : Spectral analysis using the Wavelet Weighted Z transform

        pyleoclim.utils.wavelet.make_freq : Functions to create the frequency vector

        pyleoclim.utils.tsutils.detrend : Detrending function

        pyleoclim.core.ui.Series.spectral : Spectral analysis for a single timeseries

        pyleoclim.core.ui.PSD : PSD object

        pyleoclim.core.ui.MultiplePSD : Multiple PSD object
        '''
        settings = {} if settings is None else settings.copy()

        psd_list = []
        for s in tqdm(self.series_list, desc='Performing spectral analysis on surrogates', position=0, leave=True, disable=mute_pbar):
            psd_tmp = s.spectral(method=method, settings=settings, freq_method=freq_method, freq_kwargs=freq_kwargs, label=label, verbose=verbose)
            psd_list.append(psd_tmp)

        psds = MultiplePSD(psd_list=psd_list)

        return psds

    def wavelet(self, method='wwz', settings={}, freq_method='log', freq_kwargs=None, verbose=False, mute_pbar=False):
        '''Wavelet analysis

        Parameters
        ----------
        method : {wwz, cwt}
            Whether to use the wwz method for unevenly spaced timeseries or traditional cwt (from pywavelets)

        settings : dict, optional
            Settings for the particular method. The default is {}.

        freq_method : str
            {'log', 'scale', 'nfft', 'lomb_scargle', 'welch'}

        freq_kwargs : dict
            Arguments for frequency vector

        settings : dict
            Arguments for the specific spectral method

        verbose : {True, False}


        mute_pbar : bool, optional
            Whether to mute the progress bar. The default is False.

        Returns
        -------
        scals : pyleoclim.MultipleScalograms

        See also
        --------
        pyleoclim.utils.wavelet.wwz : wwz function

        pyleoclim.utils.wavelet.make_freq : Functions to create the frequency vector

        pyleoclim.utils.tsutils.detrend : Detrending function

        pyleoclim.core.ui.Series.wavelet : wavelet analysis on single object

        pyleoclim.core.ui.MultipleScalogram : Multiple Scalogram object

        '''
        settings = {} if settings is None else settings.copy()

        scal_list = []
        for s in tqdm(self.series_list, desc='Performing wavelet analysis on surrogates', position=0, leave=True, disable=mute_pbar):
            scal_tmp = s.wavelet(method=method, settings=settings, freq_method=freq_method, freq_kwargs=freq_kwargs, verbose=verbose)
            scal_list.append(scal_tmp)

        scals = MultipleScalogram(scalogram_list=scal_list)

        return scals

    def plot(self, figsize=[10, 4],
             marker=None, markersize=None, color=None,
             linestyle=None, linewidth=None,
             xlabel=None, ylabel=None, title=None,
             legend=True, plot_kwargs=None, lgd_kwargs=None,
             savefig_settings=None, ax=None, mute=False, invert_xaxis=False):
        '''Plot multiple timeseries on the same axis

        Parameters
        ----------
        figsize : list, optional
            Size of the figure. The default is [10, 4].
        marker : str, optional
            marker type. The default is None.
        markersize : float, optional
            marker size. The default is None.
        color : str, optional
            color. The default is None.
        linestyle : str, optional
            Line style. The default is None.
        linewidth : float, optional
            The width of the line. The default is None.
        xlabel : str, optional
            x-axis label. The default is None.
        ylabel : str, optional
            y-axis label. The default is None.
        title : str, optional
            Title. The default is None.
        legend : bool, optional
            Wether the show the legend. The default is True.
        plot_kwargs : dict, optional
            Plot parameters. The default is None.
        lgd_kwargs : dict, optional
            Legend parameters. The default is None.
        savefig_settings : dictionary, optional
            the dictionary of arguments for plt.savefig(); some notes below:
            - "path" must be specified; it can be any existed or non-existed path,
              with or without a suffix; if the suffix is not given in "path", it will follow "format"
            - "format" can be one of {"pdf", "eps", "png", "ps"} The default is None.
        ax : matplotlib.ax, optional
            The matplotlib axis onto which to return the figure. The default is None.
        mute : bool, optional
            if True, the plot will not show;
            recommend to turn on when more modifications are going to be made on ax
        invert_xaxis : bool, optional
            if True, the x-axis of the plot will be inverted

        Returns
        -------
        fig, ax

        '''
        # Turn the interactive mode off.
        plt.ioff()

        savefig_settings = {} if savefig_settings is None else savefig_settings.copy()
        plot_kwargs = {} if plot_kwargs is None else plot_kwargs.copy()
        lgd_kwargs = {} if lgd_kwargs is None else lgd_kwargs.copy()

        if ax is None:
            fig, ax = plt.subplots(figsize=figsize)

        if ylabel is None:
            consistent_ylabels = True
            time_label, value_label = self.series_list[0].make_labels()
            for s in self.series_list[1:]:
                time_label_tmp, value_label_tmp = s.make_labels()
                if value_label_tmp != value_label:
                    consistent_ylabels = False

            if consistent_ylabels:
                ylabel = value_label
            else:
                ylabel = 'value'

        for s in self.series_list:
            ax = s.plot(
                figsize=figsize, marker=marker, markersize=markersize, color=color, linestyle=linestyle,
                linewidth=linewidth, label=s.label, xlabel=xlabel, ylabel=ylabel, title=title,
                legend=legend, lgd_kwargs=lgd_kwargs, plot_kwargs=plot_kwargs, ax=ax,
            )

        if invert_xaxis:
            ax.invert_xaxis()

        if 'fig' in locals():
            if 'path' in savefig_settings:
                plotting.savefig(fig, settings=savefig_settings)
            else:
                if not mute:
                    plotting.showfig(fig)
            return fig, ax
        else:
            return ax


    def stackplot(self, figsize=[5, 15], savefig_settings=None,  xlim=None, fill_between_alpha=0.2, colors=None,
                  spine_lw=1.5, grid_lw=0.5, font_scale=0.8, label_x_loc=-0.15, v_shift_factor=3/4, linewidth=1.5):
        ''' Stack plot of multiple series

        Note that the plotting style is uniquely designed for this one and cannot be properly reset with `pyleoclim.set_style()`.
                Parameters
        ----------
        figsize : list
            Size of the figure.
        colors : str, or list of str
            Colors for plotting.
            If None, the plotting will cycle the 'tab10' colormap;
            if only one color is specified, then all curves will be plotted with that single color;
            if a list of colors are specified, then the plotting will cycle that color list.
        savefig_settings : dictionary
            the dictionary of arguments for plt.savefig(); some notes below:
            - "path" must be specified; it can be any existed or non-existed path,
              with or without a suffix; if the suffix is not given in "path", it will follow "format"
            - "format" can be one of {"pdf", "eps", "png", "ps"} The default is None.
        xlim : list
            The x-axis limit.
        fill_between_alpha : float
            The transparency for the fill_between shades.
        spine_lw : float
            The linewidth for the spines of the axes.
        grid_lw : float
            The linewidth for the gridlines.
        linewidth : float
            The linewidth for the curves.
        font_scale : float
            The scale for the font sizes. Default is 0.8.
        label_x_loc : float
            The x location for the label of each curve.
        v_shift_factor : float
            The factor for the vertical shift of each axis.
            The default value 3/4 means the top of the next axis will be located at 3/4 of the height of the previous one.

        Returns
        -------
        fig, ax
        '''
        plt.ioff()
        current_style = deepcopy(mpl.rcParams)
        plotting.set_style('journal', font_scale=font_scale)
        savefig_settings = {} if savefig_settings is None else savefig_settings.copy()

        n_ts = len(self.series_list)

        fig = plt.figure(figsize=figsize)

        if xlim is None:
            time_min = np.inf
            time_max = -np.inf
            for ts in self.series_list:
                if np.min(ts.time) <= time_min:
                    time_min = np.min(ts.time)
                if np.max(ts.time) >= time_max:
                    time_max = np.max(ts.time)
            xlim = [time_min, time_max]

        ax = {}
        left = 0
        width = 1
        height = 1/n_ts
        bottom = 1
        for idx, ts in enumerate(self.series_list):
            if colors is None:
                cmap_obj = plt.get_cmap('tab10')
                clr = cmap_obj(idx%10)
            elif type(colors) is str:
                clr = colors
            elif type(colors) is list:
                nc = len(colors)
                clr = colors[idx%nc]

            bottom -= height*v_shift_factor
            ax[idx] = fig.add_axes([left, bottom, width, height])
            ax[idx].plot(ts.time, ts.value, color=clr, lw=linewidth)
            ax[idx].patch.set_alpha(0)
            ax[idx].set_xlim(xlim)
            time_label, value_label = ts.make_labels()
            ax[idx].set_ylabel(value_label, weight='bold')

            mu = np.mean(ts.value)
            std = np.std(ts.value)
            ylim = [mu-4*std, mu+4*std]
            ax[idx].fill_between(ts.time, ts.value, y2=mu, alpha=fill_between_alpha, color=clr)
            trans = transforms.blended_transform_factory(ax[idx].transAxes, ax[idx].transData)
            if ts.label is not None:
                ax[idx].text(label_x_loc, mu, ts.label, horizontalalignment='right', transform=trans, color=clr, weight='bold')
            ax[idx].set_ylim(ylim)
            ax[idx].set_yticks(ylim)
            ax[idx].yaxis.set_major_formatter(FormatStrFormatter('%.1f'))
            ax[idx].grid(False)
            if idx % 2 == 0:
                ax[idx].spines['left'].set_visible(True)
                ax[idx].spines['left'].set_linewidth(spine_lw)
                ax[idx].spines['left'].set_color(clr)
                ax[idx].spines['right'].set_visible(False)
                ax[idx].yaxis.set_label_position('left')
                ax[idx].yaxis.tick_left()
            else:
                ax[idx].spines['left'].set_visible(False)
                ax[idx].spines['right'].set_visible(True)
                ax[idx].spines['right'].set_linewidth(spine_lw)
                ax[idx].spines['right'].set_color(clr)
                ax[idx].yaxis.set_label_position('right')
                ax[idx].yaxis.tick_right()

            ax[idx].yaxis.label.set_color(clr)
            ax[idx].tick_params(axis='y', colors=clr)
            ax[idx].spines['top'].set_visible(False)
            ax[idx].spines['bottom'].set_visible(False)
            ax[idx].tick_params(axis='x', which='both', length=0)
            ax[idx].set_xlabel('')
            ax[idx].set_xticklabels([])
            xt = ax[idx].get_xticks()[1:-1]
            for x in xt:
                ax[idx].axvline(x=x, color='lightgray', linewidth=grid_lw, ls='-', zorder=-1)
            ax[idx].axhline(y=mu, color='lightgray', linewidth=grid_lw, ls='-', zorder=-1)

        bottom -= height*(1-v_shift_factor)
        ax[n_ts] = fig.add_axes([left, bottom, width, height])
        ax[n_ts].set_xlabel(time_label)
        ax[n_ts].spines['left'].set_visible(False)
        ax[n_ts].spines['right'].set_visible(False)
        ax[n_ts].spines['bottom'].set_visible(True)
        ax[n_ts].spines['bottom'].set_linewidth(spine_lw)
        ax[n_ts].set_yticks([])
        ax[n_ts].patch.set_alpha(0)
        ax[n_ts].set_xlim(xlim)
        ax[n_ts].grid(False)
        ax[n_ts].tick_params(axis='x', which='both', length=3.5)
        xt = ax[n_ts].get_xticks()[1:-1]
        for x in xt:
            ax[n_ts].axvline(x=x, color='lightgray', linewidth=grid_lw, ls='-', zorder=-1)

        if 'path' in savefig_settings:
            plotting.savefig(fig, settings=savefig_settings)
        else:
            plotting.showfig(fig)

        # reset the plotting style
        mpl.rcParams.update(current_style)
        return fig, ax

class SurrogateSeries(MultipleSeries):
    ''' Object containing surrogate timeseries
    '''
    def __init__(self, series_list, surrogate_method=None, surrogate_args=None):
        self.series_list = series_list
        self.surrogate_method = surrogate_method
        self.surrogate_args = surrogate_args

class EnsembleSeries(MultipleSeries):
    ''' EnsembleSeries object

    The EnsembleSeries object is a child of the MultipleSeries object, that is, a special case of MultipleSeries, aiming for ensembles of similar series.
    Ensembles usually arise from age modeling or Bayesian calibrations. All members of an EnsembleSeries object are assumed to share identical labels and units.
    One of the main difference between MultipleSeries and EnsembleSeries is the plot() method: for MultipleSeries, a stack plot is called.
    For EnsembleSeries, a spaghetti plot of transparent lines of identical color is used.

    '''
    def __init__(self, series_list):
        self.series_list = series_list

    def make_labels(self):
        '''
        Initialization of labels

        Returns
        -------
        time_header : str
            Label for the time axis
        value_header : str
            Label for the value axis

        '''
        ts_list = self.series_list

        if ts_list[0].time_name is not None:
            time_name_str = ts_list[0].time_name
        else:
            time_name_str = 'time'

        if ts_list[0].value_name is not None:
            value_name_str = ts_list[0].value_name
        else:
            value_name_str = 'value'

        if ts_list[0].value_unit is not None:
            value_header = f'{value_name_str} [{ts_list[0].value_unit}]'
        else:
            value_header = f'{value_name_str}'

        if ts_list[0].time_unit is not None:
            time_header = f'{time_name_str} [{ts_list[0].time_unit}]'
        else:
            time_header = f'{time_name_str}'

        return time_header, value_header

    def quantiles(self, qs=[0.05, 0.5, 0.95]):
        '''Calculate quantiles of an EnsembleSeries object

        Parameters
        ----------
        qs : list, optional
            List of quantiles to consider for the calculation. The default is [0.05, 0.5, 0.95].

        Returns
        -------
        ens_qs : pyleoclim.EnsembleSeries

        '''
        time = np.copy(self.series_list[0].time)
        vals = []
        for ts in self.series_list:
            if not np.array_equal(ts.time, time):
                raise ValueError('Time axis not consistent across the ensemble!')

            vals.append(ts.value)

        vals = np.array(vals)
        ens_qs = mquantiles(vals, qs, axis=0)

        ts_list = []
        for i, quant in enumerate(ens_qs):
            ts = Series(time=time, value=quant, label=f'{qs[i]*100:g}%')
            ts_list.append(ts)

        ens_qs = EnsembleSeries(series_list=ts_list)

        return ens_qs

    def correlation(self, target=None, timespan=None, alpha=0.05, settings=None, fdr_kwargs=None, common_time_kwargs=None):
        ''' Calculate the correlation between an EnsembleSeries object to a target.

        If the target is not specified, then the 1st member of the ensemble will be the target
        Note that the FDR approach is applied by default to determine the significance of the p-values (more information in See Also below).

        Parameters
        ----------
        target : pyleoclim.Series or pyleoclim.EnsembleSeries, optional
            A pyleoclim Series object or EnsembleSeries object.
            When the target is also an EnsembleSeries object, then the calculation of correlation is performed in a one-to-one sense,
            and the ourput list of correlation values and p-values will be the size of the series_list of the self object.
            That is, if the self object contains n Series, and the target contains n+m Series,
            then only the first n Series from the object will be used for the calculation;
            otherwise, if the target contains only n-m Series, then the first m Series in the target will be used twice in sequence.

        timespan : tuple
            The time interval over which to perform the calculation

        alpha : float
            The significance level (0.05 by default)

        settings : dict
            Parameters for the correlation function (significance testing and number of simulations)

        fdr_kwargs : dict
            Parameters for the FDR function

        common_time_kwargs : dict
            Parameters for the method MultipleSeries.common_time()

        Returns
        -------

        res : dict
            Containing a list of the Pearson's correlation coefficient, associated significance and p-value.

        See also
        --------

        pyleoclim.utils.correlation.corr_sig : Correlation function
        pyleoclim.utils.correlation.fdr : FDR function

        Examples
        --------

        .. ipython:: python
            :okwarning:

            import pyleoclim as pyleo
            from pyleoclim.utils.tsmodel import colored_noise

            nt = 100
            t0 = np.arange(nt)
            v0 = colored_noise(alpha=1, t=t0)
            noise = np.random.normal(loc=0, scale=1, size=nt)

            ts0 = pyleo.Series(time=t0, value=v0)
            ts1 = pyleo.Series(time=t0, value=v0+noise)
            ts2 = pyleo.Series(time=t0, value=v0+2*noise)
            ts3 = pyleo.Series(time=t0, value=v0+1/2*noise)

            ts_list1 = [ts0, ts1]
            ts_list2 = [ts2, ts3]

            ts_ens = pyleo.EnsembleSeries(ts_list1)
            ts_target = pyleo.EnsembleSeries(ts_list2)

            corr_res = ts_ens.correlation(ts_target)
            print(corr_res)

        '''
        if target is None:
            target = self.series_list[0]

        r_list = []
        p_list = []
        signif_list = []

        for idx, ts1 in enumerate(self.series_list):
            if hasattr(target, 'series_list'):
                nEns = np.size(target.series_list)
                if idx < nEns:
                    value2 = target.series_list[idx].value
                    time2 = target.series_list[idx].time
                else:
                    value2 = target.series_list[idx-nEns].value
                    time2 = target.series_list[idx-nEns].time
            else:
                value2 = target.value
                time2 = target.time

            ts2 = Series(time=time2, value=value2)
            corr_res = ts1.correlation(ts2, timespan=timespan, settings=settings, common_time_kwargs=common_time_kwargs)
            r_list.append(corr_res['r'])
            signif_list.append(corr_res['signif'])
            p_list.append(corr_res['p'])

<<<<<<< HEAD
    def wavelet(self, method='wwz', settings={}, freq_method='log', freq_kwargs=None, verbose=False, mute_pbar=False):
        '''Wavelet analysis

        Parameters
        ----------
        method : {wwz, cwt}
            Whether to use the wwz method for unevenly spaced timeseries or traditional cwt (from pywavelets)

        settings : dict, optional
            Settings for the particular method. The default is {}.

        freq_method : str
            {'log', 'scale', 'nfft', 'lomb_scargle', 'welch'}

        freq_kwargs : dict
            Arguments for frequency vector

        settings : dict
            Arguments for the specific spectral method

        verbose : {True, False}


        mute_pbar : bool, optional
            Whether to mute the progress bar. The default is False.

        Returns
        -------
        scals : pyleoclim.MultipleScalograms

        See also
        --------
        pyleoclim.utils.wavelet.wwz : wwz function

        pyleoclim.utils.wavelet.make_freq : Functions to create the frequency vector

        pyleoclim.utils.tsutils.detrend : Detrending function

        pyleoclim.core.ui.Series.wavelet : wavelet analysis on single object

        pyleoclim.core.ui.MultipleScalogram : Multiple Scalogram object

        '''
        settings = {} if settings is None else settings.copy()

        scal_list = []
        for s in tqdm(self.series_list, desc='Performing wavelet analysis on surrogates', position=0, leave=True, disable=mute_pbar):
            scal_tmp = s.wavelet(method=method, settings=settings, freq_method=freq_method, freq_kwargs=freq_kwargs, verbose=verbose)
            scal_list.append(scal_tmp)
=======
        r_lsit = np.array(r_list)
        p_lsit = np.array(p_list)

        signif_fdr_list = []
        fdr_kwargs = {} if fdr_kwargs is None else fdr_kwargs.copy()
        args = {}
        args.update(fdr_kwargs)
        for i in range(np.size(signif_list)):
            signif_fdr_list.append(False)

        fdr_res = corrutils.fdr(p_list, **fdr_kwargs)
        if fdr_res is not None:
            for i in fdr_res:
                signif_fdr_list[i] = True

        corr_ens = CorrEns(r_list, p_list, signif_list, signif_fdr_list, alpha)
        return corr_ens
>>>>>>> fc0291b5

    def plot(self, figsize=[10, 4], xlabel=None, ylabel=None, title=None, line_num=10, seed=None,
             xlim=None, ylim=None, savefig_settings=None, ax=None, xticks=None, yticks=None, plot_legend=True,
             trace_clr=sns.xkcd_rgb['pale red'], trace_lw=0.5, trace_alpha=0.3, lgd_kwargs=None, mute=False):
            '''Plot EnsembleSeries as a subset of traces.

            Parameters
            ----------
            figsize : list, optional
                The figure size. The default is [10, 4].
            xlabel : str, optional
                x-axis label. The default is None.
            ylabel : str, optional
                y-axis label. The default is None.
            title : str, optional
                Plot title. The default is None.
            xlim : list, optional
                x-axis limits. The default is None.
            ylim : list, optional
                y-axis limits. The default is None.
            trace_clr : str, optional
                Color of the traces. The default is sns.xkcd_rgb['pale red'].
            trace_alpha : float, optional
                Transparency of the lines representing the multiple members. The default is 0.2.
            trace_lw : float, optional
                Width of the lines representing the multiple members. The default is 0.5.
            line_num : int, optional
                Number of individual members to plot. The default is 10.
            savefig_settings : dict, optional
                the dictionary of arguments for plt.savefig(); some notes below:
                - "path" must be specified; it can be any existed or non-existed path,
                  with or without a suffix; if the suffix is not given in "path", it will follow "format"
                - "format" can be one of {"pdf", "eps", "png", "ps"} The default is None.
            ax : matplotlib.ax, optional
                Matplotlib axis on which to return the plot. The default is None.
            xticks : list, optional
                xticks label. The default is None.
            yticks : list, optional
                yticks label. The default is None.
            plot_legend : bool, optional
                Whether to plot the legend. The default is True.
            lgd_kwargs : dict, optional
                Parameters for the legend. The default is None.
            mute : bool, optional
                if True, the plot will not show;
                recommend to turn on when more modifications are going to be made on ax. The default is False.
            seed : int, optional
                Set the seed for the random number generator. Useful for reproducibility. The default is None.

            Returns
            -------
            fig, ax

            '''
            # Turn the interactive mode off.
            plt.ioff()

            savefig_settings = {} if savefig_settings is None else savefig_settings.copy()
            lgd_kwargs = {} if lgd_kwargs is None else lgd_kwargs.copy()

            # generate default axis labels
            time_label, value_label = self.make_labels()

            if xlabel is None:
                xlabel = time_label

<<<<<<< HEAD
    def plot(self, figsize=[10, 4],
             marker=None, markersize=None, color=None,
             linestyle=None, linewidth=None,
             xlabel=None, ylabel=None, title=None,
             legend=True, plot_kwargs=None, lgd_kwargs=None,
             savefig_settings=None, ax=None, mute=False, invert_xaxis=False):
        '''Plot multiple timeseries on the same axis
=======
            if ylabel is None:
                ylabel = value_label

            if ax is None:
                fig, ax = plt.subplots(figsize=figsize)

            if line_num > 0:
                if seed is not None:
                    np.random.seed(seed)

                nts = np.size(self.series_list)
                random_draw_idx = np.random.choice(nts, line_num)

                for idx in random_draw_idx:
                    self.series_list[idx].plot(xlabel=xlabel, ylabel=ylabel, zorder=99, linewidth=trace_lw,
                        xlim=xlim, ylim=ylim, ax=ax, color=trace_clr, alpha=trace_alpha,
                    )
                ax.plot(np.nan, np.nan, color=trace_clr, label=f'example members (n={line_num})')

            if title is not None:
                ax.set_title(title)

            if plot_legend:
                lgd_args = {'frameon': False}
                lgd_args.update(lgd_kwargs)
                ax.legend(**lgd_args)

            if 'fig' in locals():
                if 'path' in savefig_settings:
                    plotting.savefig(fig, settings=savefig_settings)
                else:
                    if not mute:
                        plotting.showfig(fig)
                return fig, ax
            else:
                return ax

    def plot_envelope(self, figsize=[10, 4], qs=[0.025, 0.25, 0.5, 0.75, 0.975],
                      xlabel=None, ylabel=None, title=None,
                      xlim=None, ylim=None, savefig_settings=None, ax=None, xticks=None, yticks=None, plot_legend=True,
                      curve_clr=sns.xkcd_rgb['pale red'], curve_lw=2, shade_clr=sns.xkcd_rgb['pale red'], shade_alpha=0.2,
                      inner_shade_label='IQR', outer_shade_label='95% CI', lgd_kwargs=None, mute=False):
        '''Plot EnsembleSeries as an envelope.
>>>>>>> fc0291b5

        Parameters
        ----------
        figsize : list, optional
<<<<<<< HEAD
            Size of the figure. The default is [10, 4].
        marker : str, optional
            marker type. The default is None.
        markersize : float, optional
            marker size. The default is None.
        color : str, optional
            color. The default is None.
        linestyle : str, optional
            Line style. The default is None.
        linewidth : float, optional
            The width of the line. The default is None.
=======
            The figure size. The default is [10, 4].
        qs : list, optional
            The significance levels to consider. The default is [0.025, 0.25, 0.5, 0.75, 0.975] (median, interquartile range, and central 95% region)
>>>>>>> fc0291b5
        xlabel : str, optional
            x-axis label. The default is None.
        ylabel : str, optional
            y-axis label. The default is None.
        title : str, optional
<<<<<<< HEAD
            Title. The default is None.
        legend : bool, optional
            Wether the show the legend. The default is True.
        plot_kwargs : dict, optional
            Plot parameters. The default is None.
        lgd_kwargs : dict, optional
            Legend parameters. The default is None.
        savefig_settings : dictionary, optional
            the dictionary of arguments for plt.savefig(); some notes below:
            - "path" must be specified; it can be any existed or non-existed path,
              with or without a suffix; if the suffix is not given in "path", it will follow "format"
            - "format" can be one of {"pdf", "eps", "png", "ps"} The default is None.
        ax : matplotlib.ax, optional
            The matplotlib axis onto which to return the figure. The default is None.
        mute : bool, optional
            if True, the plot will not show;
            recommend to turn on when more modifications are going to be made on ax
        invert_xaxis : bool, optional
            if True, the x-axis of the plot will be inverted

        Returns
        -------
        fig, ax

        '''
        # Turn the interactive mode off.
        plt.ioff()

        savefig_settings = {} if savefig_settings is None else savefig_settings.copy()
        plot_kwargs = {} if plot_kwargs is None else plot_kwargs.copy()
        lgd_kwargs = {} if lgd_kwargs is None else lgd_kwargs.copy()

        if ax is None:
            fig, ax = plt.subplots(figsize=figsize)

        if ylabel is None:
            consistent_ylabels = True
            time_label, value_label = self.series_list[0].make_labels()
            for s in self.series_list[1:]:
                time_label_tmp, value_label_tmp = s.make_labels()
                if value_label_tmp != value_label:
                    consistent_ylabels = False

            if consistent_ylabels:
                ylabel = value_label
            else:
                ylabel = 'value'

        for s in self.series_list:
            ax = s.plot(
                figsize=figsize, marker=marker, markersize=markersize, color=color, linestyle=linestyle,
                linewidth=linewidth, label=s.label, xlabel=xlabel, ylabel=ylabel, title=title,
                legend=legend, lgd_kwargs=lgd_kwargs, plot_kwargs=plot_kwargs, ax=ax,
            )

        if invert_xaxis:
            ax.invert_xaxis()

        if 'fig' in locals():
            if 'path' in savefig_settings:
                plotting.savefig(fig, settings=savefig_settings)
            else:
                if not mute:
                    plotting.showfig(fig)
            return fig, ax
        else:
            return ax


    def stackplot(self, figsize=[5, 15], savefig_settings=None,  xlim=None, fill_between_alpha=0.2, colors=None, cmap='tab10', norm=None,
                  spine_lw=1.5, grid_lw=0.5, font_scale=0.8, label_x_loc=-0.15, v_shift_factor=3/4, linewidth=1.5):
        ''' Stack plot of multiple series

        Note that the plotting style is uniquely designed for this one and cannot be properly reset with `pyleoclim.set_style()`.
                Parameters
        ----------
        figsize : list
            Size of the figure.
        colors : a list of, or one, Python supported color code (a string of hex code or a tuple of rgba values)
            Colors for plotting.
            If None, the plotting will cycle the 'tab10' colormap;
            if only one color is specified, then all curves will be plotted with that single color;
            if a list of colors are specified, then the plotting will cycle that color list.
        cmap : str
            The colormap to use when "colors" is None.
        norm : matplotlib.colors.Normalize like
            The nomorlization for the colormap.
            If None, a linear normalization will be used.
        savefig_settings : dictionary
            the dictionary of arguments for plt.savefig(); some notes below:
            - "path" must be specified; it can be any existed or non-existed path,
              with or without a suffix; if the suffix is not given in "path", it will follow "format"
            - "format" can be one of {"pdf", "eps", "png", "ps"} The default is None.
        xlim : list
            The x-axis limit.
        fill_between_alpha : float
            The transparency for the fill_between shades.
        spine_lw : float
            The linewidth for the spines of the axes.
        grid_lw : float
            The linewidth for the gridlines.
        linewidth : float
            The linewidth for the curves.
        font_scale : float
            The scale for the font sizes. Default is 0.8.
        label_x_loc : float
            The x location for the label of each curve.
        v_shift_factor : float
            The factor for the vertical shift of each axis.
            The default value 3/4 means the top of the next axis will be located at 3/4 of the height of the previous one.

        Returns
        -------
        fig, ax
        '''
        plt.ioff()
        current_style = deepcopy(mpl.rcParams)
        plotting.set_style('journal', font_scale=font_scale)
        savefig_settings = {} if savefig_settings is None else savefig_settings.copy()

        n_ts = len(self.series_list)

        fig = plt.figure(figsize=figsize)

        if xlim is None:
            time_min = np.inf
            time_max = -np.inf
            for ts in self.series_list:
                if np.min(ts.time) <= time_min:
                    time_min = np.min(ts.time)
                if np.max(ts.time) >= time_max:
                    time_max = np.max(ts.time)
            xlim = [time_min, time_max]

        ax = {}
        left = 0
        width = 1
        height = 1/n_ts
        bottom = 1
        for idx, ts in enumerate(self.series_list):
            if colors is None:
                cmap_obj = plt.get_cmap(cmap)
                if hasattr(cmap_obj, 'colors'):
                    nc = len(cmap_obj.colors)
                else:
                    nc = len(self.series_list)

                if norm is None:
                    norm = mpl.colors.Normalize(vmin=0, vmax=nc-1)

                clr = cmap_obj(norm(idx%nc))
            elif type(colors) is str:
                clr = colors
            elif type(colors) is list:
                nc = len(colors)
                clr = colors[idx%nc]
            else:
                raise TypeError('"colors" should be a list of, or one, Python supported color code (a string of hex code or a tuple of rgba values)')

            bottom -= height*v_shift_factor
            ax[idx] = fig.add_axes([left, bottom, width, height])
            ax[idx].plot(ts.time, ts.value, color=clr, lw=linewidth)
            ax[idx].patch.set_alpha(0)
            ax[idx].set_xlim(xlim)
            time_label, value_label = ts.make_labels()
            ax[idx].set_ylabel(value_label, weight='bold')

            mu = np.mean(ts.value)
            std = np.std(ts.value)
            ylim = [mu-4*std, mu+4*std]
            ax[idx].fill_between(ts.time, ts.value, y2=mu, alpha=fill_between_alpha, color=clr)
            trans = transforms.blended_transform_factory(ax[idx].transAxes, ax[idx].transData)
            if ts.label is not None:
                ax[idx].text(label_x_loc, mu, ts.label, horizontalalignment='right', transform=trans, color=clr, weight='bold')
            ax[idx].set_ylim(ylim)
            ax[idx].set_yticks(ylim)
            ax[idx].yaxis.set_major_formatter(FormatStrFormatter('%.1f'))
            ax[idx].grid(False)
            if idx % 2 == 0:
                ax[idx].spines['left'].set_visible(True)
                ax[idx].spines['left'].set_linewidth(spine_lw)
                ax[idx].spines['left'].set_color(clr)
                ax[idx].spines['right'].set_visible(False)
                ax[idx].yaxis.set_label_position('left')
                ax[idx].yaxis.tick_left()
            else:
                ax[idx].spines['left'].set_visible(False)
                ax[idx].spines['right'].set_visible(True)
                ax[idx].spines['right'].set_linewidth(spine_lw)
                ax[idx].spines['right'].set_color(clr)
                ax[idx].yaxis.set_label_position('right')
                ax[idx].yaxis.tick_right()

            ax[idx].yaxis.label.set_color(clr)
            ax[idx].tick_params(axis='y', colors=clr)
            ax[idx].spines['top'].set_visible(False)
            ax[idx].spines['bottom'].set_visible(False)
            ax[idx].tick_params(axis='x', which='both', length=0)
            ax[idx].set_xlabel('')
            ax[idx].set_xticklabels([])
            xt = ax[idx].get_xticks()[1:-1]
            for x in xt:
                ax[idx].axvline(x=x, color='lightgray', linewidth=grid_lw, ls='-', zorder=-1)
            ax[idx].axhline(y=mu, color='lightgray', linewidth=grid_lw, ls='-', zorder=-1)

        bottom -= height*(1-v_shift_factor)
        ax[n_ts] = fig.add_axes([left, bottom, width, height])
        ax[n_ts].set_xlabel(time_label)
        ax[n_ts].spines['left'].set_visible(False)
        ax[n_ts].spines['right'].set_visible(False)
        ax[n_ts].spines['bottom'].set_visible(True)
        ax[n_ts].spines['bottom'].set_linewidth(spine_lw)
        ax[n_ts].set_yticks([])
        ax[n_ts].patch.set_alpha(0)
        ax[n_ts].set_xlim(xlim)
        ax[n_ts].grid(False)
        ax[n_ts].tick_params(axis='x', which='both', length=3.5)
        xt = ax[n_ts].get_xticks()[1:-1]
        for x in xt:
            ax[n_ts].axvline(x=x, color='lightgray', linewidth=grid_lw, ls='-', zorder=-1)

        if 'path' in savefig_settings:
            plotting.savefig(fig, settings=savefig_settings)
        else:
            plotting.showfig(fig)

        # reset the plotting style
        mpl.rcParams.update(current_style)
        return fig, ax

class SurrogateSeries(MultipleSeries):
    ''' Object containing surrogate timeseries
    '''
    def __init__(self, series_list, surrogate_method=None, surrogate_args=None):
        self.series_list = series_list
        self.surrogate_method = surrogate_method
        self.surrogate_args = surrogate_args

class EnsembleSeries(MultipleSeries):
    ''' EnsembleSeries object

    The EnsembleSeries object is a child of the MultipleSeries object, that is, a special case of MultipleSeries, aiming for ensembles of similar series.
    Ensembles usually arise from age modeling or Bayesian calibrations. All members of an EnsembleSeries object are assumed to share identical labels and units.
    One of the main difference between MultipleSeries and EnsembleSeries is the plot() method: for MultipleSeries, a stack plot is called.
    For EnsembleSeries, a spaghetti plot of transparent lines of identical color is used.

    '''
    def __init__(self, series_list):
        self.series_list = series_list

    def make_labels(self):
        '''
        Initialization of labels

        Returns
        -------
        time_header : str
            Label for the time axis
        value_header : str
            Label for the value axis

        '''
        ts_list = self.series_list

        if ts_list[0].time_name is not None:
            time_name_str = ts_list[0].time_name
        else:
            time_name_str = 'time'

        if ts_list[0].value_name is not None:
            value_name_str = ts_list[0].value_name
        else:
            value_name_str = 'value'

        if ts_list[0].value_unit is not None:
            value_header = f'{value_name_str} [{ts_list[0].value_unit}]'
        else:
            value_header = f'{value_name_str}'

        if ts_list[0].time_unit is not None:
            time_header = f'{time_name_str} [{ts_list[0].time_unit}]'
        else:
            time_header = f'{time_name_str}'

        return time_header, value_header

    def quantiles(self, qs=[0.05, 0.5, 0.95]):
        '''Calculate quantiles of an EnsembleSeries object

        Parameters
        ----------
        qs : list, optional
            List of quantiles to consider for the calculation. The default is [0.05, 0.5, 0.95].

        Returns
        -------
        ens_qs : pyleoclim.EnsembleSeries

        '''
        time = np.copy(self.series_list[0].time)
        vals = []
        for ts in self.series_list:
            if not np.array_equal(ts.time, time):
                raise ValueError('Time axis not consistent across the ensemble!')

            vals.append(ts.value)

        vals = np.array(vals)
        ens_qs = mquantiles(vals, qs, axis=0)

        ts_list = []
        for i, quant in enumerate(ens_qs):
            ts = Series(time=time, value=quant, label=f'{qs[i]*100:g}%')
            ts_list.append(ts)

        ens_qs = EnsembleSeries(series_list=ts_list)

        return ens_qs

    def correlation(self, target=None, timespan=None, alpha=0.05, settings=None, fdr_kwargs=None, common_time_kwargs=None):
        ''' Calculate the correlation between an EnsembleSeries object to a target.

        If the target is not specified, then the 1st member of the ensemble will be the target
        Note that the FDR approach is applied by default to determine the significance of the p-values (more information in See Also below).

        Parameters
        ----------
        target : pyleoclim.Series or pyleoclim.EnsembleSeries, optional
            A pyleoclim Series object or EnsembleSeries object.
            When the target is also an EnsembleSeries object, then the calculation of correlation is performed in a one-to-one sense,
            and the ourput list of correlation values and p-values will be the size of the series_list of the self object.
            That is, if the self object contains n Series, and the target contains n+m Series,
            then only the first n Series from the object will be used for the calculation;
            otherwise, if the target contains only n-m Series, then the first m Series in the target will be used twice in sequence.

        timespan : tuple
            The time interval over which to perform the calculation

        alpha : float
            The significance level (0.05 by default)

        settings : dict
            Parameters for the correlation function (significance testing and number of simulations)

        fdr_kwargs : dict
            Parameters for the FDR function

        common_time_kwargs : dict
            Parameters for the method MultipleSeries.common_time()

        Returns
        -------

        res : dict
            Containing a list of the Pearson's correlation coefficient, associated significance and p-value.

        See also
        --------

        pyleoclim.utils.correlation.corr_sig : Correlation function
        pyleoclim.utils.correlation.fdr : FDR function

        Examples
        --------

        .. ipython:: python
            :okwarning:

            import pyleoclim as pyleo
            from pyleoclim.utils.tsmodel import colored_noise

            nt = 100
            t0 = np.arange(nt)
            v0 = colored_noise(alpha=1, t=t0)
            noise = np.random.normal(loc=0, scale=1, size=nt)

            ts0 = pyleo.Series(time=t0, value=v0)
            ts1 = pyleo.Series(time=t0, value=v0+noise)
            ts2 = pyleo.Series(time=t0, value=v0+2*noise)
            ts3 = pyleo.Series(time=t0, value=v0+1/2*noise)

            ts_list1 = [ts0, ts1]
            ts_list2 = [ts2, ts3]

            ts_ens = pyleo.EnsembleSeries(ts_list1)
            ts_target = pyleo.EnsembleSeries(ts_list2)

            corr_res = ts_ens.correlation(ts_target)
            print(corr_res)

        '''
        if target is None:
            target = self.series_list[0]

        r_list = []
        p_list = []
        signif_list = []

        for idx, ts1 in enumerate(self.series_list):
            if hasattr(target, 'series_list'):
                nEns = np.size(target.series_list)
                if idx < nEns:
                    value2 = target.series_list[idx].value
                    time2 = target.series_list[idx].time
                else:
                    value2 = target.series_list[idx-nEns].value
                    time2 = target.series_list[idx-nEns].time
            else:
                value2 = target.value
                time2 = target.time

            ts2 = Series(time=time2, value=value2)
            corr_res = ts1.correlation(ts2, timespan=timespan, settings=settings, common_time_kwargs=common_time_kwargs)
            r_list.append(corr_res['r'])
            signif_list.append(corr_res['signif'])
            p_list.append(corr_res['p'])

        r_lsit = np.array(r_list)
        p_lsit = np.array(p_list)

        signif_fdr_list = []
        fdr_kwargs = {} if fdr_kwargs is None else fdr_kwargs.copy()
        args = {}
        args.update(fdr_kwargs)
        for i in range(np.size(signif_list)):
            signif_fdr_list.append(False)

        fdr_res = corrutils.fdr(p_list, **fdr_kwargs)
        if fdr_res is not None:
            for i in fdr_res:
                signif_fdr_list[i] = True

        corr_ens = CorrEns(r_list, p_list, signif_list, signif_fdr_list, alpha)
        return corr_ens

    def plot(self, figsize=[10, 4], xlabel=None, ylabel=None, title=None, line_num=10, seed=None,
             xlim=None, ylim=None, savefig_settings=None, ax=None, xticks=None, yticks=None, plot_legend=True,
             trace_clr=sns.xkcd_rgb['pale red'], trace_lw=0.5, trace_alpha=0.3, lgd_kwargs=None, mute=False):
            '''Plot EnsembleSeries as a subset of traces.

            Parameters
            ----------
            figsize : list, optional
                The figure size. The default is [10, 4].
            xlabel : str, optional
                x-axis label. The default is None.
            ylabel : str, optional
                y-axis label. The default is None.
            title : str, optional
                Plot title. The default is None.
            xlim : list, optional
                x-axis limits. The default is None.
            ylim : list, optional
                y-axis limits. The default is None.
            trace_clr : str, optional
                Color of the traces. The default is sns.xkcd_rgb['pale red'].
            trace_alpha : float, optional
                Transparency of the lines representing the multiple members. The default is 0.2.
            trace_lw : float, optional
                Width of the lines representing the multiple members. The default is 0.5.
            line_num : int, optional
                Number of individual members to plot. The default is 10.
            savefig_settings : dict, optional
                the dictionary of arguments for plt.savefig(); some notes below:
                - "path" must be specified; it can be any existed or non-existed path,
                  with or without a suffix; if the suffix is not given in "path", it will follow "format"
                - "format" can be one of {"pdf", "eps", "png", "ps"} The default is None.
            ax : matplotlib.ax, optional
                Matplotlib axis on which to return the plot. The default is None.
            xticks : list, optional
                xticks label. The default is None.
            yticks : list, optional
                yticks label. The default is None.
            plot_legend : bool, optional
                Whether to plot the legend. The default is True.
            lgd_kwargs : dict, optional
                Parameters for the legend. The default is None.
            mute : bool, optional
                if True, the plot will not show;
                recommend to turn on when more modifications are going to be made on ax. The default is False.
            seed : int, optional
                Set the seed for the random number generator. Useful for reproducibility. The default is None.

            Returns
            -------
            fig, ax

            '''
            # Turn the interactive mode off.
            plt.ioff()

            savefig_settings = {} if savefig_settings is None else savefig_settings.copy()
            lgd_kwargs = {} if lgd_kwargs is None else lgd_kwargs.copy()

            # generate default axis labels
            time_label, value_label = self.make_labels()

            if xlabel is None:
                xlabel = time_label

            if ylabel is None:
                ylabel = value_label

            if ax is None:
                fig, ax = plt.subplots(figsize=figsize)

            if line_num > 0:
                if seed is not None:
                    np.random.seed(seed)

                nts = np.size(self.series_list)
                random_draw_idx = np.random.choice(nts, line_num)

                for idx in random_draw_idx:
                    self.series_list[idx].plot(xlabel=xlabel, ylabel=ylabel, zorder=99, linewidth=trace_lw,
                        xlim=xlim, ylim=ylim, ax=ax, color=trace_clr, alpha=trace_alpha,
                    )
                ax.plot(np.nan, np.nan, color=trace_clr, label=f'example members (n={line_num})')

            if title is not None:
                ax.set_title(title)

            if plot_legend:
                lgd_args = {'frameon': False}
                lgd_args.update(lgd_kwargs)
                ax.legend(**lgd_args)

            if 'fig' in locals():
                if 'path' in savefig_settings:
                    plotting.savefig(fig, settings=savefig_settings)
                else:
                    if not mute:
                        plotting.showfig(fig)
                return fig, ax
            else:
                return ax

    def plot_envelope(self, figsize=[10, 4], qs=[0.025, 0.25, 0.5, 0.75, 0.975],
                      xlabel=None, ylabel=None, title=None,
                      xlim=None, ylim=None, savefig_settings=None, ax=None, xticks=None, yticks=None, plot_legend=True,
                      curve_clr=sns.xkcd_rgb['pale red'], curve_lw=2, shade_clr=sns.xkcd_rgb['pale red'], shade_alpha=0.2,
                      inner_shade_label='IQR', outer_shade_label='95% CI', lgd_kwargs=None, mute=False):
        '''Plot EnsembleSeries as an envelope.

        Parameters
        ----------
        figsize : list, optional
            The figure size. The default is [10, 4].
        qs : list, optional
            The significance levels to consider. The default is [0.025, 0.25, 0.5, 0.75, 0.975] (median, interquartile range, and central 95% region)
        xlabel : str, optional
            x-axis label. The default is None.
        ylabel : str, optional
            y-axis label. The default is None.
        title : str, optional
=======
>>>>>>> fc0291b5
            Plot title. The default is None.
        xlim : list, optional
            x-axis limits. The default is None.
        ylim : list, optional
            y-axis limits. The default is None.
        savefig_settings : dict, optional
            the dictionary of arguments for plt.savefig(); some notes below:
            - "path" must be specified; it can be any existed or non-existed path,
              with or without a suffix; if the suffix is not given in "path", it will follow "format"
            - "format" can be one of {"pdf", "eps", "png", "ps"} The default is None.
        ax : matplotlib.ax, optional
            Matplotlib axis on which to return the plot. The default is None.
        xticks : list, optional
            xticks label. The default is None.
        yticks : list, optional
            yticks label. The default is None.
        plot_legend : bool, optional
            Wether to plot the legend. The default is True.
        curve_clr : str, optional
            Color of the main line (median). The default is sns.xkcd_rgb['pale red'].
        curve_lw : str, optional
            Width of the main line (median). The default is 2.
        shade_clr : str, optional
            Color of the shaded envelope. The default is sns.xkcd_rgb['pale red'].
        shade_alpha : float, optional
            Transparency on the envelope. The default is 0.2.
        inner_shade_label : str, optional
            Label for the envelope. The default is 'IQR'.
        outer_shade_label : str, optional
            Label for the envelope. The default is '95\% CI'.
        lgd_kwargs : dict, optional
            Parameters for the legend. The default is None.
        mute : bool, optional
            if True, the plot will not show;
            recommend to turn on when more modifications are going to be made on ax. The default is False.

        Returns
        -------
        fig, ax

        '''
        # Turn the interactive mode off.
        plt.ioff()

        savefig_settings = {} if savefig_settings is None else savefig_settings.copy()
        lgd_kwargs = {} if lgd_kwargs is None else lgd_kwargs.copy()

        # generate default axis labels
        time_label, value_label = self.make_labels()

        if xlabel is None:
            xlabel = time_label

        if ylabel is None:
            ylabel = value_label

        if ax is None:
            fig, ax = plt.subplots(figsize=figsize)

        ts_qs = self.quantiles(qs=qs)


        if inner_shade_label is None:
            inner_shade_label = f'{ts_qs.series_list[1].label}-{ts_qs.series_list[-2].label}'

        if outer_shade_label is None:
            outer_shade_label = f'{ts_qs.series_list[0].label}-{ts_qs.series_list[-1].label}'

        time = ts_qs.series_list[0].time
        # plot outer envelope
        ax.fill_between(
            time, ts_qs.series_list[0].value, ts_qs.series_list[4].value,
            color=shade_clr, alpha=shade_alpha, edgecolor=shade_clr, label=outer_shade_label,
        )
        # plot inner envelope on top
        ax.fill_between(
            time, ts_qs.series_list[1].value, ts_qs.series_list[3].value,
            color=shade_clr, alpha=2*shade_alpha, edgecolor=shade_clr, label=inner_shade_label,
        )

        # plot the median
        ts_qs.series_list[2].plot(xlabel=xlabel, ylabel=ylabel, linewidth=curve_lw, color=curve_clr,
            xlim=xlim, ylim=ylim, ax=ax,  zorder=100, label = 'median'
        )

        if title is not None:
            ax.set_title(title)

        if plot_legend:
            lgd_args = {'frameon': False}
            lgd_args.update(lgd_kwargs)
            ax.legend(**lgd_args)

        if 'fig' in locals():
            if 'path' in savefig_settings:
                plotting.savefig(fig, settings=savefig_settings)
            else:
                if not mute:
                    plotting.showfig(fig)
            return fig, ax
        else:
            return ax


class MultiplePSD:
    ''' Object for multiple PSD.

    Used for significance level
    '''
    def __init__(self, psd_list):
        self.psd_list = psd_list

    def copy(self):
        '''Copy object
        '''
        return deepcopy(self)

    def quantiles(self, qs=[0.05, 0.5, 0.95], lw=[0.5, 1.5, 0.5]):
        '''Calculate quantiles

        Parameters
        ----------
        qs : list, optional
            List of quantiles to consider for the calculation. The default is [0.05, 0.5, 0.95].
        lw : list, optional
            Linewidth to use for plotting each level. Should be the same length as qs. The default is [0.5, 1.5, 0.5].

        Raises
        ------
        ValueError
            Frequency axis not consistent across the PSD list!

        Returns
        -------
        psds : pyleoclim.MultiplePSD

        '''
        if self.psd_list[0].timeseries is not None:
            period_unit = self.psd_list[0].timeseries.time_unit

        freq = np.copy(self.psd_list[0].frequency)
        amps = []
        for psd in self.psd_list:
            if not np.array_equal(psd.frequency, freq):
                raise ValueError('Frequency axis not consistent across the PSD list!')

            amps.append(psd.amplitude)

        amps = np.array(amps)
        amp_qs = mquantiles(amps, qs, axis=0)

        psd_list = []
        for i, amp in enumerate(amp_qs):
            psd_tmp = PSD(frequency=freq, amplitude=amp, label=f'{qs[i]*100:g}%', plot_kwargs={'color': 'gray', 'linewidth': lw[i]}, period_unit=period_unit)
            psd_list.append(psd_tmp)

        psds = MultiplePSD(psd_list=psd_list)
        return psds

    def beta_est(self, fmin=None, fmax=None, logf_binning_step='max', verbose=False):
        ''' Estimate the scaling factor beta of the each PSD from the psd_list in a log-log space

        Parameters
        ----------

        fmin : float
            the minimum frequency edge for beta estimation; the default is the minimum of the frequency vector of the PSD obj

        fmax : float
            the maximum frequency edge for beta estimation; the default is the maximum of the frequency vector of the PSD obj

        logf_binning_step : str, {'max', 'first'}
            if 'max', then the maximum spacing of log(f) will be used as the binning step
            if 'first', then the 1st spacing of log(f) will be used as the binning step

        verbose : bool
            if True, will print out debug information

        Returns
        -------

        res_dict : dictionary
            - beta: list of the scaling factors
            - std_err: list of one standard deviation errors of the scaling factor
            - f_binned: list of the binned frequency series, used as X for linear regression
            - psd_binned: list of the binned PSD series, used as Y for linear regression
            - Y_reg: list of the predicted Y from linear regression, used with f_binned for the slope curve plotting

        See also
        --------

        pyleoclim.core.ui.PSD.beta_est : beta estimation for on a single PSD object

        '''

        res_dict = {}
        res_dict['beta'] = []
        res_dict['std_err'] = []
        res_dict['f_binned'] = []
        res_dict['psd_binned'] = []
        res_dict['Y_reg'] = []
        for psd_obj in self.psd_list:
            res = psd_obj.beta_est(fmin=fmin, fmax=fmax, logf_binning_step=logf_binning_step, verbose=verbose)
            for k in res_dict.keys():
                res_dict[k].append(res[k])

        return res_dict


    def plot(self, figsize=[10, 4], in_loglog=True, in_period=True, xlabel=None, ylabel='Amplitude', title=None,
             xlim=None, ylim=None, savefig_settings=None, ax=None, xticks=None, yticks=None, legend=True,
             plot_kwargs=None, lgd_kwargs=None, mute=False):
        '''Plot multiple PSD on the same plot

        Parameters
        ----------
        figsize : list, optional
            Figure size. The default is [10, 4].
        in_loglog : bool, optional
            Whether to plot in loglog. The default is True.
        in_period : bool, optional
            Plots against periods instead of frequencies. The default is True.
        xlabel : str, optional
            x-axis label. The default is None.
        ylabel : str, optional
            y-axis label. The default is 'Amplitude'.
        title : str, optional
            Title for the figure. The default is None.
        xlim : list, optional
            Limits for the x-axis. The default is None.
        ylim : list, optional
            limits for the y-axis. The default is None.
        savefig_settings : dict, optional
            the dictionary of arguments for plt.savefig(); some notes below:
            - "path" must be specified; it can be any existed or non-existed path,
              with or without a suffix; if the suffix is not given in "path", it will follow "format"
            - "format" can be one of {"pdf", "eps", "png", "ps"}
        ax : matplotlib axis, optional
            The matplotlib axis object on which to retrun the figure. The default is None.
        xticks : list, optional
            x-ticks label. The default is None.
        yticks : list, optional
            y-ticks label. The default is None.
        legend : bool, optional
            Whether to plot the legend. The default is True.
        plot_kwargs : dictionary, optional
            Parameters for plot function. The default is None.
        lgd_kwargs : dictionary, optional
            Parameters for legend. The default is None.
        mute : bool, optional
            if True, the plot will not show;
            recommend to turn on when more modifications are going to be made on ax
            The default is False.

        Returns
        -------
        fig, ax

        '''
        # Turn the interactive mode off.
        plt.ioff()

        savefig_settings = {} if savefig_settings is None else savefig_settings.copy()
        plot_kwargs = {} if plot_kwargs is None else plot_kwargs.copy()
        lgd_kwargs = {} if lgd_kwargs is None else lgd_kwargs.copy()

        if ax is None:
            fig, ax = plt.subplots(figsize=figsize)

        for psd in self.psd_list:
            tmp_plot_kwargs = {}
            if psd.plot_kwargs is not None:
                tmp_plot_kwargs.update(psd.plot_kwargs)
            tmp_plot_kwargs.update(plot_kwargs)
            ax = psd.plot(
                figsize=figsize, in_loglog=in_loglog, in_period=in_period, xlabel=xlabel, ylabel=ylabel,
                title=title, xlim=xlim, ylim=ylim, savefig_settings=savefig_settings, ax=ax,
                xticks=xticks, yticks=yticks, legend=legend, plot_kwargs=tmp_plot_kwargs, lgd_kwargs=lgd_kwargs,
            )

        if title is not None:
            ax.set_title(title)

        if 'fig' in locals():
            if 'path' in savefig_settings:
                plotting.savefig(fig, settings=savefig_settings)
            else:
                if not mute:
                    plotting.showfig(fig)
            return fig, ax
        else:
            return ax

    def plot_envelope(self, figsize=[10, 4], qs=[0.025, 0.5, 0.975],
             in_loglog=True, in_period=True, xlabel=None, ylabel='Amplitude', title=None,
             xlim=None, ylim=None, savefig_settings=None, ax=None, xticks=None, yticks=None, plot_legend=True,
             curve_clr=sns.xkcd_rgb['pale red'], curve_lw=3, shade_clr=sns.xkcd_rgb['pale red'], shade_alpha=0.3, shade_label=None,
             lgd_kwargs=None, mute=False, members_plot_num=10, members_alpha=0.3, members_lw=1, seed=None):
        '''Plot mutiple PSD as an envelope.

        Parameters
        ----------
        figsize : list, optional
            The figure size. The default is [10, 4].
        qs : list, optional
            The significance levels to consider. The default is [0.025, 0.5, 0.975].
        in_loglog : bool, optional
            Plot in log space. The default is True.
        in_period : bool, optional
            Whether to plot periodicity instead of frequency. The default is True.
        xlabel : str, optional
            x-axis label. The default is None.
        ylabel : str, optional
            y-axis label. The default is 'Amplitude'.
        title : str, optional
            Plot title. The default is None.
        xlim : list, optional
            x-axis limits. The default is None.
        ylim : list, optional
            y-axis limits. The default is None.
        savefig_settings : dict, optional
            the dictionary of arguments for plt.savefig(); some notes below:
            - "path" must be specified; it can be any existed or non-existed path,
              with or without a suffix; if the suffix is not given in "path", it will follow "format"
            - "format" can be one of {"pdf", "eps", "png", "ps"} The default is None.
        ax : matplotlib.ax, optional
            Matplotlib axis on which to return the plot. The default is None.
        xticks : list, optional
            xticks label. The default is None.
        yticks : list, optional
            yticks label. The default is None.
        plot_legend : bool, optional
            Wether to plot the legend. The default is True.
        curve_clr : str, optional
            Color of the main PSD. The default is sns.xkcd_rgb['pale red'].
        curve_lw : str, optional
            Width of the main PSD line. The default is 3.
        shade_clr : str, optional
            Color of the shaded envelope. The default is sns.xkcd_rgb['pale red'].
        shade_alpha : float, optional
            Transparency on the envelope. The default is 0.3.
        shade_label : str, optional
            Label for the envelope. The default is None.
        lgd_kwargs : dict, optional
            Parameters for the legend. The default is None.
        mute : bool, optional
            if True, the plot will not show;
            recommend to turn on when more modifications are going to be made on ax. The default is False.
        members_plot_num : int, optional
            Number of individual members to plot. The default is 10.
        members_alpha : float, optional
            Transparency of the lines representing the multiple members. The default is 0.3.
        members_lw : float, optional
            With of the lines representing the multiple members. The default is 1.
        seed : int, optional
            Set the seed for random number generator. Useful for reproducibility. The default is None.

        Returns
        -------
        fig, ax

        '''


        # Turn the interactive mode off.
        plt.ioff()



        savefig_settings = {} if savefig_settings is None else savefig_settings.copy()
        lgd_kwargs = {} if lgd_kwargs is None else lgd_kwargs.copy()

        if ax is None:
            fig, ax = plt.subplots(figsize=figsize)

        if members_plot_num > 0:
            if seed is not None:
                np.random.seed(seed)

            npsd = np.size(self.psd_list)
            random_draw_idx = np.random.choice(npsd, members_plot_num)

            for idx in random_draw_idx:
                self.psd_list[idx].plot(
                    in_loglog=in_loglog, in_period=in_period, xlabel=xlabel, ylabel=ylabel,
                    xlim=xlim, ylim=ylim, xticks=xticks, yticks=yticks, ax=ax, color='gray', alpha=members_alpha,
                    zorder=99, linewidth=members_lw,
                )
            ax.plot(np.nan, np.nan, color='gray', label=f'example members (n={members_plot_num})')

        psd_qs = self.quantiles(qs=qs)
        psd_qs.psd_list[1].plot(
            in_loglog=in_loglog, in_period=in_period, xlabel=xlabel, ylabel=ylabel, linewidth=curve_lw,
            xlim=xlim, ylim=ylim, xticks=xticks, yticks=yticks, ax=ax, color=curve_clr, zorder=100
        )


        if in_period:
            x_axis = 1/psd_qs.psd_list[0].frequency
        else:
            x_axis = psd_qs.psd_list[0].frequency

        if shade_label is None:
            shade_label = f'{psd_qs.psd_list[0].label}-{psd_qs.psd_list[-1].label}'

        ax.fill_between(
            x_axis, psd_qs.psd_list[0].amplitude, psd_qs.psd_list[-1].amplitude,
            color=shade_clr, alpha=shade_alpha, edgecolor=shade_clr, label=shade_label,
        )

        if title is not None:
            ax.set_title(title)

        if plot_legend:
            lgd_args = {'frameon': False}
            lgd_args.update(lgd_kwargs)
            ax.legend(**lgd_args)

        if 'fig' in locals():
            if 'path' in savefig_settings:
                plotting.savefig(fig, settings=savefig_settings)
            else:
                if not mute:
                    plotting.showfig(fig)
            return fig, ax
        else:
            return ax


class MultipleScalogram:
    ''' Multiple Scalogram objects
    '''
    def __init__(self, scalogram_list):
        self.scalogram_list = scalogram_list

    def copy(self):
        ''' Copy the object
        '''
        return deepcopy(self)

    def quantiles(self, qs=[0.05, 0.5, 0.95]):
        '''Calculate quantiles

        Parameters
        ----------
        qs : list, optional
            List of quantiles to consider for the calculation. The default is [0.05, 0.5, 0.95].

        Raises
        ------
        ValueError
            Frequency axis not consistent across the PSD list!

        Value Error
            Time axis not consistent across the scalogram list!

        Returns
        -------
        scals : pyleoclim.MultipleScalogram
        '''
        freq = np.copy(self.scalogram_list[0].frequency)
        time = np.copy(self.scalogram_list[0].time)
        coi = np.copy(self.scalogram_list[0].coi)
        amps = []
        for scal in self.scalogram_list:
            if not np.array_equal(scal.frequency, freq):
                raise ValueError('Frequency axis not consistent across the scalogram list!')

            if not np.array_equal(scal.time, time):
                raise ValueError('Time axis not consistent across the scalogram list!')

            amps.append(scal.amplitude)

        amps = np.array(amps)
        ne, nf, nt = np.shape(amps)
        amp_qs = np.ndarray(shape=(np.size(qs), nf, nt))

        for i in range(nf):
            for j in range(nt):
                amp_qs[:,i,j] = mquantiles(amps[:,i,j], qs)

        scal_list = []
        for i, amp in enumerate(amp_qs):
            scal_tmp = Scalogram(frequency=freq, time=time, amplitude=amp, coi=coi, label=f'{qs[i]*100:g}%')
            scal_list.append(scal_tmp)

        scals = MultipleScalogram(scalogram_list=scal_list)
        return scals

class CorrEns:
    ''' Correlation Ensemble

    Parameters
    ----------

    r: list
        the list of correlation coefficients

    p: list
        the list of p-values

    signif: list
        the list of significance without FDR

    signif_fdr: list
        the list of significance with FDR

    signif_fdr: list
        the list of significance with FDR

    alpha : float
        The significance level (0.05 by default)

    See also
    --------

    pyleoclim.utils.correlation.corr_sig : Correlation function
    pyleoclim.utils.correlation.fdr : FDR function
    '''
    def __init__(self, r, p, signif, signif_fdr, alpha):
        self.r = r
        self.p = p
        self.signif = signif
        self.signif_fdr = signif_fdr
        self.alpha = alpha

    def __str__(self):
        '''
        Prints out the correlation results
        '''

        table = {
            'correlation': self.r,
            'p-value': self.p,
            f'signif. w/o FDR (α: {self.alpha})': self.signif,
            f'signif. w/ FDR (α: {self.alpha})': self.signif_fdr,
        }

        msg = print(tabulate(table, headers='keys'))

        return f'Ensemble size: {len(self.r)}'


    def plot(self, figsize=[4, 4], title=None, ax=None, savefig_settings=None, hist_kwargs=None, title_kwargs=None,
             clr_insignif=sns.xkcd_rgb['grey'], clr_signif=sns.xkcd_rgb['teal'], clr_signif_fdr=sns.xkcd_rgb['pale orange'],
             clr_percentile=sns.xkcd_rgb['salmon'], rwidth=0.8, bins=None, vrange=None, mute=False):
        ''' Plot the correlation ensembles

        Parameters
        ----------
        figsize : list, optional
            The figure size. The default is [4, 4].

        title : str, optional
            Plot title. The default is None.

        savefig_settings : dict
            the dictionary of arguments for plt.savefig(); some notes below:
            - "path" must be specified; it can be any existed or non-existed path,
              with or without a suffix; if the suffix is not given in "path", it will follow "format"
            - "format" can be one of {"pdf", "eps", "png", "ps"}

        hist_kwargs : dict
            the keyword arguments for ax.hist()

        title_kwargs : dict
            the keyword arguments for ax.set_title()

        ax : matplotlib.axis, optional
            the axis object from matplotlib
            See [matplotlib.axes](https://matplotlib.org/api/axes_api.html) for details.

        mute : {True,False}
            if True, the plot will not show;
            recommend to turn on when more modifications are going to be made on ax

        See Also
        --------

        matplotlib.pyplot.hist: https://matplotlib.org/3.3.3/api/_as_gen/matplotlib.pyplot.hist.html
        '''
        # Turn the interactive mode off.
        plt.ioff()

        savefig_settings = {} if savefig_settings is None else savefig_settings.copy()
        hist_kwargs = {} if hist_kwargs is None else hist_kwargs.copy()
        if ax is None:
            fig, ax = plt.subplots(figsize=figsize)

        if vrange is None:
            vrange = [np.min(self.r), np.max(self.r)]

        clr_list = [clr_insignif, clr_signif, clr_signif_fdr]
        args = {'rwidth': rwidth, 'bins': bins, 'range': vrange, 'color': clr_list}
        args.update(hist_kwargs)
        # insignif_args.update(hist_kwargs)

        r_insignif = np.array(self.r)[~np.array(self.signif)]
        r_signif = np.array(self.r)[self.signif]
        r_signif_fdr = np.array(self.r)[self.signif_fdr]
        r_stack = [r_insignif, r_signif, r_signif_fdr]
        ax.hist(r_stack, stacked=True, **args)
        ax.legend([f'p ≥ {self.alpha}', f'p < {self.alpha} (w/o FDR)', f'p < {self.alpha} (w/ FDR)'], loc='upper left', bbox_to_anchor=(1.1, 1), ncol=1)

        frac_signif = np.size(r_signif) / np.size(self.r)
        frac_signif_fdr = np.size(r_signif_fdr) / np.size(self.r)
        ax.text(x=1.1, y=0.5, s=f'Fraction significant: {frac_signif*100:.1f}%', transform=ax.transAxes, fontsize=10, color=clr_signif)
        ax.text(x=1.1, y=0.4, s=f'Fraction significant: {frac_signif_fdr*100:.1f}%', transform=ax.transAxes, fontsize=10, color=clr_signif_fdr)

        r_pcts = np.percentile(self.r, [2.5, 25, 50, 75, 97.5])
        trans = transforms.blended_transform_factory(ax.transData, ax.transAxes)
        for r_pct, pt, ls in zip(r_pcts, np.array([2.5, 25, 50, 75, 97.5])/100, [':', '--', '-', '--', ':']):
            ax.axvline(x=r_pct, linestyle=ls, color=clr_percentile)
            ax.text(x=r_pct, y=1.02, s=pt, color=clr_percentile, transform=trans, ha='center', fontsize=10)

        ax.set_xlabel(r'$r$')
        ax.set_ylabel('Count')
        ax.yaxis.set_major_locator(MaxNLocator(integer=True))


        if title is not None:
            title_kwargs = {} if title_kwargs is None else title_kwargs.copy()
            t_args = {'y': 1.1, 'weight': 'bold'}
            t_args.update(title_kwargs)
            ax.set_title(title, **t_args)

<<<<<<< HEAD
class CorrEns:
    ''' Correlation Ensemble

    Parameters
    ----------

    r: list
        the list of correlation coefficients

    p: list
        the list of p-values

    signif: list
        the list of significance without FDR

    signif_fdr: list
        the list of significance with FDR

    signif_fdr: list
        the list of significance with FDR

    alpha : float
        The significance level (0.05 by default)

    See also
    --------

    pyleoclim.utils.correlation.corr_sig : Correlation function
    pyleoclim.utils.correlation.fdr : FDR function
    '''
    def __init__(self, r, p, signif, signif_fdr, alpha):
        self.r = r
        self.p = p
        self.signif = signif
        self.signif_fdr = signif_fdr
        self.alpha = alpha

    def __str__(self):
        '''
        Prints out the correlation results
        '''

        table = {
            'correlation': self.r,
            'p-value': self.p,
            f'signif. w/o FDR (α: {self.alpha})': self.signif,
            f'signif. w/ FDR (α: {self.alpha})': self.signif_fdr,
        }

        msg = print(tabulate(table, headers='keys'))

        return f'Ensemble size: {len(self.r)}'


    def plot(self, figsize=[4, 4], title=None, ax=None, savefig_settings=None, hist_kwargs=None, title_kwargs=None,
             clr_insignif=sns.xkcd_rgb['grey'], clr_signif=sns.xkcd_rgb['teal'], clr_signif_fdr=sns.xkcd_rgb['pale orange'],
             clr_percentile=sns.xkcd_rgb['salmon'], rwidth=0.8, bins=None, vrange=None, mute=False):
        ''' Plot the correlation ensembles

        Parameters
        ----------
        figsize : list, optional
            The figure size. The default is [4, 4].

        title : str, optional
            Plot title. The default is None.

        savefig_settings : dict
            the dictionary of arguments for plt.savefig(); some notes below:
            - "path" must be specified; it can be any existed or non-existed path,
              with or without a suffix; if the suffix is not given in "path", it will follow "format"
            - "format" can be one of {"pdf", "eps", "png", "ps"}

        hist_kwargs : dict
            the keyword arguments for ax.hist()

        title_kwargs : dict
            the keyword arguments for ax.set_title()

        ax : matplotlib.axis, optional
            the axis object from matplotlib
            See [matplotlib.axes](https://matplotlib.org/api/axes_api.html) for details.

        mute : {True,False}
            if True, the plot will not show;
            recommend to turn on when more modifications are going to be made on ax

        See Also
        --------

        matplotlib.pyplot.hist: https://matplotlib.org/3.3.3/api/_as_gen/matplotlib.pyplot.hist.html
        '''
        # Turn the interactive mode off.
        plt.ioff()

        savefig_settings = {} if savefig_settings is None else savefig_settings.copy()
        hist_kwargs = {} if hist_kwargs is None else hist_kwargs.copy()
        if ax is None:
            fig, ax = plt.subplots(figsize=figsize)

        if vrange is None:
            vrange = [np.min(self.r), np.max(self.r)]

        clr_list = [clr_insignif, clr_signif, clr_signif_fdr]
        args = {'rwidth': rwidth, 'bins': bins, 'range': vrange, 'color': clr_list}
        args.update(hist_kwargs)
        # insignif_args.update(hist_kwargs)

        r_insignif = np.array(self.r)[~np.array(self.signif)]
        r_signif = np.array(self.r)[self.signif]
        r_signif_fdr = np.array(self.r)[self.signif_fdr]
        r_stack = [r_insignif, r_signif, r_signif_fdr]
        ax.hist(r_stack, stacked=True, **args)
        ax.legend([f'p ≥ {self.alpha}', f'p < {self.alpha} (w/o FDR)', f'p < {self.alpha} (w/ FDR)'], loc='upper left', bbox_to_anchor=(1.1, 1), ncol=1)

        frac_signif = np.size(r_signif) / np.size(self.r)
        frac_signif_fdr = np.size(r_signif_fdr) / np.size(self.r)
        ax.text(x=1.1, y=0.5, s=f'Fraction significant: {frac_signif*100:.1f}%', transform=ax.transAxes, fontsize=10, color=clr_signif)
        ax.text(x=1.1, y=0.4, s=f'Fraction significant: {frac_signif_fdr*100:.1f}%', transform=ax.transAxes, fontsize=10, color=clr_signif_fdr)

        r_pcts = np.percentile(self.r, [2.5, 25, 50, 75, 97.5])
        trans = transforms.blended_transform_factory(ax.transData, ax.transAxes)
        for r_pct, pt, ls in zip(r_pcts, np.array([2.5, 25, 50, 75, 97.5])/100, [':', '--', '-', '--', ':']):
            ax.axvline(x=r_pct, linestyle=ls, color=clr_percentile)
            ax.text(x=r_pct, y=1.02, s=pt, color=clr_percentile, transform=trans, ha='center', fontsize=10)

        ax.set_xlabel(r'$r$')
        ax.set_ylabel('Count')
        ax.yaxis.set_major_locator(MaxNLocator(integer=True))


        if title is not None:
            title_kwargs = {} if title_kwargs is None else title_kwargs.copy()
            t_args = {'y': 1.1, 'weight': 'bold'}
            t_args.update(title_kwargs)
            ax.set_title(title, **t_args)

=======
>>>>>>> fc0291b5
        if 'path' in savefig_settings:
            plotting.savefig(fig, settings=savefig_settings)
        else:
            if not mute:
                plotting.showfig(fig)
        return fig, ax

class Lipd:
    '''Create a Lipd object from Lipd Files

    Parameters
    ----------

    usr_path : str
        path to the Lipd file(s). Can be URL (LiPD utilities only support loading one file at a time from a URL)
        If it's a URL, it must start with "http", "https", or "ftp".

    lidp_dict : dict
        LiPD files already loaded into Python through the LiPD utilities

    validate : bool
        Validate the LiPD files upon loading. Note that for a large library this can take up to half an hour.

    remove : bool
        If validate is True and remove is True, ignores non-valid Lipd files. Note that loading unvalidated Lipd files may result in errors for some functionalities but not all.

    TODO
    ----

    Support querying the LinkedEarth platform

    Examples
    --------

    .. ipython:: python
        :okwarning:

        import pyleoclim as pyleo
        url='http://wiki.linked.earth/wiki/index.php/Special:WTLiPD?op=export&lipdid=MD982176.Stott.2004'
        d=pyleo.Lipd(usr_path=url)
    '''

    def __init__(self, usr_path=None, lipd_dict=None, validate=False, remove=False):
        self.plot_default = {'ice-other': ['#FFD600','h'],
                'ice/rock': ['#FFD600', 'h'],
                'coral': ['#FF8B00','o'],
                'documents':['k','p'],
                'glacierice':['#86CDFA', 'd'],
                'hybrid': ['#00BEFF','*'],
                'lakesediment': ['#4169E0','s'],
                'marinesediment': ['#8A4513', 's'],
                'sclerosponge' : ['r','o'],
                'speleothem' : ['#FF1492','d'],
                'wood' : ['#32CC32','^'],
                'molluskshells' : ['#FFD600','h'],
                'peat' : ['#2F4F4F','*'],
                'midden' : ['#824E2B','o'],
                'other':['k','o']}

        if validate==False and remove==True:
            print('Removal of unvalidated LiPD files require validation')
            validate=True

        #prepare the dictionaries for all possible scenarios
        if usr_path!=None:
            # since readLipd() takes only absolute path and it will change the current working directory (CWD) without turning back,
            # we need to record CWD manually and turn back after the data loading is finished
            cwd = os.getcwd()
            if usr_path[:4] == 'http' or usr_path[:3] == 'ftp':
                # URL
                D_path = lpd.readLipd(usr_path)
            else:
                # local path
                abs_path = os.path.abspath(usr_path)
                D_path = lpd.readLipd(abs_path)

            os.chdir(cwd)

            #make sure that it's more than one
            if 'archiveType' in D_path.keys():
                D_path={D_path['dataSetName']:D_path}
            if validate==True:
                res=lpd.validate(D_path,detailed=False)
                if remove == True:
                    for item in res:
                        if item['status'] == 'FAIL':
                           c=item['feedback']['errMsgs']
                           check = []
                           for i in c:
                               if i.startswith('Mismatched columns'):
                                   check.append(1)
                               else: check.append(0)
                           if 0 in check:
                               del D_path[item['filename'].strip('.lpd')]
        else:
            D_path={}
        if lipd_dict!=None:
            D_dict=lipd_dict
            if 'archiveType' in D_dict.keys():
                D_dict={D_dict['dataSetName']:D_dict}
            if validate==True:
                res=lpd.validate(D_dict,detailed=False)
                if remove == True:
                    for item in res:
                        if item['status'] == 'FAIL':
                           c=item['feedback']['errMsgs']
                           check = []
                           for i in c:
                               if i.startswith('Mismatched columns'):
                                   check.append(1)
                               else: check.append(0)
                           if 0 in check:
                               del D_dict[item['filename'].strip('.lpd')]
        else:
            D_dict={}

        # raise an error if empty
        if not bool(D_dict) and not bool(D_path) == True:
            raise ValueError('No valid files; try without validation.')
        #assemble
        self.lipd={}
        self.lipd.update(D_path)
        self.lipd.update(D_dict)

    def __repr__(self):
        return str(self.__dict__)

    def copy(self):
        '''Copy the object
        '''
        return deepcopy(self)

    def to_tso(self):
        '''Extracts all the timeseries objects to a list of LiPD tso

        Returns
        -------
        ts_list : list
            List of Lipd timeseries objects as defined by LiPD utilities

        '''
        ts_list=lpd.extractTs(self.__dict__['lipd'])
        return ts_list

    def extract(self,dataSetName):
        '''
        Parameters
        ----------
        dataSetName : str
            Extract a particular dataset

        Returns
        -------
        new : pyleoclim.Lipd
            A new object corresponding to a particular dataset

        '''
        new = self.copy()
        try:
            dict_out=self.__dict__['lipd'][dataSetName]
            new.lipd=dict_out
        except:
            pass

        return new

    def to_LipdSeriesList(self):
        '''Extracts all LiPD timeseries objects to a list of LipdSeries objects

        Returns
        -------
        res : list
            A list of LiPDSeries objects

        See also
        --------
        pyleoclim.ui.LipdSeries : LipdSeries object

        '''
        ts_list=lpd.extractTs(self.__dict__['lipd'])

        res=[]

        for item in ts_list:
            res.append(LipdSeries(item))
            try:
                res.append(LipdSeries(item))
            except:
                pass

        return res

<<<<<<< HEAD
    def to_LipdSeries(self):
        '''Extracts one timeseries from the Lipd object

        Note that this function requires user interaction.
=======
    def to_LipdSeries(self, number = None):
        '''Extracts one timeseries from the Lipd object

        Note that this function may require user interaction.
        
        Parameters
        ----------
        
        number : int
            the number of the timeseries object
>>>>>>> fc0291b5

        Returns
        -------
        ts : pyleoclim.LipdSeries
            A LipdSeries object

        See also
        --------
        pyleoclim.ui.LipdSeries : LipdSeries object

        '''
<<<<<<< HEAD

        ts_list = lpd.extractTs(self.__dict__['lipd'])
        ts = LipdSeries(ts_list)
        return ts
=======
        ts_list = lpd.extractTs(self.__dict__['lipd'])
        if number is None:
            ts = LipdSeries(ts_list)
        else:
            try:
                number = int(number)
            except:
                raise TypeError('Number needs to be an integer or should be coerced into an integer.')
            ts = LipdSeries(ts_list[number])
        return ts
        
>>>>>>> fc0291b5

    def mapAllArchive(self, projection = 'Robinson', proj_default = True,
           background = True,borders = False, rivers = False, lakes = False,
           figsize = None, ax = None, marker=None, color=None,
           markersize = None, scatter_kwargs=None,
           legend=True, lgd_kwargs=None, savefig_settings=None, mute=False):
        '''Map the records contained in LiPD files by archive type

        Parameters
        ----------
        projection : str, optional
            The projection to use. The default is 'Robinson'.
        proj_default : bool, optional
            Wether to use the Pyleoclim defaults for each projection type. The default is True.
        background : bool, optional
            Wether to use a backgound. The default is True.
        borders : bool, optional
            Draw borders. The default is False.
        rivers : bool, optional
            Draw rivers. The default is False.
        lakes : bool, optional
            Draw lakes. The default is False.
        figsize : list, optional
            The size of the figure. The default is None.
        ax : matplotlib.ax, optional
            The matplotlib axis onto which to return the map. The default is None.
        marker : str, optional
            The marker type for each archive. The default is None. Uses plot_default
        color : str, optional
            Color for each acrhive. The default is None. Uses plot_default
        markersize : float, optional
            Size of the marker. The default is None.
        scatter_kwargs : dict, optional
            Parameters for the scatter plot. The default is None.
        legend : bool, optional
            Whether to plot the legend. The default is True.
        lgd_kwargs : dict, optional
            Arguments for the legend. The default is None.
        savefig_settings : dictionary, optional
            the dictionary of arguments for plt.savefig(); some notes below:
            - "path" must be specified; it can be any existed or non-existed path,
              with or without a suffix; if the suffix is not given in "path", it will follow "format"
            - "format" can be one of {"pdf", "eps", "png", "ps"}. The default is None.
        mute : bool, optional
            if True, the plot will not show;
            recommend to turn on when more modifications are going to be made on ax. The default is False.

        Returns
        -------
        res : figure
            The figure
            
        See also
        --------
        
        pyleoclim.utils.mapping.map_all : Underlying mapping function for Pyleoclim

        '''
        #get the information from the LiPD dict
        lat=[]
        lon=[]
        archiveType=[]

        for idx, key in enumerate(self.lipd):
            d = self.lipd[key]
            lat.append(d['geo']['geometry']['coordinates'][1])
            lon.append(d['geo']['geometry']['coordinates'][0])
            if 'archiveType' in d.keys():
                archiveType.append(lipdutils.LipdToOntology(d['archiveType']).lower().replace(" ",""))
            else:
                archiveType.append('other')

        # make sure criteria is in the plot_default list
        for idx,val in enumerate(archiveType):
            if val not in self.plot_default.keys():
                archiveType[idx] = 'other'

        if markersize is not None:
            scatter_kwargs.update({'markersize': markersize})

        if marker==None:
            marker=[]
            for item in archiveType:
                marker.append(self.plot_default[item][1])

        if color==None:
            color=[]
            for item in archiveType:
                color.append(self.plot_default[item][0])

        res = mapping.map_all(lat=lat, lon=lon, criteria=archiveType,
                              marker=marker, color =color,
                              projection = projection, proj_default = proj_default,
                              background = background,borders = borders,
                              rivers = rivers, lakes = lakes,
                              figsize = figsize, ax = ax,
                              scatter_kwargs=scatter_kwargs, legend=legend,
                              lgd_kwargs=lgd_kwargs,savefig_settings=savefig_settings,
                              mute=mute)

        return res

    #def mapNearRecord():

        #res={}

        #return res

class LipdSeries(Series):
    '''Lipd time series object
    '''
    def __init__(self, tso):
        if type(tso) is list:
            self.lipd_ts=lipdutils.getTs(tso)
        else:
            self.lipd_ts=tso

        self.plot_default = {'ice-other': ['#FFD600','h'],
                'ice/rock': ['#FFD600', 'h'],
                'coral': ['#FF8B00','o'],
                'documents':['k','p'],
                'glacierice':['#86CDFA', 'd'],
                'hybrid': ['#00BEFF','*'],
                'lakesediment': ['#4169E0','s'],
                'marinesediment': ['#8A4513', 's'],
                'sclerosponge' : ['r','o'],
                'speleothem' : ['#FF1492','d'],
                'wood' : ['#32CC32','^'],
                'molluskshells' : ['#FFD600','h'],
                'peat' : ['#2F4F4F','*'],
                'midden' : ['#824E2B','o'],
                'other':['k','o']}
        try:
            time, label= lipdutils.checkTimeAxis(self.lipd_ts)
            if label=='age':
                time_name='Age'
                if 'ageUnits' in self.lipd_ts.keys():
                    time_unit=self.lipd_ts['ageUnits']
                else:
                    time_unit=None
            elif label=='year':
                time_name='Year'
                if 'yearUnits' in self.lipd_ts.keys():
                    time_unit=self.lipd_ts['yearUnits']
                else:
                    time_unit=None
            try:
                value=np.array(self.lipd_ts['paleoData_values'],dtype='float64')
                #Remove NaNs
                ys_tmp=np.copy(value)
                value=value[~np.isnan(ys_tmp)]
                time=time[~np.isnan(ys_tmp)]
                value_name=self.lipd_ts['paleoData_variableName']
                if 'paleoData_units' in self.lipd_ts.keys():
                    value_unit=self.lipd_ts['paleoData_units']
                else:
                    value_unit=None
                label=self.lipd_ts['dataSetName']
                super(LipdSeries,self).__init__(time=time,value=value,time_name=time_name,
                     time_unit=time_unit,value_name=value_name,value_unit=value_unit,
<<<<<<< HEAD
                     label=label)
=======
                     label=label,clean_ts=True)
>>>>>>> fc0291b5
            except:
                raise ValueError("paleoData_values should contain floats")
        except:
            raise KeyError("No time information present")


    def copy(self):
        '''Copy the object
        '''
        return deepcopy(self)

    def chronEnsembleToPaleo(self,D,modelNumber=None,tableNumber=None):
        '''Fetch chron ensembles from a lipd object and return the ensemble as MultipleSeries

        Parameters
        ----------
        D : a LiPD object
        modelNumber : int, optional
            Age model number. The default is None.
        tableNumber : int, optional
            Table Number. The default is None.

        Raises
        ------
        ValueError
            DESCRIPTION.

        Returns
        -------
        ms : pyleoclim.MultipleSeries
            A MultipleSeries object with each series representing a possible realization of the age model

        '''
        #get the corresponding LiPD
        dataSetName=self.lipd_ts['dataSetName']
        if type(D) is dict:
            try:
                lipd=D[dataSetName]
            except:
                lipd=D
        else:
            a=D.extract(dataSetName)
            lipd=a.__dict__['lipd']
        #Look for the ensemble and get values
        csv_dict=lpd.getCsv(lipd)
        chron,paleo = lipdutils.isEnsemble(csv_dict)
        if len(chron)==0:
            raise ValueError("No ChronMeasurementTables available")
        elif len(chron)>1:
            if modelNumber==None or tableNumber==None:
                csvName=lipdutils.whichEnsemble(chron)
            else:
                str1='model'+str(modelNumber)
                str2='ensemble'+str(tableNumber)
                for item in chron:
                    if str1 in item and str2 in item:
                        csvName=item
            depth, ensembleValues =lipdutils.getEnsemble(csv_dict,csvName)
        else:
            depth, ensembleValues =lipdutils.getEnsemble(csv_dict,chron[0])
        #make sure it's sorted
        sort_ind = np.argsort(depth)
        depth=list(np.array(depth)[sort_ind])
        ensembleValues=ensembleValues[sort_ind,:]
        #Map to paleovalues
        key=[]
        for item in self.lipd_ts.keys():
            if 'depth' in item and 'Units' not in item:
                key.append(item)
        key=key[0]
        ds= np.array(self.lipd_ts[key],dtype='float64')
        ys= np.array(self.lipd_ts['paleoData_values'],dtype='float64')
        #Remove NaNs
        ys_tmp=np.copy(ys)
        ds=ds[~np.isnan(ys_tmp)]
        ensembleValuestoPaleo=lipdutils.mapAgeEnsembleToPaleoData(ensembleValues, depth, ds)
        #create multipleseries
        s_list=[]
        for s in ensembleValuestoPaleo.T:
            s_tmp=Series(time=s,value=self.value)
            s_list.append(s_tmp)

        ms = MultipleSeries(series_list=s_list)

        return ms

    def map(self,projection = 'Orthographic', proj_default = True,
           background = True,borders = False, rivers = False, lakes = False,
           figsize = None, ax = None, marker=None, color=None,
           markersize = None, scatter_kwargs=None,
           legend=True, lgd_kwargs=None, savefig_settings=None, mute=False):
        '''Map the location of the record

        Parameters
        ----------
        projection : str, optional
            The projection to use. The default is 'Robinson'.
        proj_default : bool, optional
            Wether to use the Pyleoclim defaults for each projection type. The default is True.
        background : bool, optional
            Wether to use a backgound. The default is True.
        borders : bool, optional
            Draw borders. The default is False.
        rivers : bool, optional
            Draw rivers. The default is False.
        lakes : bool, optional
            Draw lakes. The default is False.
        figsize : list, optional
            The size of the figure. The default is None.
        ax : matplotlib.ax, optional
            The matplotlib axis onto which to return the map. The default is None.
        marker : str, optional
            The marker type for each archive. The default is None. Uses plot_default
        color : str, optional
            Color for each acrhive. The default is None. Uses plot_default
        markersize : float, optional
            Size of the marker. The default is None.
        scatter_kwargs : dict, optional
            Parameters for the scatter plot. The default is None.
        legend : bool, optional
            Whether to plot the legend. The default is True.
        lgd_kwargs : dict, optional
            Arguments for the legend. The default is None.
        savefig_settings : dictionary, optional
            the dictionary of arguments for plt.savefig(); some notes below:
            - "path" must be specified; it can be any existed or non-existed path,
              with or without a suffix; if the suffix is not given in "path", it will follow "format"
            - "format" can be one of {"pdf", "eps", "png", "ps"}. The default is None.
        mute : bool, optional
            if True, the plot will not show;
            recommend to turn on when more modifications are going to be made on ax. The default is False.

        Returns
        -------
        res : fig
        
        See also
        --------
        
        pyleoclim.utils.mapping.map_all : Underlying mapping function for Pyleoclim
        '''
        #get the information from the timeseries
        lat=[self.lipd_ts['geo_meanLat']]
        lon=[self.lipd_ts['geo_meanLon']]
        lon=[self.lipd_ts['geo_meanLon']]
        if 'archiveType' in self.lipd_ts.keys():
            archiveType=lipdutils.LipdToOntology(self.lipd_ts['archiveType']).lower().replace(" ","")
        else:
            archiveType=('other')

        # make sure criteria is in the plot_default list
        if archiveType not in self.plot_default.keys():
            archiveType = 'other'

        if markersize is not None:
            scatter_kwargs.update({'markersize': markersize})

        if marker==None:
            marker= self.plot_default[archiveType][1]

        if color==None:
            color=self.plot_default[archiveType][0]

        if proj_default==True:
            proj1={'central_latitude':lat[0],
                   'central_longitude':lon[0]}
            proj2={'central_latitude':lat[0]}
            proj3={'central_longitude':lon[0]}

        archiveType=[archiveType] #list so it will work with map_all
        marker=[marker]
        color=[color]

        if proj_default==True:

            try:
                res = mapping.map_all(lat=lat, lon=lon, criteria=archiveType,
                              marker=marker, color =color,
                              projection = projection, proj_default = proj1,
                              background = background,borders = borders,
                              rivers = rivers, lakes = lakes,
                              figsize = figsize, ax = ax,
                              scatter_kwargs=scatter_kwargs, legend=legend,
                              lgd_kwargs=lgd_kwargs,savefig_settings=savefig_settings,
                              mute=mute)

            except:
                try:
                    res = mapping.map_all(lat=lat, lon=lon, criteria=archiveType,
                              marker=marker, color =color,
                              projection = projection, proj_default = proj3,
                              background = background,borders = borders,
                              rivers = rivers, lakes = lakes,
                              figsize = figsize, ax = ax,
                              scatter_kwargs=scatter_kwargs, legend=legend,
                              lgd_kwargs=lgd_kwargs,savefig_settings=savefig_settings,
                              mute=mute)
                except:
                    res = mapping.map_all(lat=lat, lon=lon, criteria=archiveType,
                              marker=marker, color =color,
                              projection = projection, proj_default = proj2,
                              background = background,borders = borders,
                              rivers = rivers, lakes = lakes,
                              figsize = figsize, ax = ax,
                              scatter_kwargs=scatter_kwargs, legend=legend,
                              lgd_kwargs=lgd_kwargs,savefig_settings=savefig_settings,
                              mute=mute)

        else:
            res = mapping.map_all(lat=lat, lon=lon, criteria=archiveType,
                              marker=marker, color =color,
                              projection = projection, proj_default = proj_default,
                              background = background,borders = borders,
                              rivers = rivers, lakes = lakes,
                              figsize = figsize, ax = ax,
                              scatter_kwargs=scatter_kwargs, legend=legend,
                              lgd_kwargs=lgd_kwargs,savefig_settings=savefig_settings,
                              mute=mute)
        return res
    
    def getMetadata(self):
    
        """ Get the necessary metadata for the ensemble plots
        
        Parameters
        ----------
            
        timeseries : object
                    a specific timeseries object. 
            
        Returns
        -------
        
        res : dict
                  A dictionary containing the following metadata:
                    archiveType
                    Authors (if more than 2, replace by et al)
                    PublicationYear 
                    Publication DOI 
                    Variable Name
                    Units
                    Climate Interpretation
                    Calibration Equation 
                    Calibration References
                    Calibration Notes
            
        """
        
        # Get all the necessary information
        # Top level information
        if "archiveType" in self.lipd_ts.keys():
            archiveType = self.lipd_ts["archiveType"]
        else:
            archiveType = "NA"
            
        if "pub1_author" in self.lipd_ts.keys():
            authors = self.lipd_ts["pub1_author"]
        else:
            authors = "NA"
        
        #Truncate if more than two authors
        idx = [pos for pos, char in enumerate(authors) if char == ";"]
        if  len(idx)>2:
            authors = authors[0:idx[1]+1] + "et al."
        
        if "pub1_pubYear" in self.lipd_ts.keys():
            Year = str(self.lipd_ts["pub1_pubYear"])
        else:
            Year = "NA"
        
        if "pub1_DOI" in self.lipd_ts.keys():
            DOI = self.lipd_ts["pub1_DOI"]  
        else:
            DOI = "NA"
        
        if "paleoData_InferredVariableType" in self.lipd_ts.keys():
            if type(self.lipd_ts["paleoData_InferredVariableType"]) is list:
                Variable = self.lipd_ts["paleoData_InferredVariableType"][0]
            else:
                Variable = self.lipd_ts["paleoData_InferredVariableType"]
        elif "paleoData_ProxyObservationType" in self.lipd_ts.keys():
            if type(self.lipd_ts["paleoData_ProxyObservationType"]) is list:
                Variable = self.lipd_ts["paleoData_ProxyObservationType"][0]
            else:
                Variable = self.lipd_ts["paleoData_ProxyObservationType"]
        else:
            Variable = self.lipd_ts["paleoData_variableName"]
        
        if "paleoData_units" in self.lipd_ts.keys():
            units = self.lipd_ts["paleoData_units"]
        else:
            units = "NA"
        
        #Climate interpretation information
        if "paleoData_interpretation" in self.lipd_ts.keys():
            interpretation = self.lipd_ts["paleoData_interpretation"][0]
            if "name" in interpretation.keys():
                ClimateVar = interpretation["name"]
            elif "variable" in interpretation.keys():
                ClimateVar = interpretation["variable"]
            else:
                ClimateVar = "NA"
            if "detail" in interpretation.keys(): 
                Detail = interpretation["detail"]
            elif "variableDetail" in interpretation.keys():
                Detail = interpretation['variableDetail']
            else:
                Detail = "NA"
            if "scope" in interpretation.keys():
                Scope = interpretation['scope']
            else:
                Scope = "NA"
            if "seasonality" in interpretation.keys():    
                Seasonality = interpretation["seasonality"]
            else:
                Seasonality = "NA"
            if "interpdirection" in interpretation.keys():    
                Direction = interpretation["interpdirection"]
            else:
                Direction = "NA"
        else:
            ClimateVar = "NA"
            Detail = "NA"
            Scope = "NA"
            Seasonality = "NA"
            Direction = "NA"
            
        # Calibration information
        if "paleoData_calibration" in self.lipd_ts.keys():
            calibration = self.lipd_ts['paleoData_calibration'][0]
            if "equation" in calibration.keys():
                Calibration_equation = calibration["equation"]
            else:
                Calibration_equation = "NA"
            if  "calibrationReferences" in calibration.keys():
                ref = calibration["calibrationReferences"]
                if "author" in ref.keys():
                    ref_author = ref["author"][0] # get the first author
                else:
                    ref_author = "NA"
                if  "publicationYear" in ref.keys():
                    ref_year = str(ref["publicationYear"])
                else: ref_year="NA"
                Calibration_notes = ref_author +"."+ref_year
            elif "notes" in calibration.keys():
                Calibration_notes = calibration["notes"]
            else: Calibration_notes = "NA"    
        else:
            Calibration_equation = "NA"
            Calibration_notes = "NA"
        
        #Truncate the notes if too long
        charlim = 30;
        if len(Calibration_notes)>charlim:
            Calibration_notes = Calibration_notes[0:charlim] + " ..."
            
        res = {"archiveType" : archiveType,
                    "authors" : authors,
                    "Year": Year,
                    "DOI": DOI,
                    "Variable": Variable,
                    "units": units,
                    "Climate_Variable" : ClimateVar,
                    "Detail" : Detail,
                    "Scope":Scope,
                    "Seasonality" : Seasonality,
                    "Interpretation_Direction" : Direction,
                    "Calibration_equation" : Calibration_equation,
                    "Calibration_notes" : Calibration_notes}
        
        return res
    
    def dashboard(self, figsize = [11,8], plt_kwargs=None, distplt_kwargs=None, spectral_kwargs=None,
                  spectralsignif_kwargs=None, spectralfig_kwargs=None, map_kwargs=None, metadata = True,
                  savefig_settings=None, mute=False):
        '''
        

        Parameters
        ----------
        figsize : list, optional
            Figure size. The default is [11,8].
        plt_kwargs : dict, optional
            Optional arguments for the timeseries plot. See Series.plot(). The default is None.
        distplt_kwargs : dict, optional
            Optional arguments for the distribution plot. See Series.distplot(). The default is None.
        spectral_kwargs : dict, optional
            Optional arguments for the spectral method. Default is to use Lomb-Scargle method. See Series.spectral(). The default is None.
        spectralsignif_kwargs : dict, optional
            Optional arguments to estimate the significance of the power spectrum. See PSD.signif_test. Note that the default number of simulations has been changed to 1000. The default is None.
        spectralfig_kwargs : dict, optional
            Optional arguments for the power spectrum figure. See PSD.plot(). The default is None.
        map_kwargs : dict, optional
            Optional arguments for the map. See LipdSeries.map(). The default is None.
        metadata : {True,False}, optional
            Whether or not to produce a dashboard with printed metadata. The default is True.
        savefig_settings : dict, optional
            the dictionary of arguments for plt.savefig(); some notes below:
            - "path" must be specified; it can be any existed or non-existed path,
              with or without a suffix; if the suffix is not given in "path", it will follow "format"
            - "format" can be one of {"pdf", "eps", "png", "ps"}.
            The default is None.
        mute : {True,False}, optional
            if True, the plot will not show;
            recommend to turn on when more modifications are going to be made on ax. The default is False.

        Returns
        -------
        fig : matplotlib.figure
            The figure
        ax : matplolib.axis
            The axis.
        
        See also
        --------    
        
        pyleoclim.Series.plot : plot a timeseries
        
        pyleoclim.Series.distplot : plot a distribution of the timeseries
        
        pyleoclim.Series.spectral : spectral analysis method.
        
        pyleoclim.PSD.signif_test : significance test for timeseries analysis
        
        pyleoclim.PSD.plot : plot power spectrum
        
        pyleoclim.LipdSeries.map : map location of dataset
        
        pyleolim.LipdSeries.getMetadata : get relevant metadata from the timeseries object
        
        pyleoclim.utils.mapping.map_all : Underlying mapping function for Pyleoclim
        
        '''
        
        savefig_settings = {} if savefig_settings is None else savefig_settings.copy()
        res=self.getMetadata()
        # start plotting
        fig = plt.figure(figsize=figsize)
        gs = gridspec.GridSpec(2,5)
        gs.update(left=0,right=1.1)
        
        ax={}
       # Plot the timeseries
        plt_kwargs={} if plt_kwargs is None else plt_kwargs.copy()
        ax['ts'] = plt.subplot(gs[0,:-3])
        plt_kwargs.update({'ax':ax['ts']})
        # use the defaults if color/markers not specified
        if 'marker' not in plt_kwargs.keys():
            archiveType = lipdutils.LipdToOntology(res['archiveType']).lower().replace(" ","")
            plt_kwargs.update({'marker':self.plot_default[archiveType][1]})
        if 'color' not in plt_kwargs.keys():
            archiveType = lipdutils.LipdToOntology(res['archiveType']).lower().replace(" ","")
            plt_kwargs.update({'color':self.plot_default[archiveType][0]})    
        ax['ts'] = self.plot(**plt_kwargs)
        ymin, ymax = ax['ts'].get_ylim()
        
        #plot the distplot
        distplt_kwargs={} if distplt_kwargs is None else distplt_kwargs.copy()
        ax['dts'] = plt.subplot(gs[0,2])
        distplt_kwargs.update({'ax':ax['dts']})
        distplt_kwargs.update({'ylabel':'PDF'})
        distplt_kwargs.update({'vertical':True})
        if 'color' not in distplt_kwargs.keys():
            archiveType = lipdutils.LipdToOntology(res['archiveType']).lower().replace(" ","")
            distplt_kwargs.update({'color':self.plot_default[archiveType][0]}) 
        ax['dts'] = self.distplot(**distplt_kwargs)
        ax['dts'].set_ylim([ymin,ymax])
        ax['dts'].set_yticklabels([])
        ax['dts'].set_ylabel('')
        ax['dts'].set_yticks([])
    
        #make the map - brute force since projection is not being returned properly
        lat=[self.lipd_ts['geo_meanLat']]
        lon=[self.lipd_ts['geo_meanLon']]
        
        map_kwargs={} if map_kwargs is None else map_kwargs.copy()
        if 'projection' in map_kwargs.keys():
            projection=map_kwargs['projection']
        else:
            projection='Orthographic'
        if 'proj_default' in map_kwargs.keys():
            proj_default=map_kwargs['proj_default']
        else:
            proj_default=True
        if proj_default==True:
            proj1={'central_latitude':lat[0],
                   'central_longitude':lon[0]}
            proj2={'central_latitude':lat[0]}
            proj3={'central_longitude':lon[0]}
            try:
                proj = mapping.set_proj(projection=projection, proj_default=proj1)
            except:
                try:
                    proj = mapping.set_proj(projection=projection, proj_default=proj3)
                except:
                    proj = mapping.set_proj(projection=projection, proj_default=proj2)       
        if 'marker' in map_kwargs.keys():
            marker = map_kwargs['marker']
        else:
            marker = self.plot_default[archiveType][1]
        if 'color' in map_kwargs.keys():
            color = map_kwargs['color']
        else:
            color = self.plot_default[archiveType][0]
        if 'background' in map_kwargs.keys():
            background = map_kwargs['background']
        else:
            background = True
        if 'borders' in map_kwargs.keys():
            borders= map_kwargs['borders']
        else:
            borders = False
        if 'rivers' in map_kwargs.keys():
            rivers= map_kwargs['rivers']
        else:
            rivers = False
        if 'lakes' in map_kwargs.keys():
            lakes = map_kwargs['lakes']
        else:
            lakes = False
        if 'scatter_kwargs' in map_kwargs.keys():
            scatter_kwargs = map_kwargs['scatter_kwargs']
        else:
            scatter_kwargs={}
        if 'lgd_kwargs' in map_kwargs.keys():
            lgd_kwargs = map_kwargs['lgd_kwargs']
        else:
            lgd_kwargs ={}
        if 'legend' in map_kwargs.keys():
            legend = map_kwargs['legend']
        else:
            legend = False
        #make the plot map
        
        data_crs = ccrs.PlateCarree()
        ax['map'] = plt.subplot(gs[1,0],projection=proj)
        ax['map'].coastlines()
        if background is True:
            ax['map'].stock_img()     
        #Other extra information
        if borders is True:
            ax['map'].add_feature(cfeature.BORDERS)
        if lakes is True:
            ax['map'].add_feature(cfeature.LAKES)
        if rivers is True:
            ax['map'].add_feature(cfeature.RIVERS)
        ax['map'].scatter(lon,lat,zorder=10,label=marker,facecolor=color,transform=data_crs, **scatter_kwargs)
        if legend == True:
            ax.legend(**lgd_kwargs)
        
        #spectral analysis
        spectral_kwargs={} if spectral_kwargs is None else spectral_kwargs.copy()
        if 'method' in spectral_kwargs.keys():
            pass
        else:
            spectral_kwargs.update({'method':'lomb_scargle'})
        if 'freq_method' in spectral_kwargs.keys():
            pass
        else:
            spectral_kwargs.update({'freq_method':'lomb_scargle'})
        ts_preprocess = self.detrend().standardize()
        psd=ts_preprocess.spectral(**spectral_kwargs)
        
        #Significance test
        spectralsignif_kwargs={} if spectralsignif_kwargs is None else spectralsignif_kwargs.copy()
        if 'number' in  spectralsignif_kwargs.keys():
            pass
        else:
            spectralsignif_kwargs.update({'number':1000})
            
        psd_signif = psd.signif_test(**spectralsignif_kwargs)
        
        #Make the plot
        spectralfig_kwargs={} if spectralfig_kwargs is None else spectralfig_kwargs.copy()
        if 'color' not in spectralfig_kwargs.keys():
            archiveType = lipdutils.LipdToOntology(res['archiveType']).lower().replace(" ","")
            spectralfig_kwargs.update({'color':self.plot_default[archiveType][0]})
        if 'signif_clr' not in spectralfig_kwargs.keys():
            spectralfig_kwargs.update({'signif_clr':'grey'})
        ax['spec'] = plt.subplot(gs[1,1:3])
        spectralfig_kwargs.update({'ax':ax['spec']})
        ax['spec'] = psd_signif.plot(**spectralfig_kwargs)
        
        if metadata == True:
            # get metadata
            textstr = "archiveType: " + res["archiveType"]+"\n"+"\n"+\
              "Authors: " + res["authors"]+"\n"+"\n"+\
              "Year: " + res["Year"]+"\n"+"\n"+\
              "DOI: " + res["DOI"]+"\n"+"\n"+\
              "Variable: " + res["Variable"]+"\n"+"\n"+\
              "units: " + res["units"]+"\n"+"\n"+\
              "Climate Interpretation: " +"\n"+\
              "    Climate Variable: " + res["Climate_Variable"] +"\n"+\
              "    Detail: " + res["Detail"]+"\n"+\
              "    Seasonality: " + res["Seasonality"]+"\n"+\
              "    Direction: " + res["Interpretation_Direction"]+"\n \n"+\
              "Calibration: \n" + \
              "    Equation: " + res["Calibration_equation"] + "\n" +\
              "    Notes: " + res["Calibration_notes"]
            plt.figtext(0.7, 0.4, textstr, fontsize = 12)
        
        if 'path' in savefig_settings:
            plotting.savefig(fig, settings=savefig_settings)
        else:
            if not mute:
                plotting.showfig(fig)
        return fig, ax
        <|MERGE_RESOLUTION|>--- conflicted
+++ resolved
@@ -26,10 +26,6 @@
 from matplotlib import cm
 from matplotlib import gridspec
 import matplotlib as mpl
-<<<<<<< HEAD
-=======
-#from matplotlib.colors import BoundaryNorm, Normalize
->>>>>>> fc0291b5
 
 import cartopy.crs as ccrs
 import cartopy.feature as cfeature
@@ -579,11 +575,7 @@
                 (2) 'mc-ssa': Monte-Carlo SSA (use modes above the 95% threshold)
                 (3) 'var': first K modes that explain at least var_thresh % of the variance.
             Default is None, which bypasses truncation (K = M)
-<<<<<<< HEAD
-
-=======
             
->>>>>>> fc0291b5
         var_thresh : float
             variance threshold for reconstruction (only impcatful if trunc is set to 'var')
 
@@ -736,8 +728,6 @@
               - "path" must be specified; it can be any existed or non-existed path,
                 with or without a suffix; if the suffix is not given in "path", it will follow "format"
               - "format" can be one of {"pdf", "eps", "png", "ps"}
-<<<<<<< HEAD
-=======
               
         ax : matplotlib.axis, optional
             A matplotlib axis
@@ -758,7 +748,6 @@
         plot_kwargs : dict
             Plotting arguments for seaborn histplot: https://seaborn.pydata.org/generated/seaborn.histplot.html
             
->>>>>>> fc0291b5
 
         See also
         --------
@@ -795,15 +784,6 @@
         savefig_settings = {} if savefig_settings is None else savefig_settings.copy()
         if ax is None:
             fig, ax = plt.subplots(figsize=figsize)
-<<<<<<< HEAD
-
-        ax = sns.histplot(self.value, ax=ax, kde=True, **plot_kwargs)
-
-        time_label, value_label = self.make_labels()
-
-        ax.set_xlabel(value_label)
-        ax.set_ylabel(ylabel)
-=======
         
         #make the data into a dataframe so we can flip the figure
         time_label, value_label = self.make_labels()   
@@ -816,7 +796,6 @@
             ax = sns.histplot(self.value, ax=ax, kde=True, edgecolor=edgecolor, **plot_kwargs)
             ax.set_xlabel(value_label)
             ax.set_ylabel(ylabel)
->>>>>>> fc0291b5
 
         if title is not None:
             ax.set_title(title)
@@ -1378,7 +1357,6 @@
             ts_interp = ts_std.interp()
             psd_mtm = ts_interp.spectral(method='mtm')
             psd_mtm_signif = psd_mtm.signif_test()
-<<<<<<< HEAD
             @savefig spec_mtm.png
             fig, ax = psd_mtm_signif.plot(title='PSD using MTM method')
             pyleo.closefig(fig)
@@ -1391,20 +1369,6 @@
             psd_ls = ts_std.spectral(method='lomb_scargle')
             psd_ls_signif = psd_ls.signif_test()
             @savefig spec_mtm.png
-=======
-            @savefig spec_mtm.png
-            fig, ax = psd_mtm_signif.plot(title='PSD using MTM method')
-            pyleo.closefig(fig)
-
-        - Lomb-Scargle
-
-        .. ipython:: python
-            :okwarning:
-
-            psd_ls = ts_std.spectral(method='lomb_scargle')
-            psd_ls_signif = psd_ls.signif_test()
-            @savefig spec_mtm.png
->>>>>>> fc0291b5
             fig, ax = psd_ls_signif.plot(title='PSD using Lomb-Scargle method')
             pyleo.closefig(fig)
 
@@ -2038,19 +2002,11 @@
         return new
 
     def bin(self,**kwargs):
-<<<<<<< HEAD
-        '''Bin a _Series_' values on an evenly-spaced time axis
-=======
         '''Bin values in a time series
->>>>>>> fc0291b5
 
         Parameters
         ----------
 
-<<<<<<< HEAD
-=======
-
->>>>>>> fc0291b5
         kwargs :
             Arguments for binning function. See pyleoclim.utils.tsutils.bin for details
 
@@ -3132,7 +3088,6 @@
 
 
         The common time axis is characterized by the following parameters:
-<<<<<<< HEAD
 
         start : the latest start date of the bunch (maximin of the minima)
         stop  : the earliest stop date of the bunch (minimum of the maxima)
@@ -3150,446 +3105,6 @@
         Returns
         -------
         ms : pyleoclim.MultipleSeries
-            The MultipleSeries objects with all series aligned to the same time axis.
-        '''
-
-        gp = np.empty((len(self.series_list),3)) # obtain grid parameters
-        for idx,item in enumerate(self.series_list):
-            gp[idx,:] = tsutils.grid_properties(item.time)
-            if gp[idx,2] < 0:  # flip time axis if retrograde
-                item.time  = item.time[::-1,...]
-                item.value = item.value[::-1,...]
-
-        # define parameters for common time axis
-        start = gp[:,0].max()
-        stop  = gp[:,1].min()
-
-        ms = self.copy()
-
-        if method == 'binning':
-            step  = gp[:,2].mean()
-            for idx,item in enumerate(self.series_list):
-                ts = item.copy()
-                d = tsutils.bin(ts.time, ts.value, bin_size=step, start=start, end=stop)
-                ts.time  = d['bins']
-                ts.value = d['binned_values']
-                ms.series_list[idx] = ts
-
-        elif method == 'interp':
-            step  = gp[:,2].mean()
-            for idx,item in enumerate(self.series_list):
-                ts = item.copy()
-                ti, vi = tsutils.interp(ts.time, ts.value, interp_type='linear', interp_step=step, start=start, end=stop,**kwargs)
-                ts.time  = ti
-                ts.value = vi
-                ms.series_list[idx] = ts
-
-        elif method == 'gkernel':
-            step  = gp[:,2].max()
-            # Get the interpolated x-axis.
-            ti = np.arange(start,stop,step)
-            for idx,item in enumerate(self.series_list):
-                ts = item.copy()
-                vi = tsutils.gkernel(ts.time,ts.value,ti)
-                ts.time  = ti
-                ts.value = vi
-                ms.series_list[idx] = ts
-
-        else:
-            raise NameError('Unknown methods; no action taken')
-
-        return ms
-
-    def correlation(self, target=None, timespan=None, alpha=0.05, settings=None, common_time_kwargs=None):
-        ''' Calculate the correlation between a MultipleSeries and a target Series
-
-        If the target Series is not specified, then the 1st member of MultipleSeries will be the target
-
-        Parameters
-        ----------
-        target : pyleoclim.Series, optional
-            A pyleoclim Series object.
-
-        timespan : tuple
-            The time interval over which to perform the calculation
-
-        alpha : float
-            The significance level (0.05 by default)
-
-        settings : dict
-            Parameters for the correlation function, including:
-
-            - nsim : int
-                the number of simulations (default: 1000)
-            - method : str, {'ttest','isopersistent','isospectral' (default)}
-                method for significance testing
-
-        common_time_kwargs : dict
-            Parameters for the method MultipleSeries.common_time()
-
-        Returns
-        -------
-
-        res : dict
-            Containing a list of the Pearson's correlation coefficient, associated significance and p-value.
-
-        See also
-        --------
-
-        pyleoclim.utils.correlation.corr_sig : Correlation function
-
-        Examples
-        --------
-
-        .. ipython:: python
-            :okwarning:
-
-            import pyleoclim as pyleo
-            from pyleoclim.utils.tsmodel import colored_noise
-
-            nt = 100
-            t0 = np.arange(nt)
-            v0 = colored_noise(alpha=1, t=t0)
-            noise = np.random.normal(loc=0, scale=1, size=nt)
-
-            ts0 = pyleo.Series(time=t0, value=v0)
-            ts1 = pyleo.Series(time=t0, value=v0+noise)
-            ts2 = pyleo.Series(time=t0, value=v0+2*noise)
-            ts3 = pyleo.Series(time=t0, value=v0+1/2*noise)
-
-            ts_list = [ts1, ts2, ts3]
-
-            ms = pyleo.MultipleSeries(ts_list)
-            ts_target = ts0
-
-            corr_res = ms.correlation(ts_target)
-            print(corr_res)
-
-            corr_res = ms.correlation()
-            print(corr_res)
-
-        '''
-        r_list = []
-        signif_list = []
-        p_list = []
-
-        if target is None:
-            target = self.series_list[0]
-
-        for idx, ts in enumerate(self.series_list):
-            corr_res = ts.correlation(target, timespan=timespan, alpha=alpha, settings=settings, common_time_kwargs=common_time_kwargs)
-            r_list.append(corr_res['r'])
-            signif_list.append(corr_res['signif'])
-            p_list.append(corr_res['p'])
-
-        r_lsit = np.array(r_list)
-        p_lsit = np.array(p_list)
-
-        corr_res = {
-            'r': r_list,
-            'p': p_list,
-            'signif': signif_list,
-            'alpha': alpha,
-        }
-
-        return corr_res
-
-    # def mssa(self, M, MC=0, f=0.5):
-    #     data = []
-    #     for val in self.series_list:
-    #         data.append(val.value)
-    #     data = np.transpose(np.asarray(data))
-
-
-    #     res = decomposition.mssa(data, M=M, MC=MC, f=f)
-    #     return res
-
-    def equal_lengths(self):
-        ''' Test whether all series in object have equal length
-
-        Parameters
-        ----------
-        None
-
-        Returns
-        -------
-        flag : boolean
-        lengths : list containing the lengths of the series in object
-        '''
-
-        lengths = []
-        for ts in self.series_list:
-            lengths.append(len(ts.value))
-
-        L = lengths[0]
-        r = lengths[1:]
-        flag = all (l==L for l in r)
-
-        return flag, lengths
-
-    def pca(self,nMC=200,**pca_kwargs):
-        ''' Principal Component Analysis
-
-        Parameters
-        ----------
-
-        nMC : int
-            number of Monte Carlo simulations
-
-        pca_kwargs : tuple
-
-
-        Returns
-        -------
-        res : dictionary containing:
-
-            - eigval : eigenvalues (nrec,)
-            - eig_ar1 : eigenvalues of the AR(1) ensemble (nrec, nMC)
-            - pcs  : PC series of all components (nrec, nt)
-            - eofs : EOFs of all components (nrec, nrec)
-
-        References:
-        ----------
-        Deininger, M., McDermott, F., Mudelsee, M. et al. (2017): Coherency of late Holocene
-        European speleothem δ18O records linked to North Atlantic Ocean circulation.
-        Climate Dynamics, 49, 595–618. https://doi.org/10.1007/s00382-016-3360-8
-
-        See also
-        --------
-
-        pyleoclim.core.ui.MultipleSeries.mssa: multi-channel SSA
-
-        Examples
-        --------
-
-        .. ipython:: python
-            :okwarning:
-
-            import pyleoclim as pyleo
-            import lipd
-            url = 'http://wiki.linked.earth/wiki/index.php/Special:WTLiPD?op=export&lipdid=MD982176.Stott.2004'
-            data = pyleo.Lipd(usr_path = url)
-            tslist = data.to_tso()
-            mslist = []
-            for item in tslist:
-                mslist.append(pyleo.Series(time = item['age'], value = item['paleoData_values']))
-            ms = pyleo.MultipleSeries(mslist)
-
-            msc = ms.common_time()
-
-            res = msc.pca(nMC=20)
-
-        '''
-        flag, lengths = self.equal_lengths()
-
-        if flag==False:
-            print('All Time Series should be of same length. Apply common_time() first')
-        else: # if all series have equal length
-            p = len(lengths)
-            n = lengths[0]
-            ys = np.empty((n,p))
-            for j in range(p):
-                ys[:,j] = self.series_list[j].value
-
-        res = decomposition.mcpca(ys, nMC, **pca_kwargs)
-        return res
-
-    def bin(self):
-        ''' Aligns the time axes of a MultipleSeries object, via binning.
-        This is critical for workflows that need to assume a common time axis
-        for the group of series under consideration.
-
-
-        The common time axis is characterized by the following parameters:
-
-        start : the latest start date of the bunch (maximin of the minima)
-        stop  : the earliest stop date of the bunch (minimum of the maxima)
-        step  : The representative spacing between consecutive values (mean of the median spacings)
-
-        This is a special case of the common_time function.
-
-        Parameters
-        ----------
-
-        None
-
-        Returns
-        -------
-        ms : pyleoclim.MultipleSeries
-            The MultipleSeries objects with all series aligned to the same time axis.
-
-        See also
-        --------
-
-        pyleoclim.core.ui.MultipleSeries.common_time: Base function on which this operates
-
-        pyleoclim.utils.tsutils.bin: Underlying binning function
-
-        pyleoclim.core.ui.Series.bin: Bin function for Series object
-
-        Examples
-        --------
-
-        .. ipython:: python
-            :okwarning:
-
-            import pyleoclim as pyleo
-            import lipd
-            url = 'http://wiki.linked.earth/wiki/index.php/Special:WTLiPD?op=export&lipdid=MD982176.Stott.2004'
-            data = pyleo.Lipd(usr_path = url)
-            tslist = data.to_tso()
-            mslist = []
-            for item in tslist:
-                mslist.append(pyleo.Series(time = item['age'], value = item['paleoData_values']))
-            ms = pyleo.MultipleSeries(mslist)
-            msbin = ms.bin()
-
-        '''
-
-        ms = self.copy()
-
-        ms = ms.common_time(method = 'binning')
-
-        return ms
-
-    def gkernel(self):
-        ''' Aligns the time axes of a MultipleSeries object, via Gaussian kernel.
-        This is critical for workflows that need to assume a common time axis
-        for the group of series under consideration.
-
-
-        The common time axis is characterized by the following parameters:
-
-        start : the latest start date of the bunch (maximin of the minima)
-        stop  : the earliest stop date of the bunch (minimum of the maxima)
-        step  : The representative spacing between consecutive values (mean of the median spacings)
-
-        This is a special case of the common_time function.
-
-        Parameters
-        ----------
-
-        None
-
-        Returns
-        -------
-        ms : pyleoclim.MultipleSeries
-            The MultipleSeries objects with all series aligned to the same time axis.
-
-        See also
-        --------
-
-        pyleoclim.core.ui.MultipleSeries.common_time: Base function on which this operates
-
-        pyleoclim.utils.tsutils.gkernel: Underlying function
-
-
-        Examples
-        --------
-
-        .. ipython:: python
-            :okwarning:
-
-            import pyleoclim as pyleo
-            import lipd
-            url = 'http://wiki.linked.earth/wiki/index.php/Special:WTLiPD?op=export&lipdid=MD982176.Stott.2004'
-            data = pyleo.Lipd(usr_path = url)
-            tslist = data.to_tso()
-            mslist = []
-            for item in tslist:
-                mslist.append(pyleo.Series(time = item['age'], value = item['paleoData_values']))
-            ms = pyleo.MultipleSeries(mslist)
-            msk = ms.gkernel()
-
-        '''
-
-        ms = self.copy()
-
-        ms = ms.common_time(method = 'gkernel')
-
-        return ms
-
-    def interp(self, **kwargs):
-        ''' Aligns the time axes of a MultipleSeries object, via interpolation.
-        This is critical for workflows that need to assume a common time axis
-        for the group of series under consideration.
-
-
-        The common time axis is characterized by the following parameters:
-
-        start : the latest start date of the bunch (maximin of the minima)
-        stop  : the earliest stop date of the bunch (minimum of the maxima)
-        step  : The representative spacing between consecutive values (mean of the median spacings)
-
-        This is a special case of the common_time function.
-
-        Parameters
-        ----------
-
-        kwargs: keyword arguments (dictionary) for the interpolation method
-
-        Returns
-        -------
-        ms : pyleoclim.MultipleSeries
-            The MultipleSeries objects with all series aligned to the same time axis.
-
-        See also
-        --------
-
-        pyleoclim.core.ui.MultipleSeries.common_time: Base function on which this operates
-
-        pyleoclim.utils.tsutils.interp: Underlying interpolation function
-
-        pyleoclim.core.ui.Series.interp: Interpolation function for Series object
-
-        Examples
-        --------
-
-        .. ipython:: python
-            :okwarning:
-
-            import pyleoclim as pyleo
-            import lipd
-            url = 'http://wiki.linked.earth/wiki/index.php/Special:WTLiPD?op=export&lipdid=MD982176.Stott.2004'
-            data = pyleo.Lipd(usr_path = url)
-            tslist = data.to_tso()
-            mslist = []
-            for item in tslist:
-                mslist.append(pyleo.Series(time = item['age'], value = item['paleoData_values']))
-            ms = pyleo.MultipleSeries(mslist)
-            msinterp = ms.interp()
-
-        '''
-        ms = self.copy()
-
-        ms = ms.common_time(method = 'interp', **kwargs)
-
-        return ms
-
-    def detrend(self,method='emd',**kwargs):
-        '''Detrend timeseries
-=======
-
-        start : the latest start date of the bunch (maximin of the minima)
-        stop  : the earliest stop date of the bunch (minimum of the maxima)
-        step  : The representative spacing between consecutive values (mean of the median spacings)
-
-        Optional arguments for binning or interpolation are those of the underling functions.
->>>>>>> fc0291b5
-
-        Parameters
-        ----------
-        method:  string
-            either 'binning', 'interp' or 'gkernel'
-
-        kwargs: keyword arguments (dictionary) for the interpolation method
-
-        Returns
-        -------
-        ms : pyleoclim.MultipleSeries
-<<<<<<< HEAD
-            The detrended timeseries
-=======
             The MultipleSeries objects with all series aligned to the same time axis.
         '''
 
@@ -3670,17 +3185,10 @@
 
         res : dict
             Containing a list of the Pearson's correlation coefficient, associated significance and p-value.
->>>>>>> fc0291b5
 
         See also
         --------
 
-<<<<<<< HEAD
-        pyleoclim.core.ui.Series.detrend : Detrending for a single series
-        pyleoclim.utils.tsutils.detrend : Detrending function
-
-        '''
-=======
         pyleoclim.utils.correlation.corr_sig : Correlation function
 
         Examples
@@ -4038,7 +3546,6 @@
         pyleoclim.utils.tsutils.detrend : Detrending function
 
         '''
->>>>>>> fc0291b5
         ms=self.copy()
         for idx,item in enumerate(ms.series_list):
             s=item.copy()
@@ -4595,57 +4102,6 @@
             signif_list.append(corr_res['signif'])
             p_list.append(corr_res['p'])
 
-<<<<<<< HEAD
-    def wavelet(self, method='wwz', settings={}, freq_method='log', freq_kwargs=None, verbose=False, mute_pbar=False):
-        '''Wavelet analysis
-
-        Parameters
-        ----------
-        method : {wwz, cwt}
-            Whether to use the wwz method for unevenly spaced timeseries or traditional cwt (from pywavelets)
-
-        settings : dict, optional
-            Settings for the particular method. The default is {}.
-
-        freq_method : str
-            {'log', 'scale', 'nfft', 'lomb_scargle', 'welch'}
-
-        freq_kwargs : dict
-            Arguments for frequency vector
-
-        settings : dict
-            Arguments for the specific spectral method
-
-        verbose : {True, False}
-
-
-        mute_pbar : bool, optional
-            Whether to mute the progress bar. The default is False.
-
-        Returns
-        -------
-        scals : pyleoclim.MultipleScalograms
-
-        See also
-        --------
-        pyleoclim.utils.wavelet.wwz : wwz function
-
-        pyleoclim.utils.wavelet.make_freq : Functions to create the frequency vector
-
-        pyleoclim.utils.tsutils.detrend : Detrending function
-
-        pyleoclim.core.ui.Series.wavelet : wavelet analysis on single object
-
-        pyleoclim.core.ui.MultipleScalogram : Multiple Scalogram object
-
-        '''
-        settings = {} if settings is None else settings.copy()
-
-        scal_list = []
-        for s in tqdm(self.series_list, desc='Performing wavelet analysis on surrogates', position=0, leave=True, disable=mute_pbar):
-            scal_tmp = s.wavelet(method=method, settings=settings, freq_method=freq_method, freq_kwargs=freq_kwargs, verbose=verbose)
-            scal_list.append(scal_tmp)
-=======
         r_lsit = np.array(r_list)
         p_lsit = np.array(p_list)
 
@@ -4663,7 +4119,6 @@
 
         corr_ens = CorrEns(r_list, p_list, signif_list, signif_fdr_list, alpha)
         return corr_ens
->>>>>>> fc0291b5
 
     def plot(self, figsize=[10, 4], xlabel=None, ylabel=None, title=None, line_num=10, seed=None,
              xlim=None, ylim=None, savefig_settings=None, ax=None, xticks=None, yticks=None, plot_legend=True,
@@ -4730,15 +4185,6 @@
             if xlabel is None:
                 xlabel = time_label
 
-<<<<<<< HEAD
-    def plot(self, figsize=[10, 4],
-             marker=None, markersize=None, color=None,
-             linestyle=None, linewidth=None,
-             xlabel=None, ylabel=None, title=None,
-             legend=True, plot_kwargs=None, lgd_kwargs=None,
-             savefig_settings=None, ax=None, mute=False, invert_xaxis=False):
-        '''Plot multiple timeseries on the same axis
-=======
             if ylabel is None:
                 ylabel = value_label
 
@@ -4782,12 +4228,10 @@
                       curve_clr=sns.xkcd_rgb['pale red'], curve_lw=2, shade_clr=sns.xkcd_rgb['pale red'], shade_alpha=0.2,
                       inner_shade_label='IQR', outer_shade_label='95% CI', lgd_kwargs=None, mute=False):
         '''Plot EnsembleSeries as an envelope.
->>>>>>> fc0291b5
 
         Parameters
         ----------
         figsize : list, optional
-<<<<<<< HEAD
             Size of the figure. The default is [10, 4].
         marker : str, optional
             marker type. The default is None.
@@ -4799,17 +4243,13 @@
             Line style. The default is None.
         linewidth : float, optional
             The width of the line. The default is None.
-=======
-            The figure size. The default is [10, 4].
         qs : list, optional
             The significance levels to consider. The default is [0.025, 0.25, 0.5, 0.75, 0.975] (median, interquartile range, and central 95% region)
->>>>>>> fc0291b5
         xlabel : str, optional
             x-axis label. The default is None.
         ylabel : str, optional
             y-axis label. The default is None.
         title : str, optional
-<<<<<<< HEAD
             Title. The default is None.
         legend : bool, optional
             Wether the show the legend. The default is True.
@@ -5365,8 +4805,6 @@
         ylabel : str, optional
             y-axis label. The default is None.
         title : str, optional
-=======
->>>>>>> fc0291b5
             Plot title. The default is None.
         xlim : list, optional
             x-axis limits. The default is None.
@@ -5993,7 +5431,6 @@
             t_args.update(title_kwargs)
             ax.set_title(title, **t_args)
 
-<<<<<<< HEAD
 class CorrEns:
     ''' Correlation Ensemble
 
@@ -6131,8 +5568,6 @@
             t_args.update(title_kwargs)
             ax.set_title(title, **t_args)
 
-=======
->>>>>>> fc0291b5
         if 'path' in savefig_settings:
             plotting.savefig(fig, settings=savefig_settings)
         else:
@@ -6325,12 +5760,6 @@
 
         return res
 
-<<<<<<< HEAD
-    def to_LipdSeries(self):
-        '''Extracts one timeseries from the Lipd object
-
-        Note that this function requires user interaction.
-=======
     def to_LipdSeries(self, number = None):
         '''Extracts one timeseries from the Lipd object
 
@@ -6341,7 +5770,6 @@
         
         number : int
             the number of the timeseries object
->>>>>>> fc0291b5
 
         Returns
         -------
@@ -6353,12 +5781,6 @@
         pyleoclim.ui.LipdSeries : LipdSeries object
 
         '''
-<<<<<<< HEAD
-
-        ts_list = lpd.extractTs(self.__dict__['lipd'])
-        ts = LipdSeries(ts_list)
-        return ts
-=======
         ts_list = lpd.extractTs(self.__dict__['lipd'])
         if number is None:
             ts = LipdSeries(ts_list)
@@ -6370,7 +5792,6 @@
             ts = LipdSeries(ts_list[number])
         return ts
         
->>>>>>> fc0291b5
 
     def mapAllArchive(self, projection = 'Robinson', proj_default = True,
            background = True,borders = False, rivers = False, lakes = False,
@@ -6531,11 +5952,7 @@
                 label=self.lipd_ts['dataSetName']
                 super(LipdSeries,self).__init__(time=time,value=value,time_name=time_name,
                      time_unit=time_unit,value_name=value_name,value_unit=value_unit,
-<<<<<<< HEAD
-                     label=label)
-=======
                      label=label,clean_ts=True)
->>>>>>> fc0291b5
             except:
                 raise ValueError("paleoData_values should contain floats")
         except:
