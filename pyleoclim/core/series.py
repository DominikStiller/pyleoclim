--- conflicted
+++ resolved
@@ -25,12 +25,8 @@
 from ..core.coherence import Coherence
 from ..core.corr import Corr
 from ..core.surrogateseries import SurrogateSeries
-<<<<<<< HEAD
 from ..core.resolution import Resolution
 from ..core.surrogateseries import supported_surrogates
-=======
-from ..core.resolutions import Resolution
->>>>>>> 62937ee2
 
 import seaborn as sns
 import matplotlib.pyplot as plt
