"""
The Series class describes the most basic objects in Pyleoclim. A Series is a simple `dictionary <https://docs.python.org/3/tutorial/datastructures.html#dictionaries>`_ that contains 3 things:
- a series of real-valued numbers;
- a time axis at which those values were measured/simulated ;
- optionally, some metadata about both axes, like units, labels and the like.

How to create and manipulate such objects is described in a short example below, while `this notebook <https://nbviewer.jupyter.org/github/LinkedEarth/Pyleoclim_util/blob/master/example_notebooks/pyleoclim_ui_tutorial.ipynb>`_ demonstrates how to apply various Pyleoclim methods to Series objects.
"""

from ..utils import tsutils, plotting, tsmodel, tsbase
from ..utils import wavelet as waveutils
from ..utils import spectral as specutils
from ..utils import correlation as corrutils
from ..utils import causality as causalutils
from ..utils import decomposition
from ..utils import filter as filterutils

from ..core.psds import PSD
from ..core.ssares import SsaRes
from ..core.multipleseries import MultipleSeries
from ..core.scalograms import Scalogram
from ..core.coherence import Coherence
from ..core.corr import Corr
from ..core.surrogateseries import SurrogateSeries

import seaborn as sns
import matplotlib.pyplot as plt
import matplotlib as mpl # could also from matplotlib.colors import ColorbarBase
import numpy as np
import pandas as pd
from tabulate import tabulate
from collections import namedtuple
from copy import deepcopy
import matplotlib.colors as mcolors
import matplotlib.colorbar as mcb
import random

from matplotlib import gridspec
import warnings
import collections

def dict2namedtuple(d):
    ''' Convert a dictionary to a namedtuple
    '''
    tupletype = namedtuple('tupletype', sorted(d))
    return tupletype(**d)

class Series:
    '''The Series class describes the most basic objects in Pyleoclim.
    A Series is a simple `dictionary <https://docs.python.org/3/tutorial/datastructures.html#dictionaries>`_ that contains 3 things:

    * a series of real-valued numbers;

    * a time axis at which those values were measured/simulated ;

    * optionally, some metadata about both axes, like units, labels and the like.

    How to create and manipulate such objects is described in a short example below, while `this notebook <https://nbviewer.jupyter.org/github/LinkedEarth/Pyleoclim_util/blob/master/example_notebooks/pyleoclim_ui_tutorial.ipynb>`_ demonstrates how to apply various Pyleoclim methods to Series objects.

    Parameters
    ----------

    time : list or numpy.array
        independent variable (t)

    value : list of numpy.array
        values of the dependent variable (y)

    time_unit : string
        Units for the time vector (e.g., 'years').
        Default is 'years'

    time_name : string
        Name of the time vector (e.g., 'Time','Age').
        Default is None. This is used to label the time axis on plots

    value_name : string
        Name of the value vector (e.g., 'temperature')
        Default is None

    value_unit : string
        Units for the value vector (e.g., 'deg C')
        Default is None

    label : string
        Name of the time series (e.g., 'Nino 3.4')
        Default is None

    clean_ts : boolean flag
        set to True to remove the NaNs and make time axis strictly prograde with duplicated timestamps reduced by averaging the values
        Default is True

    log : dict

    If keep_log is set to True, then a log of the transformations made to the timeseries will be kept.

    verbose : bool
        If True, will print warning messages if there is any

    Examples
    --------

    In this example, we import the Southern Oscillation Index (SOI) into a pandas dataframe and create a Series object.

    .. ipython:: python
        :okwarning:
        :okexcept:

        import pyleoclim as pyleo
        import pandas as pd
        data=pd.read_csv(
            'https://raw.githubusercontent.com/LinkedEarth/Pyleoclim_util/Development/example_data/soi_data.csv',
            skiprows=0, header=1
        )
        time=data.iloc[:,1]
        value=data.iloc[:,2]
        ts=pyleo.Series(
            time=time, value=value,
            time_name='Year (CE)', value_name='SOI', label='Southern Oscillation Index'
        )
        ts
        ts.__dict__.keys()

    For a quick look at the values, one may use the `print()` method. We do so below for a short slice of the data so as not to overwhelm the display:

    .. ipython:: python
        :okwarning:
        :okexcept:

        print(ts.slice([1982,1983]))

    '''

    def __init__(self, time, value, time_name=None, time_unit=None, value_name=None,
                 value_unit=None, label=None, mean=None, clean_ts=True, log=None, verbose=False):
        # TODO: remove mean argument once it's safe to do so
        if log is None:
            self.log = ()
            nlog = -1
        else:
            self.log = log
            nlog = len(log)

        if clean_ts == True:
            value, time = tsbase.clean_ts(np.array(value), np.array(time), verbose=verbose)
            self.log = self.log + ({nlog+1: 'clean_ts', 'applied': clean_ts, 'verbose': verbose},)

        self.time = np.array(time)
        self.value = np.array(value)
        self.time_name = time_name
        self.time_unit = time_unit
        self.value_name = value_name
        self.value_unit = value_unit
        self.label = label
        #self.clean_ts=clean_ts
        #self.verbose=verbose

        if mean is None:
            self.mean=np.mean(self.value)
        else:
            self.mean = mean

    def convert_time_unit(self, time_unit='years', keep_log=False):
        ''' Convert the time unit of the Series object

        Parameters
        ----------

        time_unit : str
            the target time unit, possible input:
            {
                'year', 'years', 'yr', 'yrs',
                'y BP', 'yr BP', 'yrs BP', 'year BP', 'years BP',
                'ky BP', 'kyr BP', 'kyrs BP', 'ka BP', 'ka',
                'my BP', 'myr BP', 'myrs BP', 'ma BP', 'ma',
            }

        keep_log : Boolean
            if True, adds this step and its parameter to the series log.

        Examples
        --------
        .. ipython:: python
            :okwarning:
            :okexcept:

            import pyleoclim as pyleo
            import pandas as pd
            data = pd.read_csv(
                'https://raw.githubusercontent.com/LinkedEarth/Pyleoclim_util/Development/example_data/soi_data.csv',
                skiprows=0, header=1)
            time = data.iloc[:,1]
            value = data.iloc[:,2]
            ts = pyleo.Series(time=time, value=value, time_unit='years')
            new_ts = ts.convert_time_unit(time_unit='yrs BP')
            print('Original timeseries:')
            print('time unit:', ts.time_unit)
            print('time:', ts.time[:10])
            print()
            print('Converted timeseries:')
            print('time unit:', new_ts.time_unit)
            print('time:', new_ts.time[:10])
        '''

        new_ts = self.copy()

        if time_unit is not None:
            tu = time_unit.lower()
            if tu.find('ky')>=0 or tu.find('ka')>=0:
                time_unit_label = 'ky BP'
            elif tu.find('my')>=0 or tu.find('ma')>=0:
                time_unit_label = 'my BP'
            elif tu.find('y bp')>=0 or tu.find('yr bp')>=0 or tu.find('yrs bp')>=0 or tu.find('year bp')>=0 or tu.find('years bp')>=0:
                time_unit_label = 'yrs BP'
            elif tu.find('yr')>=0 or tu.find('year')>=0 or tu.find('yrs')>=0 or tu.find('years')>=0:
                time_unit_label = 'yrs'
            else:
                raise ValueError(f"Input time_unit={time_unit} is not supported. Supported input: 'year', 'years', 'yr', 'yrs', 'y BP', 'yr BP', 'yrs BP', 'year BP', 'years BP', 'ky BP', 'kyr BP', 'kyrs BP', 'ka BP', 'my BP', 'myr BP', 'myrs BP', 'ma BP'.")
        else:
            return new_ts

        def convert_to_years():
            def prograde_time(time, time_datum, time_exponent):
                new_time = (time_datum + time)*10**(time_exponent)
                return new_time

            def retrograde_time(time, time_datum, time_exponent):
                new_time = (time_datum - time)*10**(time_exponent)
                return new_time

            convert_func = {
                'prograde': prograde_time,
                'retrograde': retrograde_time,
            }
            if self.time_unit is not None:
                tu = self.time_unit.lower()
                if tu.find('ky')>=0 or tu.find('ka')>=0:
                    time_dir = 'retrograde'
                    time_datum = 1950/1e3
                    time_exponent = 3
                elif tu.find('my')>=0 or tu.find('ma')>=0:
                    time_dir = 'retrograde'
                    time_datum = 1950/1e6
                    time_exponent = 6
                elif tu.find('y bp')>=0 or tu.find('yr bp')>=0 or tu.find('yrs bp')>=0 or tu.find('year bp')>=0 or tu.find('years bp')>=0:
                    time_dir ='retrograde'
                    time_datum = 1950
                    time_exponent = 0
                elif tu.find('yr')>=0 or tu.find('year')>=0 or tu.find('yrs')>=0 or tu.find('years')>=0:
                    time_dir ='prograde'
                    time_datum = 0
                    time_exponent = 0
                else:
                    raise ValueError(f"Current Series time_unit={self.time_unit} is not supported. Supported time units are: 'year', 'years', 'yr', 'yrs', 'y BP', 'yr BP', 'yrs BP', 'year BP', 'years BP', 'ky BP', 'kyr BP', 'kyrs BP', 'ka BP', 'my BP', 'myr BP', 'myrs BP', 'ma BP'.")

                new_time = convert_func[time_dir](self.time, time_datum, time_exponent)
            else:
                new_time = None

            return new_time

        def convert_to_bp():
            time_yrs = convert_to_years()
            time_bp = 1950 - time_yrs
            return time_bp

        def convert_to_ka():
            time_bp = convert_to_bp()
            time_ka = time_bp / 1e3
            return time_ka

        def convert_to_ma():
            time_bp = convert_to_bp()
            time_ma = time_bp / 1e6
            return time_ma

        convert_to = {
            'yrs': convert_to_years(),
            'yrs BP': convert_to_bp(),
            'ky BP': convert_to_ka(),
            'my BP': convert_to_ma(),
        }

        new_time = convert_to[time_unit_label]

        dt = np.diff(new_time)
        if any(dt<=0):
            new_value, new_time = tsbase.sort_ts(self.value, new_time)
        else:
            new_value = self.copy().value

        new_ts.time = new_time
        new_ts.value = new_value
        new_ts.time_unit = time_unit

        if keep_log == True:
            new_ts.log += ({len(new_ts.log):'convert_time_unit', 'time_unit': time_unit},)

        return new_ts

    def make_labels(self):
        '''
        Initialization of plot labels based on Series metadata

        Returns
        -------
        time_header : str
            Label for the time axis
        value_header : str
            Label for the value axis

        '''
        if self.time_name is not None:
            time_name_str = self.time_name
        else:
            time_name_str = 'time'

        if self.value_name is not None:
            value_name_str = self.value_name
        else:
            value_name_str = 'value'

        if self.value_unit is not None:
            value_header = f'{value_name_str} [{self.value_unit}]'
        else:
            value_header = f'{value_name_str}'

        if self.time_unit is not None:
            time_header = f'{time_name_str} [{self.time_unit}]'
        else:
            time_header = f'{time_name_str}'

        return time_header, value_header

    def __str__(self):
        '''
        Prints out the series in a table format and length of the series

        Returns
        -------
        str
            length of the timeseries.

        '''
        time_label, value_label = self.make_labels()

        table = {
            time_label: self.time,
            value_label: self.value,
        }

        _ = print(tabulate(table, headers='keys'))
        return f'Length: {np.size(self.time)}'

    def stats(self):
        """ Compute basic statistics from a Series

        Computes the mean, median, min, max, standard deviation, and interquartile range of a numpy array y, ignoring NaNs.

        Returns
        -------

        res : dictionary
            Contains the mean, median, minimum value, maximum value, standard
            deviation, and interquartile range for the Series.

        Examples
        --------

        Compute basic statistics for the SOI series

        .. ipython:: python
            :okwarning:
            :okexcept:

            import pyleoclim as pyleo
            import pandas as pd
            data=pd.read_csv('https://raw.githubusercontent.com/LinkedEarth/Pyleoclim_util/Development/example_data/soi_data.csv',skiprows=0,header=1)
            time=data.iloc[:,1]
            value=data.iloc[:,2]
            ts=pyleo.Series(time=time,value=value,time_name='Year C.E', value_name='SOI', label='SOI')
            ts.stats()
        """
        mean, median, min_, max_, std, IQR = tsutils.simple_stats(self.value)
        res={'mean':mean,
              'median':median,
              'min':min_,
              'max':max_,
              'std':std,
              'IQR': IQR}
        return res
    
    def flip(self, axis='value', keep_log = False):
        '''
        Flips the Series along one or both axes

        Parameters
        ----------
        axis : str, optional
            The axis along which the Series will be flipped. The default is 'value'.
            Other acceptable options are 'time' or 'both'.
            TODO: enable time flipping after paleopandas is released
            
        keep_log : Boolean
            if True, adds this transformation to the series log.

        Returns
        -------
        new : Series
            The flipped series object
            
        Examples
        --------
        
         .. ipython:: python
             :okwarning:
             :okexcept:

             import pyleoclim as pyleo
             import pandas as pd
             data = pd.read_csv('https://raw.githubusercontent.com/LinkedEarth/Pyleoclim_util/Development/example_data/soi_data.csv',skiprows=0,header=1)
             time = data.iloc[:,1]
             value = data.iloc[:,2]
             ts = pyleo.Series(time=time,value=value,time_name='Year C.E', value_name='SOI', label='SOI')
             tsf = ts.flip(keep_log=True)
             @savefig ts_flipped.png
             fig, ax = tsf.plot()
             tsf.log
             pyleo.closefig(fig)
        '''
        if self.log is not None:
            methods = [self.log[idx][idx] for idx in range(len(self.log))]
            if 'flip' in methods:
                warnings.warn("this Series' log indicates that it has previously been flipped")
        
        new = self.copy()
        
        if axis == 'value':
            new.value = - self.value
            new.value_name = new.value_name + ' x (-1)'
        else:
            print('Flipping is only enabled along the value axis for now')
            
        if keep_log == True:
            new.log += ({len(new.log): 'flip', 'applied': True, 'axis': axis},)
            
        return new
    
    def plot(self, figsize=[10, 4],
              marker=None, markersize=None, color=None,
              linestyle=None, linewidth=None, xlim=None, ylim=None,
              label=None, xlabel=None, ylabel=None, title=None, zorder=None,
              legend=True, plot_kwargs=None, lgd_kwargs=None, alpha=None,
              savefig_settings=None, ax=None, invert_xaxis=False, invert_yaxis=False):
        ''' Plot the timeseries

        Parameters
        ----------

        figsize : list
            a list of two integers indicating the figure size

        marker : str
            e.g., 'o' for dots
            See [matplotlib.markers](https://matplotlib.org/stable/api/markers_api.html) for details

        markersize : float
            the size of the marker

        color : str, list
            the color for the line plot
            e.g., 'r' for red
            See [matplotlib colors](https://matplotlib.org/stable/gallery/color/color_demo.html) for details

        linestyle : str
            e.g., '--' for dashed line
            See [matplotlib.linestyles](https://matplotlib.org/stable/gallery/lines_bars_and_markers/linestyles.html) for details

        linewidth : float
            the width of the line

        label : str
            the label for the line

        xlabel : str
            the label for the x-axis

        ylabel : str
            the label for the y-axis

        title : str
            the title for the figure

        zorder : int
            The default drawing order for all lines on the plot

        legend : {True, False}
            plot legend or not

        invert_xaxis : bool, optional
            if True, the x-axis of the plot will be inverted

        invert_yaxis : bool, optional
            same for the y-axis

        plot_kwargs : dict
            the dictionary of keyword arguments for ax.plot()
            See [matplotlib.pyplot.plot](https://matplotlib.org/stable/api/_as_gen/matplotlib.pyplot.plot.html) for details

        lgd_kwargs : dict
            the dictionary of keyword arguments for ax.legend()
            See [matplotlib.pyplot.legend](https://matplotlib.org/stable/api/_as_gen/matplotlib.pyplot.legend.html) for details

        alpha : float
            Transparency setting

        savefig_settings : dict
            the dictionary of arguments for plt.savefig(); some notes below:
            - "path" must be specified; it can be any existed or non-existed path,
              with or without a suffix; if the suffix is not given in "path", it will follow "format"
            - "format" can be one of {"pdf", "eps", "png", "ps"}

        ax : matplotlib.axis, optional
            the axis object from matplotlib
            See [matplotlib.axes](https://matplotlib.org/api/axes_api.html) for details.


        Returns
        -------

        fig : matplotlib.figure
            the figure object from matplotlib
            See [matplotlib.pyplot.figure](https://matplotlib.org/stable/api/figure_api.html) for details.

        ax : matplotlib.axis
            the axis object from matplotlib
            See [matplotlib.axes](https://matplotlib.org/stable/api/axes_api.html) for details.

        Notes
        -----

        When `ax` is passed, the return will be `ax` only; otherwise, both `fig` and `ax` will be returned.

        See also
        --------

        pyleoclim.utils.plotting.savefig : saving a figure in Pyleoclim

        Examples
        --------

        Plot the SOI record

            .. ipython:: python
                :okwarning:
                :okexcept:

                import pyleoclim as pyleo
                import pandas as pd
                data = pd.read_csv('https://raw.githubusercontent.com/LinkedEarth/Pyleoclim_util/Development/example_data/soi_data.csv',skiprows=0,header=1)
                time = data.iloc[:,1]
                value = data.iloc[:,2]
                ts = pyleo.Series(time=time,value=value,time_name='Year C.E', value_name='SOI', label='SOI')
                @savefig ts_plot.png
                fig, ax = ts.plot()
                pyleo.closefig(fig)

        Change the line color

            .. ipython:: python
                :okwarning:
                :okexcept:

                @savefig ts_plot2.png
                fig, ax = ts.plot(color='r')
                pyleo.closefig(fig)

        Save the figure. Two options available, only one is needed:
            * Within the plotting command
            * After the figure has been generated

            .. ipython:: python
                :okwarning:
                :okexcept:

                fig, ax = ts.plot(color='k', savefig_settings={'path': 'ts_plot3.png'}); pyleo.closefig(fig)
                pyleo.savefig(fig,path='ts_plot3.png')
        '''
        # generate default axis labels
        time_label, value_label = self.make_labels()

        if xlabel is None:
            xlabel = time_label

        if ylabel is None:
            ylabel = value_label

        plot_kwargs = {} if plot_kwargs is None else plot_kwargs.copy()

        if label is None:
            label = self.label

        if label is not None:
            plot_kwargs.update({'label': label})

        if marker is not None:
            plot_kwargs.update({'marker': marker})

        if markersize is not None:
            plot_kwargs.update({'markersize': markersize})

        if color is not None:
            plot_kwargs.update({'color': color})

        if linestyle is not None:
            plot_kwargs.update({'linestyle': linestyle})

        if linewidth is not None:
            plot_kwargs.update({'linewidth': linewidth})

        if alpha is not None:
            plot_kwargs.update({'alpha': alpha})

        if zorder is not None:
            plot_kwargs.update({'zorder': zorder})

        res = plotting.plot_xy(
            self.time, self.value,
            figsize=figsize, xlabel=xlabel, ylabel=ylabel,
            title=title, savefig_settings=savefig_settings,
            ax=ax, legend=legend, xlim=xlim, ylim=ylim,
            plot_kwargs=plot_kwargs, lgd_kwargs=lgd_kwargs,
            invert_xaxis=invert_xaxis, invert_yaxis=invert_yaxis
        )

        return res

    def stripes(self, ref_period, LIM = 2.8, thickness=1.0, figsize=[8, 1], xlim=None,
              top_label=None, bottom_label=None, label_color = 'gray', label_size = None,
              xlabel=None, savefig_settings=None, ax=None, invert_xaxis=False,
              show_xaxis=False, x_offset = 0.05):
        '''Represents the Series as an Ed Hawkins "stripes" pattern

        Credit: https://matplotlib.org/matplotblog/posts/warming-stripes/

        Parameters
        ----------
        ref_period : array-like (2-elements)
            dates of the reference period, in the form "(first, last)"

        thickness : float, optional
            vertical thickness of the stripe . The default is 1.0

        LIM : float
            scaling factor for color saturation. default is 2.8

        figsize : list
            a list of two integers indicating the figure size (in inches)

        xlim : list
            time axis limits

        top_label : str
            the "title" label for the stripe

        bottom_label : str
            the "ylabel" explaining which variable is being plotted

        invert_xaxis : bool, optional
            if True, the x-axis of the plot will be inverted

        x_offset : float
            value controlling the horizontal offset between stripes and labels (default = 0.05)

        show_xaxis : bool
            flag indicating whether or not the x-axis should be shown (default = False)

        savefig_settings : dict
            the dictionary of arguments for plt.savefig(); some notes below:
            - "path" must be specified; it can be any existed or non-existed path,
              with or without a suffix; if the suffix is not given in "path", it will follow "format"
            - "format" can be one of {"pdf", "eps", "png", "ps"}

        ax : matplotlib.axis, optional
            the axis object from matplotlib
            See [matplotlib.axes](https://matplotlib.org/api/axes_api.html) for details.

        Returns
        -------

        fig : matplotlib.figure
            the figure object from matplotlib
            See [matplotlib.pyplot.figure](https://matplotlib.org/stable/api/figure_api.html) for details.

        ax : matplotlib.axis
            the axis object from matplotlib
            See [matplotlib.axes](https://matplotlib.org/stable/api/axes_api.html) for details.

        Notes
        -----

        When `ax` is passed, the return will be `ax` only; otherwise, both `fig` and `ax` will be returned.

        See also
        --------

        pyleoclim.utils.plotting.stripes : stripes representation of a timeseries

        pyleoclim.utils.plotting.savefig : saving a figure in Pyleoclim

        Examples
        --------

        Plot the HadCRUT5 Global Mean Surface Temperature

            .. ipython:: python
                :okwarning:
                :okexcept:

                import pyleoclim as pyleo
                import pandas as pd
                url = 'https://www.metoffice.gov.uk/hadobs/hadcrut5/data/current/analysis/diagnostics/HadCRUT.5.0.1.0.analysis.summary_series.global.annual.csv'
                df = pd.read_csv(url)
                time = df['Time']
                gmst = df['Anomaly (deg C)']
                ts = pyleo.Series(time=time,value=gmst, label = 'HadCRUT5', time_name='Year C.E', value_name='GMST')
                @savefig hadCRUT5_stripes.png
                fig, ax = ts.stripes(ref_period=(1971,2000))
                pyleo.closefig(fig)

        If you wanted to show the time axis:

            .. ipython:: python
                :okwarning:
                :okexcept:

                import pyleoclim as pyleo
                import pandas as pd
                url = 'https://www.metoffice.gov.uk/hadobs/hadcrut5/data/current/analysis/diagnostics/HadCRUT.5.0.1.0.analysis.summary_series.global.annual.csv'
                df = pd.read_csv(url)
                time = df['Time']
                gmst = df['Anomaly (deg C)']
                ts = pyleo.Series(time=time,value=gmst, label = 'HadCRUT5', time_name='Year C.E', value_name='GMST')
                @savefig hadCRUT5_stripes2.png
                fig, ax = ts.stripes(ref_period=(1971,2000), show_xaxis=True, figsize=[8, 1.2])
                pyleo.closefig(fig)
                
        Note that we had to increase the figure height to make space for the extra text.  
        '''

        if top_label is None:
            top_label = self.label

        if bottom_label is None:
            bottom_label = self.value_name

        idx0 = (np.abs(self.time - ref_period[0])).argmin()
        idx1 = (np.abs(self.time - ref_period[1])).argmin()

        LIMs = self.value.std()*LIM
        # Ed Hawkins says: Currently I use HadCRUT5 with a 1971-2000 baseline
        # and a colour scaling of +/- 0.75K (which is probably similar to LIM).
        # It should be relatively simple to duplicate the stripes exactly

        res = plotting.stripes_xy(
            x=self.time, y=self.value, ref_period=(idx0,idx1), LIM = LIMs, thickness = thickness,
            top_label = top_label, bottom_label = bottom_label, label_color = label_color,
            figsize=figsize, ax=ax,  xlim=xlim, invert_xaxis=invert_xaxis,  label_size=label_size,
            savefig_settings=savefig_settings, show_xaxis=show_xaxis, x_offset = x_offset,
        )

        return res


    def ssa(self, M=None, nMC=0, f=0.3, trunc = None, var_thresh=80):
        ''' Singular Spectrum Analysis

        Nonparametric, orthogonal decomposition of timeseries into constituent oscillations.
        This implementation  uses the method of [1], with applications presented in [2].
        Optionally (MC>0), the significance of eigenvalues is assessed by Monte-Carlo simulations of an AR(1) model fit to X, using [3].
        The method expects regular spacing, but is tolerant to missing values, up to a fraction 0<f<1 (see [4]).

        Parameters
        ----------
        M : int, optional
            window size. The default is None (10% of the length of the series).
        MC : int, optional
            Number of iteration in the Monte-Carlo process. The default is 0.
        f : float, optional
            maximum allowable fraction of missing values. The default is 0.3.
        trunc : str
            if present, truncates the expansion to a level K < M owing to one of 3 criteria:
                (1) 'kaiser': variant of the Kaiser-Guttman rule, retaining eigenvalues larger than the median
                (2) 'mcssa': Monte-Carlo SSA (use modes above the 95% threshold)
                (3) 'var': first K modes that explain at least var_thresh % of the variance.
            Default is None, which bypasses truncation (K = M)

        var_thresh : float
            variance threshold for reconstruction (only impactful if trunc is set to 'var')

        Returns
        -------
        res : object of the SsaRes class containing:

        eigvals : (M, ) array of eigenvalues

        eigvecs : (M, M) Matrix of temporal eigenvectors (T-EOFs)

        PC : (N - M + 1, M) array of principal components (T-PCs)

        RCmat : (N,  M) array of reconstructed components

        RCseries : (N,) reconstructed series, with mean and variance restored

        pctvar: (M, ) array of the fraction of variance (%) associated with each mode

        eigvals_q : (M, 2) array contaitning the 5% and 95% quantiles of the Monte-Carlo eigenvalue spectrum [ if nMC >0 ]

        References
        ----------
        [1]_ Vautard, R., and M. Ghil (1989), Singular spectrum analysis in nonlinear
        dynamics, with applications to paleoclimatic time series, Physica D, 35,
        395–424.

        [2]_ Ghil, M., R. M. Allen, M. D. Dettinger, K. Ide, D. Kondrashov, M. E. Mann,
        A. Robertson, A. Saunders, Y. Tian, F. Varadi, and P. Yiou (2002),
        Advanced spectral methods for climatic time series, Rev. Geophys., 40(1),
        1003–1052, doi:10.1029/2000RG000092.

        [3]_ Allen, M. R., and L. A. Smith (1996), Monte Carlo SSA: Detecting irregular
        oscillations in the presence of coloured noise, J. Clim., 9, 3373–3404.

        [4]_ Schoellhamer, D. H. (2001), Singular spectrum analysis for time series with
        missing data, Geophysical Research Letters, 28(16), 3187–3190, doi:10.1029/2000GL012698.

        See also
        --------

        pyleoclim.core.utils.decomposition.ssa : Singular Spectrum Analysis utility

        pyleoclim.core.ssares.SsaRes.modeplot : plot SSA modes

        pyleoclim.core.ssares.SsaRes.screeplot : plot SSA eigenvalue spectrum

        Examples
        --------

        SSA with SOI

        .. ipython:: python
            :okwarning:
            :okexcept:

            import pyleoclim as pyleo
            import pandas as pd
            data = pd.read_csv('https://raw.githubusercontent.com/LinkedEarth/Pyleoclim_util/Development/example_data/soi_data.csv',skiprows=0,header=1)
            time = data.iloc[:,1]
            value = data.iloc[:,2]
            ts = pyleo.Series(time=time, value=value, time_name='Year C.E', value_name='SOI', label='SOI')
            @savefig ts_plot4.png
            fig, ax = ts.plot()
            pyleo.closefig(fig)
            nino_ssa = ts.ssa(M=60)

        Let us now see how to make use of all these arrays. The first step is too inspect the eigenvalue spectrum ("scree plot") to identify remarkable modes. Let us restrict ourselves to the first 40, so we can see something:

        .. ipython:: python
            :okwarning:
            :okexcept:

            @savefig ts_eigen.png
            fig, ax = nino_ssa.screeplot()
            pyleo.closefig(fig)

        
        This highlights a few common phenomena with SSA:
            * the eigenvalues are in descending order
            * their uncertainties are proportional to the eigenvalues themselves
            * the eigenvalues tend to come in pairs : (1,2) (3,4), are all clustered within uncertainties . (5,6) looks like another doublet
            * around i=15, the eigenvalues appear to reach a floor, and all subsequent eigenvalues explain a very small amount of variance.

        So, summing the variance of the first 15 modes, we get:

        .. ipython:: python
            :okwarning:
            :okexcept:

            print(nino_ssa.pctvar[:14].sum())

        That is a typical result for a (paleo)climate timeseries; a few modes do the vast majority of the work. That means we can focus our attention on these modes and capture most of the interesting behavior. To see this, let's use the reconstructed components (RCs), and sum the RC matrix over the first 15 columns:

        .. ipython:: python
            :okwarning:
            :okexcept:

            RCk = nino_ssa.RCmat[:,:14].sum(axis=1)
            @savefig ssa_recon.png
            fig, ax = ts.plot(title='SOI')
            ax.plot(time,RCk,label='SSA reconstruction, 14 modes',color='orange')
            ax.legend()
            pyleo.closefig(fig)


        Indeed, these first few modes capture the vast majority of the low-frequency behavior, including all the El Niño/La Niña events. What is left (the blue wiggles not captured in the orange curve) are high-frequency oscillations that might be considered "noise" from the standpoint of ENSO dynamics. This illustrates how SSA might be used for filtering a timeseries. One must be careful however:
            * there was not much rhyme or reason for picking 14 modes. Why not 5, or 39? All we have seen so far is that they gather >95% of the variance, which is by no means a magic number.
            * there is no guarantee that the first few modes will filter out high-frequency behavior, or at what frequency cutoff they will do so. If you need to cut out specific frequencies, you are better off doing it with a classical filter, like the butterworth filter implemented in Pyleoclim. However, in many instances the choice of a cutoff frequency is itself rather arbitrary. In such cases, SSA provides a principled alternative for generating a version of a timeseries that preserves features and excludes others (i.e, a filter).
            * as with all orthgonal decompositions, summing over all RCs will recover the original signal within numerical precision.

        Monte-Carlo SSA

        Selecting meaningful modes in eigenproblems (e.g. EOF analysis) is more art than science. However, one technique stands out: Monte Carlo SSA, introduced by Allen & Smith, (1996) to identify SSA modes that rise above what one would expect from "red noise", specifically an AR(1) process). To run it, simply provide the parameter MC, ideally with a number of iterations sufficient to get decent statistics. Here let's use MC = 1000. The result will be stored in the eigval_q array, which has the same length as eigval, and its two columns contain the 5% and 95% quantiles of the ensemble of MC-SSA eigenvalues.

        .. ipython:: python
            :okwarning:
            :okexcept:

            nino_mcssa = ts.ssa(M = 60, nMC=1000)

        Now let's look at the result:

        .. ipython:: python
            :okwarning:
            :okexcept:

            @savefig scree_mc.png
            fig, ax = nino_mcssa.screeplot()
            pyleo.closefig(fig)

            print('Indices of modes retained: '+ str(nino_mcssa.mode_idx))

        This suggests that modes 1-5 fall above the red noise benchmark. To inspect mode 1 (index 0), just type:

        .. ipython:: python
            :okwarning:
            :okexcept:

            @savefig ssa_mode0plot.png
            fig, ax = nino_mcssa.modeplot(index=0)
            pyleo.closefig(fig)

        '''

        res = decomposition.ssa(self.value, M=M, nMC=nMC, f=f, trunc = trunc, var_thresh=var_thresh)


        resc = SsaRes(name=self.value_name, original=self.value, time = self.time, eigvals = res['eigvals'], eigvecs = res['eigvecs'],
                        pctvar = res['pctvar'], PC = res['PC'], RCmat = res['RCmat'],
                        RCseries=res['RCseries'], mode_idx=res['mode_idx'])
        if nMC >= 0:
            resc.eigvals_q=res['eigvals_q'] # assign eigenvalue quantiles if Monte-Carlo SSA was called

        return resc

    def is_evenly_spaced(self, tol=1e-3):
        '''Check if the Series time axis is evenly-spaced, within tolerance

        Parameters
        ----------
        tol : float
            tolerance. If time increments are all within tolerance, the series
            is declared evenly-spaced. default = 1e-3

        Returns
        -------

        res : bool

        '''

        res = tsbase.is_evenly_spaced(self.time, tol)
        return res

    def filter(self, cutoff_freq=None, cutoff_scale=None, method='butterworth', keep_log= False, **kwargs):
        ''' Filtering methods for Series objects using four possible methods:
            - `Butterworth <https://docs.scipy.org/doc/scipy/reference/generated/scipy.signal.butter.html>`_
            - `Lanczos <http://scitools.org.uk/iris/docs/v1.2/examples/graphics/SOI_filtering.html>`_
            - `Finite Impulse Response <https://docs.scipy.org/doc/scipy/reference/generated/scipy.signal.firwin.html>`_
            - `Savitzky-Golay filter <https://docs.scipy.org/doc/scipy/reference/generated/scipy.signal.savgol_filter.html>`_

        By default, this method implements a lowpass filter, though it can easily
        be turned into a bandpass or high-pass filter (see examples below).

        Parameters
        ----------

        method : str, {'savitzky-golay', 'butterworth', 'firwin', 'lanczos'}

            the filtering method
            - 'butterworth': a Butterworth filter (default = 3rd order)
            - 'savitzky-golay': Savitzky-Golay filter
            - 'firwin': finite impulse response filter design using the window method, with default window as Hamming
            - 'lanczos': Lanczos zero-phase filter

        cutoff_freq : float or list
            The cutoff frequency only works with the Butterworth method.
            If a float, it is interpreted as a low-frequency cutoff (lowpass).
            If a list,  it is interpreted as a frequency band (f1, f2), with f1 < f2 (bandpass).
            Note that only the Butterworth option (default) currently supports bandpass filtering.

        cutoff_scale : float or list
            cutoff_freq = 1 / cutoff_scale
            The cutoff scale only works with the Butterworth method and when cutoff_freq is None.
            If a float, it is interpreted as a low-frequency (high-scale) cutoff (lowpass).
            If a list,  it is interpreted as a frequency band (f1, f2), with f1 < f2 (bandpass).

        keep_log : Boolean
            if True, adds this step and its parameters to the series log.

        kwargs : dict
            a dictionary of the keyword arguments for the filtering method,
            see `pyleoclim.utils.filter.savitzky_golay`, `pyleoclim.utils.filter.butterworth`, `pyleoclim.utils.filter.lanczos` and `pyleoclim.utils.filter.firwin` for the details

        Returns
        -------

        new : Series

        See also
        --------

        pyleoclim.utils.filter.butterworth : Butterworth method

        pyleoclim.utils.filter.savitzky_golay : Savitzky-Golay method

        pyleoclim.utils.filter.firwin : FIR filter design using the window method

        pyleoclim.utils.filter.lanczos : lowpass filter via Lanczos resampling


        Examples
        --------

        In the example below, we generate a signal as the sum of two signals with frequency 10 Hz and 20 Hz, respectively.
        Then we apply a low-pass filter with a cutoff frequency at 15 Hz, and compare the output to the signal of 10 Hz.
        After that, we apply a band-pass filter with the band 15-25 Hz, and compare the outcome to the signal of 20 Hz.

        - Generating the test data

        .. ipython:: python
            :okwarning:
            :okexcept:

            import pyleoclim as pyleo
            import numpy as np

            t = np.linspace(0, 1, 1000)
            sig1 = np.sin(2*np.pi*10*t)
            sig2 = np.sin(2*np.pi*20*t)
            sig = sig1 + sig2
            ts1 = pyleo.Series(time=t, value=sig1)
            ts2 = pyleo.Series(time=t, value=sig2)
            ts = pyleo.Series(time=t, value=sig)
            @savefig ts_filter1.png
            fig, ax = ts.plot(label='mix')
            ts1.plot(ax=ax, label='10 Hz')
            ts2.plot(ax=ax, label='20 Hz')
            ax.legend(loc='upper left', bbox_to_anchor=(0, 1.1), ncol=3)

        - Applying a low-pass filter

        .. ipython:: python
            :okwarning:
            :okexcept:

            fig, ax = ts.plot(label='mix')
            ts.filter(cutoff_freq=15).plot(ax=ax, label='After 15 Hz low-pass filter')
            @savefig ts_filter2.png
            ts1.plot(ax=ax, label='10 Hz')
            ax.legend(loc='upper left', bbox_to_anchor=(0, 1.1), ncol=3)

        - Applying a band-pass filter

        .. ipython:: python
            :okwarning:
            :okexcept:

            fig, ax = ts.plot(label='mix')
            ts.filter(cutoff_freq=[15, 25]).plot(ax=ax, label='After 15-25 Hz band-pass filter')
            @savefig ts_filter3.png
            ts2.plot(ax=ax, label='20 Hz')
            ax.legend(loc='upper left', bbox_to_anchor=(0, 1.1), ncol=3)

        Above is using the default Butterworth filtering. To use FIR filtering with a window like Hanning is also simple:

        .. ipython:: python
            :okwarning:
            :okexcept:


            fig, ax = ts.plot(label='mix')
            ts.filter(cutoff_freq=[15, 25], method='firwin', window='hanning').plot(ax=ax, label='After 15-25 Hz band-pass filter')
            @savefig ts_filter4.png
            ts2.plot(ax=ax, label='20 Hz')
            ax.legend(loc='upper left', bbox_to_anchor=(0, 1.1), ncol=3)

        - Applying a high-pass filter

        .. ipython:: python
            :okwarning:
            :okexcept:

            fig, ax = ts.plot(label='mix')
            ts_low  = ts.filter(cutoff_freq=15)
            ts_high = ts.copy()
            ts_high.value = ts.value - ts_low.value # subtract low-pass filtered series from original one
            @savefig ts_filter5.png
            ts_high.plot(label='High-pass filter @ 15Hz',ax=ax)
            ax.legend(loc='upper left', bbox_to_anchor=(0, 1.1), ncol=3)

        '''
        if not self.is_evenly_spaced():
            raise ValueError('This  method assumes evenly-spaced timeseries, while the input is not. Use the ".interp()", ".bin()" or ".gkernel()" methods prior to ".filter()".')

        new = self.copy()

        mu = np.mean(self.value) # extract the mean
        y = self.value - mu

        fs = 1/np.mean(np.diff(self.time))

        method_func = {
            'savitzky-golay': filterutils.savitzky_golay,
            'butterworth': filterutils.butterworth,
            'firwin': filterutils.firwin,
            'lanczos': filterutils.lanczos,
        }

        if method not in method_func.keys():
            raise ValueError('Method value is not an appropriate method for filters')

        args = {}

        if method in ['butterworth', 'firwin', 'lanczos']:
            if cutoff_freq is None:
                if cutoff_scale is None:
                    raise ValueError('Please set the cutoff frequency or scale argument: "cutoff_freq" or "cutoff_scale".')
                else:
                    if np.isscalar(cutoff_scale):
                        cutoff_freq = 1 / cutoff_scale
                    elif len(cutoff_scale) == 2 and method in ['butterworth', 'firwin']:
                        cutoff_scale = np.array(cutoff_scale)
                        cutoff_freq = np.sort(1 / cutoff_scale)
                        cutoff_freq = list(cutoff_freq)
                    elif len(cutoff_scale) > 1 and method == 'lanczos':
                        raise ValueError('Lanczos filter requires a scalar input as cutoff scale/frequency')
                    else:
                        raise ValueError('Wrong cutoff_scale; should be either one float value (lowpass) or a list two float values (bandpass).')
            # assign optional arguments
            args['butterworth'] = {'fc': cutoff_freq, 'fs': fs}
            args['firwin'] = {'fc': cutoff_freq, 'fs': fs}
            args['lanczos'] = {'fc': cutoff_freq, 'fs': fs}

        else: # for Savitzky-Golay only
            if cutoff_scale is None and cutoff_freq is None:
                raise ValueError('No cutoff_scale or cutoff_freq argument provided')
            elif cutoff_freq is not None:
                cutoff_scale = 1 / cutoff_freq

            window_length = int(cutoff_scale*fs)
            if window_length % 2 == 0:
                window_length += 1   # window length needs to be an odd integer
            args['savitzky-golay'] = {'window_length': window_length}
            args[method].update(kwargs)

        new_val = method_func[method](y, **args[method])
        new.value = new_val + mu # restore the mean

        if keep_log == True:
            new.log += ({len(new.log): 'filter','method': method, 'args': kwargs, 'fs': fs, 'cutoff_freq': cutoff_freq},)
        return new

    def histplot(self, figsize=[10, 4], title=None, savefig_settings=None,
                  ax=None, ylabel='KDE', vertical=False, edgecolor='w', **plot_kwargs):
        ''' Plot the distribution of the timeseries values

        Parameters
        ----------

        figsize : list
            a list of two integers indicating the figure size

        title : str
            the title for the figure

        savefig_settings : dict
            the dictionary of arguments for plt.savefig(); some notes below:
              - "path" must be specified; it can be any existed or non-existed path,
                with or without a suffix; if the suffix is not given in "path", it will follow "format"
              - "format" can be one of {"pdf", "eps", "png", "ps"}

        ax : matplotlib.axis, optional
            A matplotlib axis

        ylabel : str
            Label for the count axis

        vertical : {True,False}
            Whether to flip the plot vertically

        edgecolor : matplotlib.color
            The color of the edges of the bar

        plot_kwargs : dict
            Plotting arguments for seaborn histplot: https://seaborn.pydata.org/generated/seaborn.histplot.html

        See also
        --------

        pyleoclim.utils.plotting.savefig : saving figure in Pyleoclim

        Examples
        --------

        Distribution of the SOI record

        .. ipython:: python
            :okwarning:
            :okexcept:

            import pyleoclim as pyleo
            import pandas as pd
            data=pd.read_csv('https://raw.githubusercontent.com/LinkedEarth/Pyleoclim_util/Development/example_data/soi_data.csv',skiprows=0,header=1)
            time=data.iloc[:,1]
            value=data.iloc[:,2]
            ts=pyleo.Series(time=time,value=value,time_name='Year C.E', value_name='SOI', label='SOI')

            @savefig ts_plot5.png
            fig, ax = ts.plot()
            pyleo.closefig(fig)

            @savefig ts_hist.png
            fig, ax = ts.histplot()
            pyleo.closefig(fig)

        '''
        savefig_settings = {} if savefig_settings is None else savefig_settings.copy()
        if ax is None:
            fig, ax = plt.subplots(figsize=figsize)

        #make the data into a dataframe so we can flip the figure
        time_label, value_label = self.make_labels()
        if vertical == True:
            data=pd.DataFrame({'value':self.value})
            ax = sns.histplot(data=data, y="value", ax=ax, kde=True, edgecolor=edgecolor, **plot_kwargs)
            ax.set_ylabel(value_label)
            ax.set_xlabel(ylabel)
        else:
            ax = sns.histplot(self.value, ax=ax, kde=True, edgecolor=edgecolor, **plot_kwargs)
            ax.set_xlabel(value_label)
            ax.set_ylabel(ylabel)

        if title is not None:
            ax.set_title(title)

        if 'fig' in locals():
            if 'path' in savefig_settings:
                plotting.savefig(fig, settings=savefig_settings)
            return fig, ax
        else:
            return ax

    # def distplot(self, figsize=[10, 4], title=None, savefig_settings=None,
    #               ax=None, ylabel='KDE', vertical=False, edgecolor='w', **plot_kwargs):
    #     ''' Plot the distribution of the timeseries values
    #         [legacy only ; please use histplot() instead]

    #     Parameters
    #     ----------

    #     figsize : list
    #         a list of two integers indicating the figure size

    #     title : str
    #         the title for the figure

    #     savefig_settings : dict
    #         the dictionary of arguments for plt.savefig(); some notes below:
    #           - "path" must be specified; it can be any existed or non-existed path,
    #             with or without a suffix; if the suffix is not given in "path", it will follow "format"
    #           - "format" can be one of {"pdf", "eps", "png", "ps"}

    #     ax : matplotlib.axis, optional
    #         A matplotlib axis

    #     ylabel : str
    #         Label for the count axis

    #     vertical : {True,False}
    #         Whether to flip the plot vertically

    #     edgecolor : matplotlib.color
    #         The color of the edges of the bar

    #     plot_kwargs : dict
    #         Plotting arguments for seaborn histplot: https://seaborn.pydata.org/generated/seaborn.histplot.html

    #     See also
    #     --------

    #     pyleoclim.utils.plotting.savefig : saving figure in Pyleoclim

    #     Examples
    #     --------

    #     Distribution of the SOI record

    #     .. ipython:: python
    #         :okwarning:
    #         :okexcept:

    #         import pyleoclim as pyleo
    #         import pandas as pd
    #         data=pd.read_csv('https://raw.githubusercontent.com/LinkedEarth/Pyleoclim_util/Development/example_data/soi_data.csv',skiprows=0,header=1)
    #         time=data.iloc[:,1]
    #         value=data.iloc[:,2]
    #         ts=pyleo.Series(time=time,value=value,time_name='Year C.E', value_name='SOI', label='SOI')

    #         @savefig ts_plot5.png
    #         fig, ax = ts.plot()
    #         pyleo.closefig(fig)

    #         @savefig ts_dist.png
    #         fig, ax = ts.distplot()
    #         pyleo.closefig(fig)

    #     '''
    #     warnings.warn(
    #         "Distplot is deprecated. Function has been renamed histplot in order to maintain consistency with seaborn terminology",
    #         DeprecationWarning,
    #         stacklevel=2)

    #     return self.histplot(figsize, title, savefig_settings, ax, ylabel, vertical, edgecolor, **plot_kwargs)

    def summary_plot(self, psd, scalogram, figsize=[8, 10], title=None,
                    time_lim=None, value_lim=None, period_lim=None, psd_lim=None,
                    time_label=None, value_label=None, period_label=None, psd_label=None,
                    ts_plot_kwargs = None, wavelet_plot_kwargs = None,
                    psd_plot_kwargs = None, gridspec_kwargs = None, y_label_loc = None,
                    legend = None, savefig_settings=None):

        ''' Produce summary plot of timeseries.

        Generate cohesive plot of timeseries alongside results of wavelet analysis and spectral analysis on said timeseries.
        Requires wavelet and spectral analysis to be conducted outside of plotting function, psd and scalogram must be passed as arguments.

        Parameters
        ----------

        psd : PSD
            the PSD object of a Series.

        scalogram : Scalogram
            the Scalogram object of a Series.
            If the passed scalogram object contains stored signif_scals these will be plotted.

        figsize : list
            a list of two integers indicating the figure size

        title : str
            the title for the figure

        time_lim : list or tuple
            the limitation of the time axis. This is for display purposes only, the scalogram and psd will still be calculated using the full time series.

        value_lim : list or tuple
            the limitation of the value axis of the timeseries. This is for display purposes only, the scalogram and psd will still be calculated using the full time series.

        period_lim : list or tuple
            the limitation of the period axis

        psd_lim : list or tuple
            the limitation of the psd axis

        time_label : str
            the label for the time axis

        value_label : str
            the label for the value axis of the timeseries

        period_label : str
            the label for the period axis

        psd_label : str
            the label for the amplitude axis of PDS

        legend : bool
            if set to True, a legend will be added to the open space above the psd plot

        ts_plot_kwargs : dict
            arguments to be passed to the timeseries subplot, see Series.plot for details

        wavelet_plot_kwargs : dict
            arguments to be passed to the scalogram plot, see pyleoclim.Scalogram.plot for details

        psd_plot_kwargs : dict
            arguments to be passed to the psd plot, see PSD.plot for details
            Certain psd plot settings are required by summary plot formatting. These include:
                - ylabel
                - legend
                - tick parameters
            These will be overriden by summary plot to prevent formatting errors

        gridspec_kwargs : dict
            arguments used to build the specifications for gridspec configuration
            The plot is constructed with six slots:
                - slot [0] contains a subgridspec containing the timeseries and scalogram (shared x axis)
                - slot [1] contains a subgridspec containing an empty slot and the PSD plot (shared y axis with scalogram)
                - slot [2] and slot [3] are empty to allow ample room for xlabels for the scalogram and PSD plots
                - slot [4] contains the scalogram color bar
                - slot [5] is empty
<<<<<<< HEAD
=======

>>>>>>> 9628f4ff
            It is possible to tune the size and spacing of the various slots
                - 'width_ratios': list of two values describing the relative widths of the two columns (default: [6, 1])
                - 'height_ratios': list of three values describing the relative heights of the three rows (default: [2, 7, .35])
                - 'hspace': vertical space between timeseries and scalogram (default: 0, however if either the scalogram xlabel or the PSD xlabel contain '\n', .05)
                - 'wspace': lateral space between scalogram and psd plot slots (default: 0.05)
                - 'cbspace': vertical space between the scalogram and colorbar

        y_label_loc : float
            Plot parameter to adjust horizontal location of y labels to avoid conflict with axis labels, default value is -0.15

        savefig_settings : dict
            the dictionary of arguments for plt.savefig(); some notes below:
            - "path" must be specified; it can be any existed or non-existed path,
              with or without a suffix; if the suffix is not given in "path", it will follow "format"
            - "format" can be one of {"pdf", "eps", "png", "ps"}

        See also
        --------

        pyleoclim.core.series.Series.spectral : Spectral analysis for a timeseries

        pyleoclim.core.series.Series.wavelet : Wavelet analysis for a timeseries

        pyleoclim.utils.plotting.savefig : saving figure in Pyleoclim

        pyleoclim.core.psds.PSD : PSD object

        pyleoclim.core.psds.MultiplePSD : Multiple PSD object

        Examples
        --------

        Summary_plot with pre-generated psd and scalogram objects. Note that if the scalogram contains saved noise realizations these will be flexibly reused. See pyleo.Scalogram.signif_test() for details

        .. ipython:: python
            :okwarning:
            :okexcept:

            import pyleoclim as pyleo
            import pandas as pd

            ts=pd.read_csv('https://raw.githubusercontent.com/LinkedEarth/Pyleoclim_util/master/example_data/soi_data.csv',skiprows = 1)
            series = pyleo.Series(time = ts['Year'],value = ts['Value'], time_name = 'Years', time_unit = 'AD')
            psd = series.spectral(freq_method = 'welch')
            scalogram = series.wavelet(freq_method = 'welch')

            @savefig ts_summary_plot1.png
            fig, ax = series.summary_plot(psd = psd,scalogram = scalogram)
            pyleo.closefig(fig)


        Summary_plot with pre-generated psd and scalogram objects from before and some plot modification arguments passed. Note that if the scalogram contains saved noise realizations these will be flexibly reused. See pyleo.Scalogram.signif_test() for details

        .. ipython:: python
            :okwarning:
            :okexcept:

            import pyleoclim as pyleo
            import pandas as pd

            ts=pd.read_csv('https://raw.githubusercontent.com/LinkedEarth/Pyleoclim_util/master/example_data/soi_data.csv',skiprows = 1)
            series = pyleo.Series(time = ts['Year'],value = ts['Value'], time_name = 'Years', time_unit = 'AD')
            psd = series.spectral(freq_method = 'welch')
            scalogram = series.wavelet(freq_method = 'welch')

            @savefig ts_summary_plot2.png
            fig, ax = series.summary_plot(psd = psd,scalogram = scalogram, period_lim = [5,0], ts_plot_kwargs = {'color':'red','linewidth':.5}, psd_plot_kwargs = {'color':'red','linewidth':.5})
            pyleo.closefig(fig)
        '''

        savefig_settings = {} if savefig_settings is None else savefig_settings.copy()

        wavelet_plot_kwargs = {} if wavelet_plot_kwargs is None else wavelet_plot_kwargs.copy()
        psd_plot_kwargs = {} if psd_plot_kwargs is None else psd_plot_kwargs.copy()
        ts_plot_kwargs = {} if ts_plot_kwargs is None else ts_plot_kwargs.copy()
        gridspec_kwargs = {} if gridspec_kwargs is None else gridspec_kwargs.copy()

        # spacing
        if (type(psd_label) == str and '\n' in psd_label) or (psd_label is None):
            gridspec_kwargs_default = {'width_ratios': [6, 1],
                                       # 'height_ratios': [8, 1, .35],
                                       'height_ratios': [2,7,.35],
                                       'hspace': 0.05, 'wspace': 0.05,
                                       'cbspace':1}
        else:
            gridspec_kwargs_default = {'width_ratios': [6, 1],
                                       # 'height_ratios': [8, 1, .35],
                                       'height_ratios': [2,7,.35],
                                       'hspace': 0, 'wspace': 0,
                                       'cbspace':1}


        for key in gridspec_kwargs_default:
            if key not in gridspec_kwargs.keys():
                gridspec_kwargs[key] = gridspec_kwargs_default[key]

        ts_height = gridspec_kwargs['height_ratios'][0]
        scal_height = gridspec_kwargs['height_ratios'][1]
        cb_height = gridspec_kwargs['height_ratios'][2]

        psd_width = gridspec_kwargs['width_ratios'][1]
        scal_width = gridspec_kwargs['width_ratios'][0]

        if 'cbspace' in gridspec_kwargs.keys():
            cb_space = gridspec_kwargs['cbspace']
        else:
            cb_space = 1

        gridspec_kwargs['height_ratios'] = [ts_height+scal_height, cb_space, cb_height]
        del gridspec_kwargs['cbspace']

        fig = plt.figure(constrained_layout=False, figsize=figsize)
        gs = fig.add_gridspec(3, 2, **gridspec_kwargs)

        # fig = plt.figure(figsize=figsize)
        # gs = gridspec.GridSpec(6, 12)
        # gs.update(wspace=0, hspace=0)
        #
        # gs0 = fig.add_gridspec(3, 2, width_ratios=[6, 1], height_ratios=[8, 1, .35],
        #                        hspace=0, wspace=0.1)

        # Subgridspecs

        #Let's use the same hspace/wspace if given to a user

        gs_d = {}
        gs_d['ts_scal'] = gs[0].subgridspec(2, 1, height_ratios=[ts_height, scal_height], hspace=gridspec_kwargs['hspace'])
        gs_d['psd'] = gs[1].subgridspec(2, 1, height_ratios=[ts_height, scal_height], hspace=gridspec_kwargs['hspace'])

        # gs_d['ts_scal'] = gs[0].subgridspec(2, 1, height_ratios=[1, 4], hspace=gridspec_kwargs['hspace'])
        # gs_d['psd'] = gs[1].subgridspec(2, 1, height_ratios=[1, 4], hspace=gridspec_kwargs['hspace'])
        gs_d['cb'] = gs[4].subgridspec(1, 1)

        ax = {}
        ### Time series
        ax['ts'] = fig.add_subplot(gs_d['ts_scal'][0, 0])
        ax['ts'] = self.plot(ax=ax['ts'], **ts_plot_kwargs)

        if time_lim is not None:
            ax['ts'].set_xlim(time_lim)
            if 'xlim' in ts_plot_kwargs:
                print(
                    'Xlim passed to time series plot through exposed argument and key word argument. The exposed argument takes precedence and will overwrite relevant key word argument.')

        if value_lim is not None:
            ax['ts'].set_ylim(value_lim)
            if 'ylim' in ts_plot_kwargs:
                print(
                    'Ylim passed to time series plot through exposed argument and key word argument. The exposed argument takes precedence and will overwrite relevant key word argument.')

        if title is not None:
            ax['ts'].set_title(title)
            if 'title' in ts_plot_kwargs:
                print(
                    'Title passed to time series plot through exposed argument and key word argument. The exposed argument takes precedence and will overwrite relevant key word argument.')

        if value_label is not None:
            # time_label, value_label = self.make_labels()
            ax['ts'].set_ylabel(value_label)
            if 'ylabel' in ts_plot_kwargs:
                print(
                    'Ylabel passed to time series plot through exposed argument and key word argument. The exposed argument takes precedence and will overwrite relevant key word argument.')

        ax['ts'].xaxis.label.set_visible(False)
        ax['ts'].tick_params(axis='x', direction='in')#, labelleft=False)

        # ax = {}
        # ax['ts'] = plt.subplot(gs[0:1, :-3])
        # ax['ts'] = self.plot(ax=ax['ts'], **ts_plot_kwargs)
        # ax['ts'].xaxis.set_visible(False)
        # ax['ts'].get_yaxis().set_label_coords(y_label_loc,0.5)
        #
        # if time_lim is not None:
        #     ax['ts'].set_xlim(time_lim)
        #     if 'xlim' in ts_plot_kwargs:
        #         print('Xlim passed to time series plot through exposed argument and key word argument. The exposed argument takes precedence and will overwrite relevant key word argument.')
        #
        # if value_lim is not None:
        #     ax['ts'].set_ylim(value_lim)
        #     if 'ylim' in ts_plot_kwargs:
        #         print('Ylim passed to time series plot through exposed argument and key word argument. The exposed argument takes precedence and will overwrite relevant key word argument.')

        ### Scalogram
        ax['scal'] = fig.add_subplot(gs_d['ts_scal'][1, 0], sharex=ax['ts'])

        # Need variable for plotting purposes
        if 'variable' not in wavelet_plot_kwargs:
            wavelet_plot_kwargs.update({'variable': 'amplitude'})

        if 'title' not in wavelet_plot_kwargs:
            wavelet_plot_kwargs.update({'title': None})

        if 'cbar_style' not in wavelet_plot_kwargs:
            wavelet_plot_kwargs.update({'cbar_style': {'orientation': 'horizontal', 'pad': 0.12,
                                                       'label': scalogram.wave_method + ' '+ wavelet_plot_kwargs['variable'].capitalize()}})
        else:
            orient = 'horizontal'
            # I think padding is now the hspace
            # if 'pad' in wavelet_plot_kwargs['cbar_style']:
            #     pad = wavelet_plot_kwargs['cbar_style']['pad']
            # else:
            #     pad = 0.12
            if 'label' in wavelet_plot_kwargs['cbar_style']:
                label = wavelet_plot_kwargs['cbar_style']['label']
            else:
                label = wavelet_plot_kwargs['variable'].capitalize() + ' from ' + scalogram.wave_method
            wavelet_plot_kwargs.update({'cbar_style': {'orientation': orient,
                                                       'label': label,
                                                       # 'pad': pad,
                                                       }})

        wavelet_plot_kwargs['cbar_style']['drawedges'] = True

        # Do not plot colorbar in scalogram
        wavelet_plot_kwargs['plot_cb'] = False

<<<<<<< HEAD
        # Plot scalogram
        ax['scal'] = scalogram.plot(ax=ax['scal'], **wavelet_plot_kwargs)
        
=======
        # pull colorbar specifications from scalogram plot
        #cbar_data = ax['scal'].figure._localaxes.__dict__['_elements'][2][1].__dict__['_colorbar'].__dict__

        #

        for scal_ax in ax['scal'].figure._localaxes:
            try:
                cbar_data = scal_ax._colorbar
                scal_ax._colorbar.ax.remove()
            except:
                pass



        #ax['scal'].figure._localaxes.__dict__['_elements'][2][1].__dict__['_colorbar'].__dict__['ax'].remove()  # clear()#remove()#.set_visible(False)
        # ax['scal'].figure._localaxes[-1].remove()

>>>>>>> 9628f4ff
        if y_label_loc is not None:
            ax['scal'].get_yaxis().set_label_coords(y_label_loc, 0.5)

        if period_lim is not None:
            ax['scal'].set_ylim(period_lim)
            if 'ylim' in wavelet_plot_kwargs.keys():
                print(
                    'Ylim passed to psd plot through exposed argument and key word argument. The exposed argument takes precedence and will overwrite relevant key word argument.')

        if time_label is not None:
            ax['scal'].set_xlabel(time_label)
            if 'xlabel' in wavelet_plot_kwargs:
                print(
                    'Xlabel passed to scalogram plot through exposed argument and key word argument. The exposed argument takes precedence and will overwrite relevant key word argument.')

        if period_label is not None:
            # period_unit = infer_period_unit_from_time_unit(self.time_unit)
            # period_label = f'Period [{period_unit}]' if period_unit is not None else 'Period'
            ax['scal'].set_ylabel(period_label)
            if 'ylabel' in wavelet_plot_kwargs:
                print(
                    'Ylabel passed to scalogram plot through exposed argument and key word argument. The exposed argument takes precedence and will overwrite relevant key word argument.')


        ax['scal'].set_title(None)
        xticks = ax['scal'].get_xticks()
        midpoints = xticks[:-1] + np.diff(xticks) / 2
        ax['scal'].set_xticks(midpoints[1:-1])

        ax['scal'].tick_params(axis='x', pad=12) # which='major',

        if 'ylims' in psd_plot_kwargs:
            shared_y_lims = psd_plot_kwargs['ylims']
        elif 'ylims' in wavelet_plot_kwargs:
            shared_y_lims = wavelet_plot_kwargs['ylims']
        else:
            shared_y_lims = ax['scal'].get_ylim()

        plt.setp(ax['ts'].get_xticklabels(), visible=False)

        # ax['scal'].set_ylim([0.2,50])
        # >>

        # ax['scal'] = plt.subplot(gs[1:5, :-3], sharex=ax['ts'])
        #
        # #Need variable for plotting purposes
        # if 'variable' not in wavelet_plot_kwargs:
        #     wavelet_plot_kwargs.update({'variable':'amplitude'})
        #
        # if 'title' not in wavelet_plot_kwargs:
        #     wavelet_plot_kwargs.update({'title':None})
        #
        # if 'cbar_style' not in wavelet_plot_kwargs:
        #     wavelet_plot_kwargs.update({'cbar_style':{'orientation': 'horizontal', 'pad': 0.12,
        #                                 'label': wavelet_plot_kwargs['variable'].capitalize() + ' from ' + scalogram.wave_method}})
        # else:
        #     if 'orientation' in wavelet_plot_kwargs['cbar_style']:
        #         orient = wavelet_plot_kwargs['cbar_style']['orientation']
        #     else:
        #         orient = 'horizontal'
        #     if 'pad' in wavelet_plot_kwargs['cbar_style']:
        #         pad = wavelet_plot_kwargs['cbar_style']['pad']
        #     else:
        #         pad = 0.12
        #     if 'label' in wavelet_plot_kwargs['cbar_style']:
        #         label = wavelet_plot_kwargs['cbar_style']['label']
        #     else:
        #         label = wavelet_plot_kwargs['variable'].capitalize() + ' from ' + scalogram.wave_method
        #     wavelet_plot_kwargs.update({'cbar_style':{'orientation': orient, 'pad': pad,
        #                                 'label': label}})
        #
        # ax['scal'] = scalogram.plot(ax=ax['scal'], **wavelet_plot_kwargs)
        # ax['scal'].get_yaxis().set_label_coords(y_label_loc,0.5)
        #
        # if period_lim is not None:
        #     ax['scal'].set_ylim(period_lim)
        #     if 'ylim' in wavelet_plot_kwargs:
        #         print('Ylim passed to psd plot through exposed argument and key word argument. The exposed argument takes precedence and will overwrite relevant key word argument.')
        # ax['scal'].invert_yaxis()

        ### PSD
        ax['psd'] = fig.add_subplot(gs_d['psd'][1, 0], sharey=ax['scal'])
        ax['psd'] = psd.plot(ax=ax['psd'], transpose=True, ylabel=str(psd.spec_method) + ' PSD',
                             **psd_plot_kwargs)

        if period_lim is not None:
            ax['psd'].set_ylim(period_lim)
            if 'ylim' in psd_plot_kwargs:
                print(
                    'Ylim passed to psd plot through exposed argument and key word argument. The exposed argument takes precedence and will overwrite relevant key word argument.')
        else:
            ax['psd'].set_ylim(shared_y_lims)
            ax['scal'].set_ylim(shared_y_lims)


        if psd_lim is not None:
            ax['psd'].set_xlim(psd_lim)
            if 'xlim' in psd_plot_kwargs:
                print(
                    'Xlim passed to psd plot through exposed argument and key word argument. The exposed argument takes precedence and will overwrite relevant key word argument')

        if psd_label is not None:
            ax['psd'].set_xlabel(psd_label)
            if 'xlabel' in psd_plot_kwargs:
                print(
                    'Xlabel passed to psd plot through exposed argument and key word argument. The exposed argument takes precedence and will overwrite relevant key word argument.')

        ax['psd'].invert_yaxis()
        ax['psd'].set_ylabel(None)

        ax['psd'].tick_params(axis='y', direction='in', labelleft=False, pad=12)

        if legend is None:
            for key in ['ts', 'psd']:
                ax[key].legend().remove()
        if legend == True:
            leg_h, leg_l = [], []
            for key in ['ts', 'psd']:
                ax[key].legend()
                _h, _l = ax[key].get_legend_handles_labels()
                for ip, label in enumerate(_l):
                    if label not in leg_l:
                        if len(label.split(' ')) > 1:
                            if len(label) > 15:
                                label = label[:15] + label[15:].replace(' ', '\n', 1)
                                label = label.replace('simulations', 'sims')
                                if psd_width/scal_width < .25:
                                    label = label.replace('threshold', 'C.L.')
                        leg_l.append(label)
                        leg_h.append(_h[ip])
                ax[key].legend().remove()

            ax['leg'] = fig.add_subplot(gs_d['psd'][0, 0])
            ax['leg'].grid(False)
            for side in ['top', 'bottom', 'left', 'right']:
                ax['leg'].spines[side].set_visible(False)
            ax['leg'].set_xticklabels([])
            ax['leg'].set_yticklabels([])
            ax['leg'].tick_params(axis='x', which='both', length=0)
            ax['leg'].tick_params(axis='y', which='both', length=0)

            x0, y0 = 1,1#0,0#-psd_width*3/4, -ts_height*3/4#, psd_width, ts_height
            ax['leg'].legend(leg_h, leg_l, fontsize='small', loc='upper left')#, bbox_to_anchor=(x0, y0))# width, height))

        ax['scal'].invert_yaxis()  # not sure where this needs to be

        # ax['leg'] = fig.add_subplot(gs_d['psd_leg'][0, 0])
        # ax['leg'].legend(h, l)

        # ax['psd'] = plt.subplot(gs[1:4, -3:], sharey=ax['scal'])
        # ax['psd'] = psd.plot(ax=ax['psd'], transpose=True, ylabel = 'PSD from \n' + str(psd.spec_method), **psd_plot_kwargs)
        #
        # if period_lim is not None:
        #     ax['psd'].set_ylim(period_lim)
        #     if 'ylim' in psd_plot_kwargs:
        #         print('Ylim passed to psd plot through exposed argument and key word argument. The exposed argument takes precedence and will overwrite relevant key word argument.')
        #
        # ax['psd'].yaxis.set_visible(False)
        # ax['psd'].invert_yaxis()
        # ax['psd'].set_ylabel(None)
        # ax['psd'].tick_params(axis='y', direction='in', labelleft=False)
        # ax['psd'].legend().remove()
        #
        # if psd_lim is not None:
        #     ax['psd'].set_xlim(psd_lim)
        #     if 'xlim' in psd_plot_kwargs:
        #         print('Xlim passed to psd plot through exposed argument and key word argument. The exposed argument takes precedence and will overwrite relevant key word argument')
        #
        # if title is not None:
        #     ax['ts'].set_title(title)
        #     if 'title' in ts_plot_kwargs:
        #         print('Title passed to time series plot through exposed argument and key word argument. The exposed argument takes precedence and will overwrite relevant key word argument.')
        #
        # if value_label is not None:
        #     #time_label, value_label = self.make_labels()
        #     ax['ts'].set_ylabel(value_label)
        #     if 'ylabel' in ts_plot_kwargs:
        #         print('Ylabel passed to time series plot through exposed argument and key word argument. The exposed argument takes precedence and will overwrite relevant key word argument.')
        #
        # if time_label is not None:
        #     #time_label, value_label = self.make_labels()
        #     ax['scal'].set_xlabel(time_label)
        #     if  'xlabel' in wavelet_plot_kwargs:
        #         print('Xlabel passed to scalogram plot through exposed argument and key word argument. The exposed argument takes precedence and will overwrite relevant key word argument.')
        #
        # if period_label is not None:
        #     #period_unit = infer_period_unit_from_time_unit(self.time_unit)
        #     #period_label = f'Period [{period_unit}]' if period_unit is not None else 'Period'
        #     ax['scal'].set_ylabel(period_label)
        #     if 'ylabel' in wavelet_plot_kwargs:
        #         print('Ylabel passed to scalogram plot through exposed argument and key word argument. The exposed argument takes precedence and will overwrite relevant key word argument.')
        #
        # if psd_label is not None:
        #     ax['psd'].set_xlabel(psd_label)
        #     if 'xlabel' in psd_plot_kwargs:
        #         print('Xlabel passed to psd plot through exposed argument and key word argument. The exposed argument takes precedence and will overwrite relevant key word argument.')

        # plot color bar for scalogram using filled contour data
        ax['cb'] = fig.add_subplot(gs_d['cb'][0, 0])
        cb = mcb.Colorbar(ax=ax['cb'], mappable=scalogram.conf,
                          orientation=wavelet_plot_kwargs['cbar_style']['orientation'],
                          label=wavelet_plot_kwargs['cbar_style']['label'])#,
                          # pad=wavelet_plot_kwargs['cbar_style']['pad'])

       #
       # cb = mpl.colorbar.ColorbarBase(ax['cb'], orientation='horizontal',
       #                                cmap=cbar_data['cmap'],
       #                                norm=cbar_data['norm'],  # vmax and vmin
       #                                extend=cbar_data['extend'],
       #                                boundaries=cbar_data['boundaries'],  # ,
       #                                label=wavelet_plot_kwargs['cbar_style']['label'],
       #                                drawedges=cbar_data['drawedges'])  # True)

<<<<<<< HEAD
        # cb = mpl.colorbar.Colorbar(ax['cb'], mappable = cbar_data.mappable,
        #                            orientation='horizontal',
        #                            extend=cbar_data.extend,
        #                            boundaries=cbar_data.boundaries,  # ,
        #                            label=wavelet_plot_kwargs['cbar_style']['label'],
        #                            drawedges=cbar_data.drawedges)  # True)
        #
=======
        cb = mpl.colorbar.Colorbar(ax['cb'], mappable = cbar_data.mappable,
                                   orientation='horizontal',
                                   extend=cbar_data.extend,
                                   boundaries=cbar_data.boundaries,  # ,
                                   label=wavelet_plot_kwargs['cbar_style']['label'],
                                   drawedges=cbar_data.drawedges)  # True)

>>>>>>> 9628f4ff
        # ticks=[0, 3, 6, 9])
        if 'path' in savefig_settings:
            plotting.savefig(fig, settings=savefig_settings)
        return fig, ax

    def copy(self):
        '''Make a copy of the Series object

        Returns
        -------
        Series : Series
            A copy of the Series object

        '''
        return deepcopy(self)

    def clean(self, verbose=False, keep_log = False):
        ''' Clean up the timeseries by removing NaNs and sort with increasing time points

        Parameters
        ----------
        
        verbose : bool
            If True, will print warning messages if there is any

        keep_log : Boolean
            if True, adds this step and its parameters to the series log.

        Returns
        -------
        
        new : Series
            Series object with removed NaNs and sorting

        '''
        new = self.copy()
        v_mod, t_mod = tsbase.clean_ts(self.value, self.time, verbose=verbose)
        new.time = t_mod
        new.value = v_mod
        if keep_log == True:
            new.log += ({len(new.log):'clean', 'verbose': verbose},)
        return new

    def sort(self, verbose=False, keep_log = False):
        ''' Ensure timeseries is aligned to a prograde axis.
            If the time axis is prograde to begin with, no transformation is applied.

        Parameters
        ----------
        verbose : bool
            If True, will print warning messages if there is any

        keep_log : Boolean
            if True, adds this step and its parameter to the series log.

        Returns
        -------
        new : Series
            Series object with removed NaNs and sorting

        '''
        new = self.copy()
        v_mod, t_mod = tsbase.sort_ts(self.value, self.time, verbose=verbose)
        new.time = t_mod
        new.value = v_mod

        if keep_log == True:
            new.log += ({len(new.log):'sort', 'verbose': verbose},)
        return new

    def gaussianize(self, keep_log = False):
        ''' Gaussianizes the timeseries (i.e. maps its values to a standard normal)

        Returns
        -------
        new : Series
            The Gaussianized series object

        keep_log : Boolean
            if True, adds this transformation to the series log.
            
        References
        ----------
        Emile-Geay, J., and M. Tingley (2016), Inferring climate variability from nonlinear proxies: application to palaeo-enso studies, Climate of the Past, 12 (1), 31–50, doi:10.5194/cp- 12-31-2016.
        '''
        new = self.copy()
        v_mod = tsutils.gaussianize(self.value)
        new.value = v_mod

        if keep_log == True:
            new.log += ({len(new.log):'gaussianize', 'applied': True},)
        return new

    def standardize(self, keep_log = False, scale=1):
        """Standardizes the series ((i.e. remove its estimated mean and divides by its estimated standard deviation)

        Returns
        -------
        new : Series
            The standardized series object

        keep_log : Boolean
            if True, adds the previous mean, standard deviation and method parameters to the series log.

        """
        new = self.copy()
        vs, mu, sig = tsutils.standardize(self.value, scale=scale)
        new.value = vs

        if keep_log == True:
            method_dict = {len(new.log):'standardize', 'args': scale,
                           'previous_mean': mu, 'previous_std': sig}
            new.log += (method_dict,)
        return new


    def center(self, timespan=None, keep_log=False):
        ''' Centers the series (i.e. renove its estimated mean)

        Parameters
        ----------
        timespan : tuple or list
            The timespan over which the mean must be estimated.
            In the form [a, b], where a, b are two points along the series' time axis.

        keep_log : Boolean
            if True, adds the previous mean and method parameters to the series log.

        Returns
        -------
        new : Series
            The centered series object

        '''
        new = self.copy()
        if timespan is not None:
            ts_mean  = np.nanmean(self.slice(timespan).value)
            vc = self.value - ts_mean
        else:
            ts_mean  = np.nanmean(self.value)
            vc = self.value - ts_mean
        new.value = vc

        if keep_log == True:
            new.log += ({len(new.log): 'center', 'args': timespan, 'previous_mean': ts_mean},)
        return new

    def segment(self, factor=10):
        """Gap detection

        This function segments a timeseries into n number of parts following a gap
            detection algorithm. The rule of gap detection is very simple:
            we define the intervals between time points as dts, then if dts[i] is larger than factor * dts[i-1],
            we think that the change of dts (or the gradient) is too large, and we regard it as a breaking point
            and divide the time series into two segments here

        Parameters
        ----------

        factor : float
            The factor that adjusts the threshold for gap detection

        Returns
        -------

        res : MultipleSeries or Series
            If gaps were detected, returns the segments in a MultipleSeries object,
            else, returns the original timeseries.

        """
        seg_y, seg_t, n_segs = tsutils.ts2segments(self.value,self.time,factor=factor)
        if len(seg_y)>1:
            s_list=[]
            for idx,s in enumerate(seg_y):
                s_tmp=Series(time=seg_t[idx],value=s,time_name=self.time_name,
                              time_unit=self.time_unit, value_name=self.value_name,
                              value_unit=self.value_unit,label=self.label)
                s_list.append(s_tmp)
            res=MultipleSeries(series_list=s_list)
        elif len(seg_y)==1:
            res=self.copy()
        else:
            raise ValueError('No timeseries detected')
        return res

    def slice(self, timespan):
        ''' Slicing the timeseries with a timespan (tuple or list)

        Parameters
        ----------

        timespan : tuple or list
            The list of time points for slicing, whose length must be even.
            When there are n time points, the output Series includes n/2 segments.
            For example, if timespan = [a, b], then the sliced output includes one segment [a, b];
            if timespan = [a, b, c, d], then the sliced output includes segment [a, b] and segment [c, d].

        Returns
        -------

        new : Series
            The sliced Series object.

        Examples
        --------

        slice the SOI from 1972 to 1998

        .. ipython:: python
            :okwarning:
            :okexcept:

            import pyleoclim as pyleo
            import pandas as pd
            data = pd.read_csv('https://raw.githubusercontent.com/LinkedEarth/Pyleoclim_util/Development/example_data/soi_data.csv',skiprows=0,header=1)
            time = data.iloc[:,1]
            value = data.iloc[:,2]
            ts = pyleo.Series(time=time, value=value, time_name='Year C.E', value_name='SOI', label='SOI')

            ts_slice = ts.slice([1972, 1998])
            print("New time bounds:",ts_slice.time.min(),ts_slice.time.max())

        '''
        new = self.copy()
        n_elements = len(timespan)
        if n_elements % 2 == 1:
            raise ValueError('The number of elements in timespan must be even!')

        n_segments = int(n_elements / 2)
        mask = [False for i in range(np.size(self.time))]
        for i in range(n_segments):
            mask |= (self.time >= timespan[i*2]) & (self.time <= timespan[i*2+1])

        new.time = self.time[mask]
        new.value = self.value[mask]
        return new

    def fill_na(self, timespan=None, dt=1, keep_log=False):
        ''' Fill NaNs into the timespan

        Parameters
        ----------

        timespan : tuple or list
            The list of time points for slicing, whose length must be 2.
            For example, if timespan = [a, b], then the sliced output includes one segment [a, b].
            If None, will use the start point and end point of the original timeseries

        dt : float
            The time spacing to fill the NaNs; default is 1.

        keep_log : Boolean
            if True, adds this step and its parameters to the series log.

        Returns
        -------

        new : Series
            The sliced Series object.

        '''
        new = self.copy()
        if timespan is None:
            start = np.min(self.time)
            end = np.max(self.time)
        else:
            start = timespan[0]
            end = timespan[-1]

        new_time = np.arange(start, end+dt, dt)
        new_value = np.empty(np.size(new_time))

        for i, t in enumerate(new_time):
            if t in self.time:
                loc = list(self.time).index(t)
                new_value[i] = self.value[loc]
            else:
                new_value[i] = np.nan

        new.time = new_time
        new.value = new_value

        if keep_log == True:
            new.log += ({len(new.log):'fill_na', 'applied': True, 'dt': dt, 'timespan': timespan},)

        return new


    def detrend(self, method='emd', keep_log=False, **kwargs):
        '''Detrend Series object

        Parameters
        ----------
        method : str, optional
            The method for detrending. The default is 'emd'.
            Options include:
                * "linear": the result of a n ordinary least-squares stright line fit to y is subtracted.
                * "constant": only the mean of data is subtracted.
                * "savitzky-golay", y is filtered using the Savitzky-Golay filters and the resulting filtered series is subtracted from y.
                * "emd" (default): Empirical mode decomposition. The last mode is assumed to be the trend and removed from the series

        keep_log : Boolean
            if True, adds the removed trend and method parameters to the series log.

        kwargs : dict
            Relevant arguments for each of the methods.

        Returns
        -------
        new : Series
            Detrended Series object in "value", with new field "trend" added

        See also
        --------
        pyleoclim.utils.tsutils.detrend : detrending wrapper functions

        Examples
        --------

        We will generate a harmonic signal with a nonlinear trend and use two  detrending options to recover the original signal.

        .. ipython:: python
            :okwarning:
            :okexcept:

            import pyleoclim as pyleo
            import numpy as np

            # Generate a mixed harmonic signal with known frequencies
            freqs=[1/20,1/80]
            time=np.arange(2001)
            signals=[]
            for freq in freqs:
                signals.append(np.cos(2*np.pi*freq*time))
            signal=sum(signals)

            # Add a non-linear trend
            slope = 1e-5;  intercept = -1
            nonlinear_trend = slope*time**2 + intercept

            # Add a modicum of white noise
            np.random.seed(2333)
            sig_var = np.var(signal)
            noise_var = sig_var / 2 #signal is twice the size of noise
            white_noise = np.random.normal(0, np.sqrt(noise_var), size=np.size(signal))
            signal_noise = signal + white_noise

            # Place it all in a series object and plot it:
            ts = pyleo.Series(time=time,value=signal_noise + nonlinear_trend)
            @savefig random_series.png
            fig, ax = ts.plot(title='Timeseries with nonlinear trend'); pyleo.closefig(fig)

            # Detrending with default parameters (using EMD method with 1 mode)
            ts_emd1 = ts.detrend()
            ts_emd1.label = 'default detrending (EMD, last mode)'
            @savefig ts_emd1.png
            fig, ax = ts_emd1.plot(title='Detrended with EMD method'); ax.plot(time,signal_noise,label='target signal'); ax.legend(); pyleo.closefig(fig)

        We see that the default function call results in a "hockey stick" at the end, which is undesirable.
        There is no automated way to fix this, but with a little trial and error, we find that removing
        the 2 smoothest modes performs reasonably well:

        .. ipython:: python
            :okwarning:
            :okexcept:

            ts_emd2 = ts.detrend(method='emd', n=2, keep_log=True)
            ts_emd2.label = 'EMD detrending, last 2 modes'
            @savefig ts_emd_n2.png
            fig, ax = ts_emd2.plot(title='Detrended with EMD (n=2)'); ax.plot(time,signal_noise,label='target signal'); ax.legend(); pyleo.closefig(fig)

        Another option for removing a nonlinear trend is a Savitzky-Golay filter:

        .. ipython:: python
            :okwarning:
            :okexcept:

            ts_sg = ts.detrend(method='savitzky-golay')
            ts_sg.label = 'savitzky-golay detrending, default parameters'
            @savefig ts_sg.png
            fig, ax = ts_sg.plot(title='Detrended with Savitzky-Golay filter'); ax.plot(time,signal_noise,label='target signal'); ax.legend(); pyleo.closefig(fig)

        As we can see, the result is even worse than with EMD (default). Here it pays to look into the underlying method, which comes from SciPy.
        It turns out that by default, the Savitzky-Golay filter fits a polynomial to the last "window_length" values of the edges.
        By default, this value is close to the length of the series. Choosing a value 10x smaller fixes the problem here, though you will have to tinker with that parameter until you get the result you seek.

        .. ipython:: python
            :okwarning:
            :okexcept:

            ts_sg2 = ts.detrend(method='savitzky-golay',sg_kwargs={'window_length':201}, keep_log=True)
            ts_sg2.label = 'savitzky-golay detrending, window_length = 201'
            @savefig ts_sg2.png
            fig, ax = ts_sg2.plot(title='Detrended with Savitzky-Golay filter'); ax.plot(time,signal_noise,label='target signal'); ax.legend(); pyleo.closefig(fig)

        Finally, the method returns the trend that was previous, so it can be added back in if need be.

        .. ipython:: python
            :okwarning:
            :okexcept:

            trend_ts = pyleo.Series(time = time, value = nonlinear_trend,
                                    value_name= 'trend', label='original trend')
            @savefig ts_trend.png
            fig, ax = trend_ts.plot(title='Trend recovery'); ax.plot(time,ts_emd2.log[1]['previous_trend'],label=ts_emd2.label); ax.plot(time,ts_sg2.log[1]['previous_trend'], label=ts_sg2.label); ax.legend(); pyleo.closefig(fig)

        Both methods can recover the exponential trend, with some edge effects near the end that could be addressed by judicious padding.
        '''
        new = self.copy()
        v_mod, trend = tsutils.detrend(self.value, x=self.time, method=method, **kwargs)
        new.value = v_mod

        if keep_log == True:
            new.log += ({len(new.log): 'detrend','method': method, 'args': kwargs, 'previous_trend': trend},)
        return new

    def spectral(self, method='lomb_scargle', freq_method='log', freq_kwargs=None, settings=None, label=None, scalogram=None, verbose=False):
        ''' Perform spectral analysis on the timeseries

        Parameters
        ----------

        method : str;
            {'wwz', 'mtm', 'lomb_scargle', 'welch', 'periodogram', 'cwt'}

        freq_method : str
            {'log','scale', 'nfft', 'lomb_scargle', 'welch'}

        freq_kwargs : dict
            Arguments for frequency vector

        settings : dict
            Arguments for the specific spectral method

        label : str
            Label for the PSD object

        scalogram : pyleoclim.core.series.Series.Scalogram
            The return of the wavelet analysis; effective only when the method is 'wwz' or 'cwt'

        verbose : bool
            If True, will print warning messages if there is any

        Returns
        -------

        psd : PSD
            A PSD object

        See also
        --------
        pyleoclim.utils.spectral.mtm : Spectral analysis using the Multitaper approach

        pyleoclim.utils.spectral.lomb_scargle : Spectral analysis using the Lomb-Scargle method

        pyleoclim.utils.spectral.welch: Spectral analysis using the Welch segement approach

        pyleoclim.utils.spectral.periodogram: Spectral anaysis using the basic Fourier transform

        pyleoclim.utils.spectral.wwz_psd : Spectral analysis using the Wavelet Weighted Z transform

        pyleoclim.utils.spectral.cwt_psd : Spectral analysis using the continuous Wavelet Transform as implemented by Torrence and Compo

        pyleoclim.utils.spectral.make_freq_vector : Functions to create the frequency vector

        pyleoclim.utils.tsutils.detrend : Detrending function

        pyleoclim.core.psds.PSD : PSD object

        pyleoclim.core.psds.MultiplePSD : Multiple PSD object


        Examples
        --------

        Calculate the spectrum of SOI using the various methods and compute significance

        .. ipython:: python
            :okwarning:
            :okexcept:

            import pyleoclim as pyleo
            import pandas as pd
            data = pd.read_csv('https://raw.githubusercontent.com/LinkedEarth/Pyleoclim_util/Development/example_data/soi_data.csv',skiprows=0,header=1)
            time = data.iloc[:,1]
            value = data.iloc[:,2]
            ts = pyleo.Series(time=time, value=value, time_name='Year C.E', value_name='SOI', label='SOI')
            # Standardize the time series
            ts_std = ts.standardize()

        - Lomb-Scargle

        .. ipython:: python
            :okwarning:
            :okexcept:

            psd_ls = ts_std.spectral(method='lomb_scargle')
            psd_ls_signif = psd_ls.signif_test(number=20) #in practice, need more AR1 simulations
            @savefig spec_ls.png
            fig, ax = psd_ls_signif.plot(title='PSD using Lomb-Scargle method')
            pyleo.closefig(fig)

        We may pass in method-specific arguments via "settings", which is a dictionary.
        For instance, to adjust the number of overlapping segment for Lomb-Scargle, we may specify the method-specific argument "n50";
        to adjust the frequency vector, we may modify the "freq_method" or modify the method-specific argument "freq".

        .. ipython:: python
            :okwarning:
            :okexcept:

            import numpy as np
            psd_LS_n50 = ts_std.spectral(method='lomb_scargle', settings={'n50': 4})  # c=1e-2 yields lower frequency resolution
            psd_LS_freq = ts_std.spectral(method='lomb_scargle', settings={'freq': np.linspace(1/20, 1/0.2, 51)})
            psd_LS_LS = ts_std.spectral(method='lomb_scargle', freq_method='lomb_scargle')  # with frequency vector generated using REDFIT method
            @savefig spec_ls_n50.png
            fig, ax = psd_LS_n50.plot(
                title='PSD using Lomb-Scargle method with 4 overlapping segments',
                label='settings={"n50": 4}')
            psd_ls.plot(ax=ax, label='settings={"n50": 3}', marker='o')

            @savefig spec_ls_freq.png
            fig, ax = psd_LS_freq.plot(
                title='PSD using Lomb-Scargle method with different frequency vectors',
                label='freq=np.linspace(1/20, 1/0.2, 51)', marker='o')
            psd_ls.plot(ax=ax, label='freq_method="log"', marker='o')

        You may notice the differences in the PSD curves regarding smoothness and the locations of the analyzed period points.

        For other method-specific arguments, please look up the specific methods in the "See also" section.

        - WWZ

        .. ipython:: python
            :okwarning:
            :okexcept:

            psd_wwz = ts_std.spectral(method='wwz')  # wwz is the default method
            psd_wwz_signif = psd_wwz.signif_test(number=1)  # significance test; for real work, should use number=200 or even larger
            @savefig spec_wwz.png
            fig, ax = psd_wwz_signif.plot(title='PSD using WWZ method')
            pyleo.closefig(fig)

        We may take advantage of a pre-calculated scalogram using WWZ to accelerate the spectral analysis
        (although note that the default parameters for spectral and wavelet analysis using WWZ are different):

        .. ipython:: python
            :okwarning:
            :okexcept:

            scal_wwz = ts_std.wavelet(method='wwz')  # wwz is the default method
            psd_wwz_fast = ts_std.spectral(method='wwz', scalogram=scal_wwz)
            @savefig spec_wwz_fast.png
            fig, ax = psd_wwz_fast.plot(title='PSD using WWZ method w/ pre-calculated scalogram')
            pyleo.closefig(fig)

        - Periodogram

        .. ipython:: python
            :okwarning:
            :okexcept:

            ts_interp = ts_std.interp()
            psd_perio = ts_interp.spectral(method='periodogram')
            psd_perio_signif = psd_perio.signif_test(number=20, method='ar1sim') #in practice, need more AR1 simulations
            @savefig spec_perio.png
            fig, ax = psd_perio_signif.plot(title='PSD using Periodogram method')
            pyleo.closefig(fig)

        - Welch

        .. ipython:: python
            :okwarning:
            :okexcept:

            psd_welch = ts_interp.spectral(method='welch')
            psd_welch_signif = psd_welch.signif_test(number=20, method='ar1sim') #in practice, need more AR1 simulations
            @savefig spec_welch.png
            fig, ax = psd_welch_signif.plot(title='PSD using Welch method')
            pyleo.closefig(fig)

        - MTM

        .. ipython:: python
            :okwarning:
            :okexcept:

            psd_mtm = ts_interp.spectral(method='mtm', label='MTM, NW=4')
            psd_mtm_signif = psd_mtm.signif_test(number=20, method='ar1sim') #in practice, need more AR1 simulations
            @savefig spec_mtm.png
            fig, ax = psd_mtm_signif.plot(title='PSD using the multitaper method')
            pyleo.closefig(fig)

        By default, MTM uses a half-bandwidth of 4 times the fundamental (Rayleigh) frequency, i.e. NW = 4, which is the most conservative choice.
        NW runs from 2 to 4 in multiples of 1/2, and can be adjusted like so (note the sharper peaks and higher overall variance, which may not be desirable):

        .. ipython:: python
            :okwarning:
            :okexcept:

            psd_mtm2 = ts_interp.spectral(method='mtm', settings={'NW':2}, label='MTM, NW=2')
            @savefig spec_mtm2.png
            psd_mtm2.plot(title='PSD using the multi-taper method', ax=ax)
            pyleo.closefig(fig)

        - Continuous Wavelet Transform

        .. ipython:: python
            :okwarning:
            :okexcept:

            ts_interp = ts_std.interp()
            psd_cwt = ts_interp.spectral(method='cwt')
            psd_cwt_signif = psd_cwt.signif_test(number=20)
            @savefig spec_cwt.png
            fig, ax = psd_cwt_signif.plot(title='PSD using CWT method')
            pyleo.closefig(fig)

        '''
        if not verbose:
            warnings.simplefilter('ignore')

        settings = {} if settings is None else settings.copy()
        spec_func = {
            'wwz': specutils.wwz_psd,
            'mtm': specutils.mtm,
            'lomb_scargle': specutils.lomb_scargle,
            'welch': specutils.welch,
            'periodogram': specutils.periodogram,
            'cwt': specutils.cwt_psd
        }
        args = {}
        freq_kwargs = {} if freq_kwargs is None else freq_kwargs.copy()
        freq = specutils.make_freq_vector(self.time, method=freq_method, **freq_kwargs)

        args['wwz'] = {'freq': freq}
        args['cwt'] = {'freq': freq}
        args['mtm'] = {}
        args['lomb_scargle'] = {'freq': freq}
        args['welch'] = {}
        args['periodogram'] = {}
        args[method].update(settings)

        if method == 'wwz' and scalogram is not None:
            args['wwz'].update(
                {
                    'wwa': scalogram.amplitude,
                    'wwz_Neffs': scalogram.wwz_Neffs,
                    'wwz_freq': scalogram.frequency,
                }
            )

        if method == 'cwt' and scalogram is not None:
            Results = collections.namedtuple('Results', ['amplitude', 'coi', 'freq', 'time', 'scale', 'mother','param'])
            res = Results(amplitude=scalogram.amplitude, coi=scalogram.coi,
                          freq=scalogram.frequency, time=scalogram.time,
                          scale=scalogram.wave_args['scale'],
                          mother=scalogram.wave_args['mother'],
                          param=scalogram.wave_args['param'])
            args['cwt'].update({'cwt_res':res})


        spec_res = spec_func[method](self.value, self.time, **args[method])
        if type(spec_res) is dict:
            spec_res = dict2namedtuple(spec_res)

        if label is None:
            label = self.label

        if method == 'wwz' and scalogram is not None:
            args['wwz'].pop('wwa')
            args['wwz'].pop('wwz_Neffs')
            args['wwz'].pop('wwz_freq')

        if method == 'cwt':
            args['cwt'].update({'scale':spec_res.scale,'mother':spec_res.mother,'param':spec_res.param})
            if scalogram is not None:
                args['cwt'].pop('cwt_res')


        psd = PSD(
            frequency=spec_res.freq,
            amplitude=spec_res.psd,
            label=label,
            timeseries=self,
            spec_method=method,
            spec_args=args[method]
        )

        return psd

    def wavelet(self, method='cwt', settings=None, freq_method='log', freq_kwargs=None, verbose=False):
        ''' Perform wavelet analysis on a timeseries

        Parameters
        ----------

        method : str {wwz, cwt}
            cwt - the continuous wavelet transform [1]
                is appropriate for evenly-spaced series.
            wwz - the weighted wavelet Z-transform [2]
                is appropriate for unevenly-spaced series.
            Default is cwt, returning an error if the Series is unevenly-spaced.

        freq_method : str
            {'log', 'scale', 'nfft', 'lomb_scargle', 'welch'}

        freq_kwargs : dict
            Arguments for the frequency vector

        settings : dict
            Arguments for the specific wavelet method

        verbose : bool
            If True, will print warning messages if there is any

        Returns
        -------

        scal : Scalogram object

        See also
        --------

        pyleoclim.utils.wavelet.wwz : wwz function

        pyleoclim.utils.wavelet.cwt : cwt function

        pyleoclim.utils.spectral.make_freq_vector : Functions to create the frequency vector

        pyleoclim.utils.tsutils.detrend : Detrending function

        pyleoclim.core.series.Series.spectral : spectral analysis tools

        pyleoclim.core.scalograms.Scalogram : Scalogram object

        pyleoclim.core.scalograms.MultipleScalogram : Multiple Scalogram object

        References
        ----------

        [1] Torrence, C. and G. P. Compo, 1998: A Practical Guide to Wavelet Analysis. Bull. Amer. Meteor. Soc., 79, 61-78.
        Python routines available at http://paos.colorado.edu/research/wavelets/

        [2] Foster, G., 1996: Wavelets for period analysis of unevenly sampled time series. The Astronomical Journal, 112, 1709.

        Examples
        --------

        Wavelet analysis on the evenly-spaced SOI record. The CWT method will be applied by default.

        .. ipython:: python
            :okwarning:
            :okexcept:

            import pyleoclim as pyleo
            import pandas as pd
            data = pd.read_csv('https://raw.githubusercontent.com/LinkedEarth/Pyleoclim_util/Development/example_data/soi_data.csv',skiprows=0,header=1)
            time = data.iloc[:,1]
            value = data.iloc[:,2]
            ts = pyleo.Series(time=time,value=value,time_name='Year C.E', value_name='SOI', label='SOI')

            scal1 = ts.wavelet()
            scal_signif = scal1.signif_test(number=20)  # for research-grade work, use number=200 or larger
            @savefig scal_cwt.png
            fig, ax = scal_signif.plot()
            pyleo.closefig(fig)

        If you wanted to invoke the WWZ method instead (here with no significance testing, to lower computational cost):

        .. ipython:: python
            :okwarning:
            :okexcept:

            scal2 = ts.wavelet(method='wwz')
            @savefig scal_wwz.png
            fig, ax = scal2.plot()
            pyleo.closefig(fig)

        Notice that the two scalograms have different amplitude, which are relative.  Method-specific arguments
        may be passed via `settings`.  For instance, if you wanted to change the default mother wavelet
        ('MORLET') to a derivative of a Gaussian (DOG), with degree 2 by default ("Mexican Hat wavelet"):

        .. ipython:: python
            :okwarning:
            :okexcept:

            scal3 = ts.wavelet(settings = {'mother':'DOG'})
            @savefig scal_dog.png
            fig, ax = scal3.plot(title='CWT scalogram with DOG mother wavelet')
            pyleo.closefig(fig)

        As for WWZ, note that, for computational efficiency, the time axis is coarse-grained
        by default to 50 time points, which explains in part the difference with the CWT scalogram.

        If you need a custom axis, it (and other method-specific  parameters) can also be passed
        via the `settings` dictionary:

        .. ipython:: python
            :okwarning:
            :okexcept:

            tau = np.linspace(np.min(ts.time), np.max(ts.time), 60)
            scal4 = ts.wavelet(method='wwz', settings={'tau':tau})
            @savefig scal_tau.png
            fig, ax = scal4.plot(title='WWZ scalogram with finer time axis')
            pyleo.closefig(fig)

        '''
        if not verbose:
            warnings.simplefilter('ignore')

        # Assign method
        if method == 'cwt' and not(self.is_evenly_spaced()):
            raise ValueError("The chosen method is cwt but the series is unevenly spaced. You can either interpolate/bin or set method='wwz'.")

        wave_func = {'wwz': waveutils.wwz,
                      'cwt': waveutils.cwt
                      }

        # Process options
        settings = {} if settings is None else settings.copy()
        freq_kwargs = {} if freq_kwargs is None else freq_kwargs.copy()
        freq = specutils.make_freq_vector(self.time, method=freq_method, **freq_kwargs)
        args = {}
        args['wwz'] = {'freq': freq}
        args['cwt'] = {'freq': freq}

        if method == 'wwz':
            if 'ntau' in settings.keys():
                ntau = settings['ntau']
            else:
                ntau = np.min([np.size(self.time), 50])
            tau = np.linspace(np.min(self.time), np.max(self.time), ntau)
            settings.update({'tau': tau})

        args[method].update(settings)

        # Apply wavelet method
        wave_res = wave_func[method](self.value, self.time, **args[method])

        # Export result
        if method == 'wwz':
            wwz_Neffs = wave_res.Neffs
        elif method=='cwt':
            wwz_Neffs = None
            args[method].update({'scale':wave_res.scale,'mother':wave_res.mother,'param':wave_res.param,
                                 'standardize':wave_res.standardize, 'gaussianize':wave_res.gaussianize})

        scal = Scalogram(
            frequency=wave_res.freq,
            scale = wave_res.scale,
            time=wave_res.time,
            amplitude=wave_res.amplitude,
            coi=wave_res.coi,
            label=self.label,
            timeseries=self,
            wave_method=method,
            freq_method=freq_method,
            freq_kwargs=freq_kwargs,
            wave_args=args[method],
            wwz_Neffs=wwz_Neffs,
        )

        return scal

    def wavelet_coherence(self, target_series, method='cwt', settings=None,
                          freq_method='log', freq_kwargs=None, verbose=False,
                          common_time_kwargs=None):
        ''' Performs wavelet coherence analysis with the target timeseries


        Parameters
        ----------

        target_series : Series
            A pyleoclim Series object on which to perform the coherence analysis

        method : str
            Possible methods {'wwz','cwt'}. Default is 'cwt', which only works
            if the series share the same evenly-spaced time axis.
            'wwz' is designed for unevenly-spaced data, but is far slower.

        freq_method : str
            {'log','scale', 'nfft', 'lomb_scargle', 'welch'}

        freq_kwargs : dict
            Arguments for frequency vector

        common_time_kwargs : dict
            Parameters for the method `MultipleSeries.common_time()`. Will use interpolation by default.

        settings : dict
            Arguments for the specific wavelet method (e.g. decay constant for WWZ, mother wavelet for CWT)
            and common properties like standardize, detrend, gaussianize, pad, etc.

        verbose : bool
            If True, will print warning messages, if any

        Returns
        -------

        coh : pyleoclim.core.coherence.Coherence

        References
        ----------

        Grinsted, A., Moore, J. C. & Jevrejeva, S. Application of the cross wavelet transform and
        wavelet coherence to geophysical time series. Nonlin. Processes Geophys. 11, 561–566 (2004).

        See also
        --------

        pyleoclim.utils.spectral.make_freq_vector : Functions to create the frequency vector

        pyleoclim.utils.tsutils.detrend : Detrending function

        pyleoclim.core.multipleseries.MultipleSeries.common_time : put timeseries on common time axis

        pyleoclim.core.series.Series.wavelet : wavelet analysis

        pyleoclim.utils.wavelet.wwz_coherence : coherence using the wwz method

        pyleoclim.utils.wavelet.cwt_coherence : coherence using the cwt method

        Examples
        --------

        Calculate the wavelet coherence of NINO3 and All India Rainfall with default arguments:

        .. ipython:: python
            :okwarning:
            :okexcept:

            import pyleoclim as pyleo
            import pandas as pd
            data = pd.read_csv('https://raw.githubusercontent.com/LinkedEarth/Pyleoclim_util/Development/example_data/wtc_test_data_nino_even.csv')
            time = data['t'].values
            air = data['air'].values
            nino = data['nino'].values
            ts_air = pyleo.Series(time=time, value=data['air'].values, time_name='Year (CE)',
                                  label='All India Rainfall', value_name='AIR (mm/month)')
            ts_nino = pyleo.Series(time=time, value=data['nino'].values, time_name='Year (CE)',
                                   label='NINO3', value_name='NINO3 (K)')

            coh = ts_air.wavelet_coherence(ts_nino)
            @savefig coh.png
            coh.plot()

        Note that in this example both timeseries area already on a common,
        evenly-spaced time axis. If they are not (either because the data are unevenly spaced,
        or because the time axes are different in some other way), an error will be raised.
        To circumvent this error, you can either put the series
        on a common time axis (e.g. using common_time()) prior to applying CWT, or you
        can use the Weighted Wavelet Z-transform (WWZ) instead, as it is designed for
        unevenly-spaced data. However, it is usually far slower:

        .. ipython:: python
            :okwarning:
            :okexcept:

             coh_wwz = ts_air.wavelet_coherence(ts_nino, method = 'wwz')
             @savefig coh_wwz.png
             coh_wwz.plot()

        As with wavelet analysis, both CWT and WWZ admit optional arguments through `settings`.
        Significance is assessed similarly as with PSD or Scalogram objects:

        .. ipython:: python
            :okwarning:
            :okexcept:

            cwt_sig = coh.signif_test(number=20, qs=[.9,.95]) # specifiying 2 significance thresholds does not take any more time.
            @savefig cwt_sig.png
            # by default, the plot function will look for the closest quantile to 0.95, but it is easy to adjust:
            cwt_sig.plot(signif_thresh = 0.9)

        Another plotting option, `dashboard`, allows to visualize both
        timeseries as well as the wavelet transform coherency (WTC), which quantifies where
        two timeseries exhibit similar behavior in time-frequency space, and the cross-wavelet
        transform (XWT), which indicates regions of high common power.

        .. ipython:: python
            :okwarning:
            :okexcept:

            @savefig cwt_sig_dash.png
            cwt_sig.dashboard()

        Note: this design balances many considerations, and is not easily customizable.
        '''
        if not verbose:
            warnings.simplefilter('ignore')

        settings = {} if settings is None else settings.copy()

        wtc_func = {
            'wwz': waveutils.wwz_coherence,
            'cwt': waveutils.cwt_coherence
        }

        # Process options
        settings = {} if settings is None else settings.copy()
        freq_kwargs = {} if freq_kwargs is None else freq_kwargs.copy()
        freq = specutils.make_freq_vector(self.time, method=freq_method, **freq_kwargs)
        args = {}
        args['wwz'] = {'freq': freq}
        args['cwt'] = {'freq': freq}

        # put on same time axes if necessary
        if method == 'cwt' and not np.array_equal(self.time, target_series.time):
            warnings.warn("Series have different time axes. Applying common_time().")
            ms = MultipleSeries([self, target_series])
            common_time_kwargs = {} if common_time_kwargs is None else common_time_kwargs.copy()
            ct_args = {'method': 'interp'}
            ct_args.update(common_time_kwargs)
            ms = ms.common_time(**ct_args)
            ts1 = ms.series_list[0]
            ts2 = ms.series_list[1]
        elif method == 'cwt' and (not self.is_evenly_spaced() or not target_series.is_evenly_spaced()):
            raise ValueError("The chosen method is cwt but at least one the series is unevenly spaced. You can either apply common_time() or use 'wwz'.")

        else:
            ts1 = self
            ts2 = target_series

        if method == 'wwz':
            if 'ntau' in settings.keys():
                ntau = settings['ntau']
            else:
                ntau = np.min([np.size(ts1.time), np.size(ts2.time), 50])

            tau = np.linspace(np.min(self.time), np.max(self.time), ntau)
            settings.update({'tau': tau})

        args[method].update(settings)

        # Apply WTC method
        wtc_res = wtc_func[method](ts1.value, ts1.time, ts2.value, ts2.time, **args[method])

        # Export result
        coh = Coherence(
            frequency=wtc_res.freq,
            scale = wtc_res.scale,
            time=wtc_res.time,
            wtc=wtc_res.xw_coherence,
            xwt=wtc_res.xw_amplitude,
            phase=wtc_res.xw_phase,
            coi=wtc_res.coi,
            timeseries1= ts1,
            timeseries2= ts2,
            wave_method = method,
            wave_args = args[method],
            freq_method=freq_method,
            freq_kwargs=freq_kwargs,
        )

        return coh

    def correlation(self, target_series, timespan=None, alpha=0.05, settings=None, common_time_kwargs=None, seed=None):
        ''' Estimates the Pearson's correlation and associated significance between two non IID time series

        The significance of the correlation is assessed using one of the following methods:

        1) 'ttest': T-test adjusted for effective sample size.
        2) 'isopersistent': AR(1) modeling of x and y.
        3) 'isospectral': phase randomization of original inputs. (default)

        The T-test is a parametric test, hence computationally cheap, but can only be performed in ideal circumstances.
        The others are non-parametric, but their computational requirements scale with the number of simulations.

        The choise of significance test and associated number of Monte-Carlo simulations are passed through the settings parameter.

        Parameters
        ----------

        target_series : Series
            A pyleoclim Series object

        timespan : tuple
            The time interval over which to perform the calculation

        alpha : float
            The significance level (default: 0.05)

        settings : dict
            Parameters for the correlation function, including:

            nsim : int
                the number of simulations (default: 1000)
            method : str, {'ttest','isopersistent','isospectral' (default)}
                method for significance testing

        common_time_kwargs : dict
            Parameters for the method `MultipleSeries.common_time()`. Will use interpolation by default.

        seed : float or int
            random seed for isopersistent and isospectral methods

        Returns
        -------

        corr : pyleoclim.Corr
            the result object, containing

            - r : float
                correlation coefficient
            - p : float
                the p-value
            - signif : bool
                true if significant; false otherwise
                Note that signif = True if and only if p <= alpha.
            - alpha : float
                the significance level

        See also
        --------

        pyleoclim.utils.correlation.corr_sig : Correlation function
        
        pyleoclim.multipleseries.common_time : Aligning time axes


        Examples
        --------

        Correlation between the Nino3.4 index and the Deasonalized All Indian Rainfall Index

        .. ipython:: python
            :okwarning:
            :okexcept:

            import pyleoclim as pyleo
            import pandas as pd

            data = pd.read_csv('https://raw.githubusercontent.com/LinkedEarth/Pyleoclim_util/Development/example_data/wtc_test_data_nino.csv')
            t = data.iloc[:, 0]
            air = data.iloc[:, 1]
            nino = data.iloc[:, 2]
            ts_nino = pyleo.Series(time=t, value=nino)
            ts_air = pyleo.Series(time=t, value=air)

            # with `nsim=20` and default `method='isospectral'`
            # set an arbitrary random seed to fix the result
            corr_res = ts_nino.correlation(ts_air, settings={'nsim': 20}, seed=2333)
            print(corr_res)

            # using a simple t-test
            # set an arbitrary random seed to fix the result
            corr_res = ts_nino.correlation(ts_air, settings={'method': 'ttest'})
            print(corr_res)

            # using the method "isopersistent"
            # set an arbitrary random seed to fix the result
            corr_res = ts_nino.correlation(ts_air, settings={'nsim': 20, 'method': 'isopersistent'}, seed=2333)
            print(corr_res)
        '''

        settings = {} if settings is None else settings.copy()
        corr_args = {'alpha': alpha}
        corr_args.update(settings)

        ms = MultipleSeries([self, target_series])
        if list(self.time) != list(target_series.time):
            common_time_kwargs = {} if common_time_kwargs is None else common_time_kwargs.copy()
            ct_args = {'method': 'interp'}
            ct_args.update(common_time_kwargs)
            ms = ms.common_time(**ct_args)

        if timespan is None:
            value1 = ms.series_list[0].value
            value2 = ms.series_list[1].value
        else:
            value1 = ms.series_list[0].slice(timespan).value
            value2 = ms.series_list[1].slice(timespan).value


        if seed is not None:
            np.random.seed(seed)

        corr_res = corrutils.corr_sig(value1, value2, **corr_args)
        signif = True if corr_res['signif'] == 1 else False
        corr = Corr(corr_res['r'], corr_res['p'], signif, alpha)

        return corr

    def causality(self, target_series, method='liang', timespan=None, settings=None, common_time_kwargs=None):
        ''' Perform causality analysis with the target timeseries. Specifically, whether there is information in the target series that influenced the original series.
            If the two series have different time axes, they are first placed on a common timescale (in ascending order).

        Parameters
        ----------

        target_series : Series
            A pyleoclim Series object on which to compute causality

        method : {'liang', 'granger'}
            The causality method to use.

        timespan : tuple
            The time interval over which to perform the calculation

        settings : dict
            Parameters associated with the causality methods. Note that each method has different parameters. See individual methods for details

        common_time_kwargs : dict
            Parameters for the method `MultipleSeries.common_time()`. Will use interpolation by default.

        Returns
        -------

        res : dict
            Dictionary containing the results of the the causality analysis. See indivudal methods for details

        See also
        --------

        pyleoclim.utils.causality.liang_causality : Liang causality

        pyleoclim.utils.causality.granger_causality : Granger causality

        Examples
        --------

        Liang causality

        .. ipython:: python
            :okwarning:
            :okexcept:

            import pyleoclim as pyleo
            import pandas as pd
            data=pd.read_csv('https://raw.githubusercontent.com/LinkedEarth/Pyleoclim_util/Development/example_data/wtc_test_data_nino.csv')
            t=data.iloc[:,0]
            air=data.iloc[:,1]
            nino=data.iloc[:,2]
            ts_nino=pyleo.Series(time=t,value=nino)
            ts_air=pyleo.Series(time=t,value=air)

            @savefig ts_nino.png
            fig, ax = ts_nino.plot(title='NINO3 -- SST Anomalies')
            pyleo.closefig(fig)

            @savefig ts_air.png
            fig, ax = ts_air.plot(title='Deasonalized All Indian Rainfall Index')
            pyleo.closefig(fig)

        We use the specific params below to lighten computations; you may drop `settings` for real work

        .. ipython:: python
            :okwarning:
            :okexcept:

            liang_N2A = ts_air.causality(ts_nino, settings={'nsim': 20, 'signif_test': 'isopersist'})
            print(liang_N2A)
            liang_A2N = ts_nino.causality(ts_air, settings={'nsim': 20, 'signif_test': 'isopersist'})
            print(liang_A2N)

            liang_N2A['T21']/liang_A2N['T21']

        Both information flows (T21) are positive, but the flow from NINO3 to AIR is about 3x as large as the other way around, suggesting that NINO3 influences AIR much more than the other way around, which conforms to physical intuition.

        To implement Granger causality, simply specfiy the method:

        .. ipython:: python
            :okwarning:
            :okexcept:

            granger_A2N = ts_nino.causality(ts_air, method='granger')
            granger_N2A = ts_air.causality(ts_nino, method='granger')


        Note that the output is fundamentally different for the two methods. Granger causality cannot discriminate between NINO3 -> AIR or AIR -> NINO3, in this case. This is not unusual, and one reason why it is no longer in wide use.
        '''

        # Put on common axis if necessary

        ms = MultipleSeries([self, target_series])
        if list(self.time) != list(target_series.time):
            common_time_kwargs = {} if common_time_kwargs is None else common_time_kwargs.copy()
            ct_args = {'method': 'interp'}
            ct_args.update(common_time_kwargs)
            ms = ms.common_time(**ct_args)

        if timespan is None:
            value1 = ms.series_list[0].value
            value2 = ms.series_list[1].value
        else:
            value1 = ms.series_list[0].slice(timespan).value
            value2 = ms.series_list[1].slice(timespan).value


        settings = {} if settings is None else settings.copy()
        spec_func={
            'liang':causalutils.liang_causality,
            'granger':causalutils.granger_causality}
        args = {}
        args['liang'] = {}
        args['granger'] = {}
        args[method].update(settings)

        causal_res = spec_func[method](value1, value2, **args[method])
        return causal_res

    def surrogates(self, method='ar1sim', number=1, length=None, seed=None, settings=None):
        ''' Generate surrogates with increasing time axis

        Parameters
        ----------

        method : {ar1sim}
            Uses an AR1 model to generate surrogates of the timeseries

        number : int
            The number of surrogates to generate

        length : int
            Length of the series

        seed : int
            Control seed option for reproducibility

        settings : dict
            Parameters for surogate generator. See individual methods for details.

        Returns
        -------
        surr : SurrogateSeries

        See also
        --------

        pyleoclim.utils.tsmodel.ar1_sim : AR(1) simulator

        '''
        settings = {} if settings is None else settings.copy()
        surrogate_func = {
            'ar1sim': tsmodel.ar1_sim,
        }
        args = {}
        args['ar1sim'] = {'t': self.time}
        args[method].update(settings)

        if seed is not None:
            np.random.seed(seed)

        surr_res = surrogate_func[method](self.value, number, **args[method])
        if len(np.shape(surr_res)) == 1:
            surr_res = surr_res[:, np.newaxis]

        s_list = []
        for s in surr_res.T:
            s_tmp = Series(time=self.time, value=s, time_name=self.time_name, time_unit=self.time_unit, value_name=self.value_name, value_unit=self.value_unit)
            s_list.append(s_tmp)

        surr = SurrogateSeries(series_list=s_list, surrogate_method=method, surrogate_args=args[method])

        return surr

    def outliers(self,method='kmeans',remove=True, settings=None,
                 fig_outliers=True, figsize_outliers=[10,4], plotoutliers_kwargs=None, savefigoutliers_settings=None,
                 fig_clusters=True,figsize_clusters=[10,4], plotclusters_kwargs=None,savefigclusters_settings=None, keep_log=False):
        """
        Remove outliers from timeseries data

        Parameters
        ----------
        method : str, {'kmeans','DBSCAN'}, optional
            The clustering method to use. The default is 'kmeans'.
        remove : bool, optional
            If True, removes the outliers. The default is True.
        settings : dict, optional
            Specific arguments for the clustering functions. The default is None.
        fig_outliers : bool, optional
            Whether to display the timeseries showing the outliers. The default is True.
        figsize_outliers : list, optional
            The dimensions of the outliers figure. The default is [10,4].
        plotoutliers_kwargs : dict, optional
            Arguments for the plot displaying the outliers. The default is None.
        savefigoutliers_settings : dict, optional
            Saving options for the outlier plot. The default is None.
            - "path" must be specified; it can be any existed or non-existed path,
              with or without a suffix; if the suffix is not given in "path", it will follow "format"
            - "format" can be one of {"pdf", "eps", "png", "ps"}
        fig_clusters : bool, optional
            Whether to display the clusters. The default is True.
        figsize_clusters : list, optional
            The dimensions of the cluster figures. The default is [10,4].
        plotclusters_kwargs : dict, optional
            Arguments for the cluster plot. The default is None.
        savefigclusters_settings : dict, optional
            Saving options for the cluster plot. The default is None.
            - "path" must be specified; it can be any existed or non-existed path,
              with or without a suffix; if the suffix is not given in "path", it will follow "format"
            - "format" can be one of {"pdf", "eps", "png", "ps"}
        keep_log : Boolean
            if True, adds the previous method parameters to the series log.

        Returns
        -------
        ts: Series
            A new Series object witthout outliers if remove is True. Otherwise, returns the original timeseries


        See also
        --------

        pyleoclim.utils.tsutils.detect_outliers_DBSCAN : Outlier detection using the DBSCAN method

        pyleoclim.utils.tsutils.detect_outliers_kmeans : Outlier detection using the kmeans method

        pyleoclim.utils.tsutils.remove_outliers : Remove outliers from the series
        """
        if method not in ['kmeans','DBSCAN']:
            raise ValueError('method should either be "kmeans" or "DBSCAN"')

        # run the algorithm
        settings = {} if settings is None else settings.copy()
        spec_func={
            'kmeans':tsutils.detect_outliers_kmeans,
            'DBSCAN':tsutils.detect_outliers_DBSCAN}
        args = {}
        args['kmeans'] = {}
        args['DBSCAN'] = {}
        args[method].update(settings)

        indices, res = spec_func[method](self.value,**args[method])

        # Create the new Series object
        new=self.copy()
        if remove==True:
            if len(indices)>=1:
                ys,ts=tsutils.remove_outliers(self.time,self.value,indices)
                new.value=ys
                new.time=ts

        # Figures
        # Optional parameters
        savefigoutliers_settings = {} if savefigoutliers_settings is None else savefigoutliers_settings.copy()
        savefigclusters_settings = {} if savefigclusters_settings is None else savefigclusters_settings.copy()
        plotoutliers_kwargs = {} if plotoutliers_kwargs is None else plotoutliers_kwargs.copy()
        plotclusters_kwargs = {} if plotclusters_kwargs is None else plotclusters_kwargs.copy()

        # Figure showing the outliers

        if fig_outliers == True:
            fig,ax = plt.subplots(figsize=figsize_outliers)
            time_label, value_label = self.make_labels()

            if 'xlabel' not in plotoutliers_kwargs.keys():
                xlabel = time_label
            else:
                xlabel = plotoutliers_kwargs['xlabel']
                plotoutliers_kwargs.pop('xlabel')

            if 'ylabel' not in plotoutliers_kwargs.keys():
                ylabel = value_label
            else:
                ylabel = plotoutliers_kwargs['ylabel']
                plotoutliers_kwargs.pop('ylabel')

            if 'title' not in plotoutliers_kwargs.keys():
                title = None
            else:
                title = plotoutliers_kwargs['title']
                plotoutliers_kwargs.pop('title')

            if 'xlim' not in plotoutliers_kwargs.keys():
                xlim = None
            else:
                xlim = plotoutliers_kwargs['xlim']
                plotoutliers_kwargs.pop('xlim')

            if 'ylim' not in plotoutliers_kwargs.keys():
                ylim = None
            else:
                ylim = plotoutliers_kwargs['ylim']
                plotoutliers_kwargs.pop('ylim')

            if 'legend' not in plotoutliers_kwargs.keys():
                legend = True
            else:
                legend = plotoutliers_kwargs['legend']
                plotoutliers_kwargs.pop('legend')

            if len(indices)>=1:
                plotting.plot_scatter_xy(self.time,self.value,self.time[indices],self.value[indices],
                                                 xlabel=xlabel,ylabel=ylabel,
                                                 title =  title, xlim=xlim, ylim=ylim, legend=legend,
                                                 plot_kwargs=plotoutliers_kwargs,ax=ax)

            else:
                plotting.plot_xy(self.time,self.value,
                                 xlabel=xlabel,ylabel=ylabel,
                                 title =  title, xlim=xlim, ylim=ylim, legend=legend,
                                 plot_kwargs=plotoutliers_kwargs,ax=ax)

            #Saving options
            if 'path' in savefigoutliers_settings:
                plotting.savefig(fig,settings=savefigoutliers_settings)

        if fig_clusters == True:
            fig,ax = plt.subplots(figsize=figsize_clusters)

            # dealt with plot options
            time_label, value_label = self.make_labels()

            if 'xlabel' not in plotclusters_kwargs.keys():
                xlabel = time_label
            else:
                xlabel = plotclusters_kwargs['xlabel']
                plotclusters_kwargs.pop('xlabel')

            if 'ylabel' not in plotclusters_kwargs.keys():
                ylabel = value_label
            else:
                ylabel = plotclusters_kwargs['ylabel']
                plotclusters_kwargs.pop('ylabel')

            if 'title' not in plotclusters_kwargs.keys():
                title = None
            else:
                title = plotclusters_kwargs['title']
                plotclusters_kwargs.pop('title')

            if 'xlim' not in plotclusters_kwargs.keys():
                xlim = None
            else:
                xlim = plotclusters_kwargs['xlim']
                plotclusters_kwargs.pop('xlim')

            if 'ylim' not in plotclusters_kwargs.keys():
                ylim = None
            else:
                ylim = plotclusters_kwargs['ylim']
                plotclusters_kwargs.pop('ylim')

            if 'legend' not in plotclusters_kwargs.keys():
                legend = True
            else:
                legend = plotclusters_kwargs['legend']
                plotclusters_kwargs.pop('legend')

            clusters = np.array(res.loc[res['silhouette score']==np.max(res['silhouette score'])]['clusters'])[0]

            if 'c' not in plotclusters_kwargs.keys():
                color_list = list(mcolors.CSS4_COLORS.keys())
                color_list.remove('red')
                random.Random(9).shuffle(color_list)
                colors = color_list[0:len(np.unique(clusters))]
                vectorizer = np.vectorize(lambda x: colors[x % len(colors)])
                c = vectorizer(clusters)
            else:
                c = plotclusters_kwargs['c']
                plotclusters_kwargs.pop('c')

            plotting.scatter_xy(self.time,self.value,c = c, xlabel=xlabel,ylabel=ylabel,
                       title =  title, xlim=xlim, ylim=ylim, legend=legend,
                       plot_kwargs = plotclusters_kwargs, ax=ax)

            #plot
            if np.size(indices) != 0:
                plotting.scatter_xy(self.time[indices],self.value[indices],c='red',ax=ax)
            if 'path' in savefigclusters_settings:
                plotting.savefig(fig,settings=savefigclusters_settings)

        #return the log if asked
        if keep_log == True:
            if method == 'kmeans':
                new.log += ({len(new.log): 'outliers','method': method,
                                           'args': settings,
                                           'nbr_clusters':np.array(res['number of clusters']),
                                           'silhouette_score':np.array(res['silhouette score']),
                                           'outlier_indices':np.array(res['outlier indices']),
                                           'clusters':np.array(res['clusters'])},)
            elif method == 'DBSCAN':
                new.log += ({len(new.log): 'outliers','method': method,
                                           'args': settings,
                                           'eps':np.array(res['eps']),
                                           'min_samples':np.array(res['min_samples']),
                                           'nbr_clusters':np.array(res['number of clusters']),
                                           'silhouette_score':np.array(res['silhouette score']),
                                           'outlier_indices':np.array(res['outlier indices']),
                                           'clusters':np.array(res['clusters'])},)

        return new

    def interp(self, method='linear', keep_log= False, **kwargs):
        '''Interpolate a Series object onto a new time axis

        Parameters
        ----------

        method : {‘linear’, ‘nearest’, ‘zero’, ‘slinear’, ‘quadratic’, ‘cubic’, ‘previous’, ‘next’}
            where ‘zero’, ‘slinear’, ‘quadratic’ and ‘cubic’ refer to a spline interpolation of zeroth, first, second or third order; ‘previous’ and ‘next’ simply return the previous or next value of the point) or as an integer specifying the order of the spline interpolator to use. Default is ‘linear’.

        keep_log : Boolean
            if True, adds the method name and its parameters to the series log.

        kwargs :
            Arguments specific to each interpolation function. See pyleoclim.utils.tsutils.interp for details

        Returns
        -------

        new : Series
            An interpolated Series object

        See also
        --------

        pyleoclim.utils.tsutils.interp : interpolation function

        '''
        new = self.copy()
        ti, vi = tsutils.interp(self.time,self.value,interp_type=method,**kwargs)
        new.time = ti
        new.value = vi
        if keep_log == True:
            new.log += ({len(new.log):'interp', 'method': method, 'args': kwargs},)

        return new

    def gkernel(self, step_type='median', keep_log = False, **kwargs):
        ''' Coarse-grain a Series object via a Gaussian kernel.

        Like .bin() this technique is conservative and uses the max space between points
        as the default spacing. Unlike .bin(), gkernel() uses a gaussian kernel to
        calculate the weighted average of the time series over these intervals.

        Parameters
        ----------

        step_type : str

            type of timestep: 'mean', 'median', or 'max' of the time increments

        keep_log : Boolean
            if True, adds the step type and its keyword arguments to the series log.

        kwargs :

            Arguments for kernel function. See pyleoclim.utils.tsutils.gkernel for details

        Returns
        -------

        new : Series

            The coarse-grained Series object

        See also
        --------

        pyleoclim.utils.tsutils.gkernel : application of a Gaussian kernel
        '''

        new=self.copy()

        ti, vi = tsutils.gkernel(self.time, self.value, **kwargs) # apply kernel
        new.time = ti
        new.value = vi

        if keep_log == True:
            new.log += ({len(new.log):'gkernel', 'step_type': step_type, 'args': kwargs},)
        return new

    def bin(self, keep_log = False, **kwargs):
        '''Bin values in a time series

        Parameters
        ----------
        keep_log : Boolean
            if True, adds this step and its parameters to the series log.

        kwargs :
            Arguments for binning function. See pyleoclim.utils.tsutils.bin for details

        Returns
        -------

        new : Series
            An binned Series object

        See also
        --------

        pyleoclim.utils.tsutils.bin : bin the series values into evenly-spaced time bins

        '''
        new=self.copy()
        res_dict = tsutils.bin(self.time,self.value,**kwargs)
        new.time = res_dict['bins']
        new.value = res_dict['binned_values']
        if keep_log == True:
            new.log += ({len(new.log):'bin', 'args': kwargs},)
        return new<|MERGE_RESOLUTION|>--- conflicted
+++ resolved
@@ -1408,10 +1408,7 @@
                 - slot [2] and slot [3] are empty to allow ample room for xlabels for the scalogram and PSD plots
                 - slot [4] contains the scalogram color bar
                 - slot [5] is empty
-<<<<<<< HEAD
-=======
-
->>>>>>> 9628f4ff
+                
             It is possible to tune the size and spacing of the various slots
                 - 'width_ratios': list of two values describing the relative widths of the two columns (default: [6, 1])
                 - 'height_ratios': list of three values describing the relative heights of the three rows (default: [2, 7, .35])
@@ -1628,29 +1625,9 @@
         # Do not plot colorbar in scalogram
         wavelet_plot_kwargs['plot_cb'] = False
 
-<<<<<<< HEAD
         # Plot scalogram
         ax['scal'] = scalogram.plot(ax=ax['scal'], **wavelet_plot_kwargs)
         
-=======
-        # pull colorbar specifications from scalogram plot
-        #cbar_data = ax['scal'].figure._localaxes.__dict__['_elements'][2][1].__dict__['_colorbar'].__dict__
-
-        #
-
-        for scal_ax in ax['scal'].figure._localaxes:
-            try:
-                cbar_data = scal_ax._colorbar
-                scal_ax._colorbar.ax.remove()
-            except:
-                pass
-
-
-
-        #ax['scal'].figure._localaxes.__dict__['_elements'][2][1].__dict__['_colorbar'].__dict__['ax'].remove()  # clear()#remove()#.set_visible(False)
-        # ax['scal'].figure._localaxes[-1].remove()
-
->>>>>>> 9628f4ff
         if y_label_loc is not None:
             ax['scal'].get_yaxis().set_label_coords(y_label_loc, 0.5)
 
@@ -1864,7 +1841,6 @@
        #                                label=wavelet_plot_kwargs['cbar_style']['label'],
        #                                drawedges=cbar_data['drawedges'])  # True)
 
-<<<<<<< HEAD
         # cb = mpl.colorbar.Colorbar(ax['cb'], mappable = cbar_data.mappable,
         #                            orientation='horizontal',
         #                            extend=cbar_data.extend,
@@ -1872,15 +1848,6 @@
         #                            label=wavelet_plot_kwargs['cbar_style']['label'],
         #                            drawedges=cbar_data.drawedges)  # True)
         #
-=======
-        cb = mpl.colorbar.Colorbar(ax['cb'], mappable = cbar_data.mappable,
-                                   orientation='horizontal',
-                                   extend=cbar_data.extend,
-                                   boundaries=cbar_data.boundaries,  # ,
-                                   label=wavelet_plot_kwargs['cbar_style']['label'],
-                                   drawedges=cbar_data.drawedges)  # True)
-
->>>>>>> 9628f4ff
         # ticks=[0, 3, 6, 9])
         if 'path' in savefig_settings:
             plotting.savefig(fig, settings=savefig_settings)
