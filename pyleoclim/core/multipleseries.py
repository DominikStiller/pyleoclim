"""
A MultipleSeries object is a collection (more precisely, a 
list) of multiple Series objects. This is handy in case you want to apply the same method 
to such a collection at once (e.g. process a bunch of series in a consistent fashion).
"""

from ..utils import tsutils, plotting, jsonutils
from ..utils import correlation as corrutils

from ..core.correns import CorrEns
from ..core.scalograms import MultipleScalogram
from ..core.psds import MultiplePSD
from ..core.spatialdecomp import SpatialDecomp

import warnings
import numpy as np
from copy import deepcopy

from matplotlib.ticker import FormatStrFormatter
import matplotlib.transforms as transforms
import matplotlib as mpl
import matplotlib.pyplot as plt

import pandas as pd
from tqdm import tqdm
from scipy import stats
from statsmodels.multivariate.pca import PCA

class MultipleSeries:
    '''MultipleSeries object.

    This object handles a collection of the type Series and can be created from a list of such objects.
    MultipleSeries should be used when the need to run analysis on multiple records arises, such as running principal component analysis.
    Some of the methods automatically transform the time axis prior to analysis to ensure consistency.

    Parameters
    ----------

    series_list : list
    
        a list of pyleoclim.Series objects

    time_unit : str
    
        The target time unit for every series in the list.
        If None, then no conversion will be applied;
        Otherwise, the time unit of every series in the list will be converted to the target.

    name : str
   
        name of the collection of timeseries (e.g. 'PAGES 2k ice cores')

    Examples
    --------
    .. ipython:: python
        :okwarning:
        :okexcept:

        import pyleoclim as pyleo        
        soi = pyleo.utils.load_dataset('SOI')
        nino = pyleo.utils.load_dataset('NINO3')
        ms = soi & nino
        ms.name = 'ENSO'
        ms
                
    '''
    def __init__(self, series_list, time_unit=None, name=None):
        self.series_list = series_list
        self.time_unit = time_unit
        self.name = name

        if self.time_unit is not None:
            new_ts_list = []
            for ts in self.series_list:
                new_ts = ts.convert_time_unit(time_unit=self.time_unit)
                new_ts_list.append(new_ts)

            self.series_list = new_ts_list
            
    def __repr__(self):
        return repr(self.to_pandas()) 
    
    def view(self):
        '''
        Generates a DataFrame version of the MultipleSeries object, suitable for viewing in a Jupyter Notebook

        Returns
        -------
        pd.DataFrame
        
        Examples
        --------
        .. ipython:: python
            :okwarning:
            :okexcept:

            import pyleoclim as pyleo        
            soi = pyleo.utils.load_dataset('SOI')
            nino = pyleo.utils.load_dataset('NINO3')
            ms = soi & nino
            ms.name = 'ENSO'
            ms.view()
        '''
        return self.to_pandas(paleo_style=True)
    
    def remove(self, label):
        """
        Remove Series based on given label.

        Modifies the MultipleSeries, does not return anything.
        """
        to_remove = None
        for series in self.series_list:
            if series.metadata['label'] == label:
                to_remove = series
                break
        if to_remove is None:
            labels = [series.metadata['label'] for series in self.series_list]
            raise ValueError(f"Label {label} not found, expected one of: {labels}")
        self.series_list.remove(series)
    
    def __sub__(self, label):
        """
        Remove Series based on given label.

        Modifies the MultipleSeries, does not return anything.

        Examples
        --------
        .. ipython:: python
            :okwarning:
            :okexcept:

            import pyleoclim as pyleo
            import numpy as np
            ts1 = pyleo.Series(time=np.array([1, 2, 4]), value=np.array([7, 4, 9]), time_unit='years CE', label='foo')
            ts2 = pyleo.Series(time=np.array([1, 3, 4]), value=np.array([7, 8, 1]), time_unit='years CE', label='bar')
            ms = pyleo.MultipleSeries([ts1, ts2])
            # Remove pyleo.Series labelled 'bar' from the multiple series:
            ms - 'bar'
        """
        self.remove(label)

    def __add__(self, other):
        """
        Append a pyleo.Series, or combine with another pyleo.MultipleSeries.
        
        Parameters
        ----------
        other
            pyleo.Series or pyleo.MultipleSeries to combine with.
        
        Returns
        -------
        pyleo.MultipleSeries

        Examples
        --------
        .. ipython:: python
            :okwarning:
            :okexcept:

            import pyleoclim as pyleo
            import numpy as np
            ts1 = pyleo.Series(time=np.array([1, 2, 4]), value=np.array([7, 4, 9]), time_unit='years CE', label='ts1')
            ts2 = pyleo.Series(time=np.array([1, 3, 4]), value=np.array([7, 8, 1]), time_unit='years CE', label='ts2')
            ts3 = pyleo.Series(time=np.array([1, 3, 4]), value=np.array([7, 8, 1]), time_unit='years CE', label='ts3')
            ts4 = pyleo.Series(time=np.array([1, 3, 4]), value=np.array([7, 8, 1]), time_unit='years CE', label='ts4')
            ts5 = pyleo.Series(time=np.array([1, 3, 4]), value=np.array([7, 8, 1]), time_unit='years CE', label='ts5')
            ms1 = pyleo.MultipleSeries([ts1, ts2, ts3])
            ms2 = pyleo.MultipleSeries([ts4, ts5])
        
            # Combine the Multiple Series ms1 and ms2 by using the addition operator:
            ms = ms1 + ms2
        """
        from ..core.series import Series
        if isinstance(other, Series):
            return self.append(other)
        if isinstance(other, MultipleSeries):
            for series in other.series_list:
                self = self.append(series)
            return self
        else:
           raise TypeError(f"Expected pyleo.Series or pyleo.MultipleSeries, got: {type(other)}")
         
    
    def __and__(self, other):
        """
        Append a Series.

        Parameters
        ----------
        other
            Series to append.

        Examples
        --------
        .. ipython:: python
            :okwarning:
            :okexcept:

            import pyleoclim as pyleo
            import numpy as np
            ts1 = pyleo.Series(time=np.array([1, 2, 4]), value=np.array([7, 4, 9]), time_unit='years CE', label='ts1')
            ts2 = pyleo.Series(time=np.array([1, 3, 4]), value=np.array([7, 8, 1]), time_unit='years CE', label='ts2')
            ts3 = pyleo.Series(time=np.array([1, 3, 4]), value=np.array([7, 8, 1]), time_unit='years CE', label='ts3')
            # Combine ts1, ts2, and ts3 into a multiple series:
            ms = ts1 & ts2 & ts3
        """
        from ..core.series import Series
        if not isinstance(other, Series):
            raise TypeError(f"Expected pyleo.Series, got: {type(other)}")
        return self.append(other)

    def convert_time_unit(self, time_unit=None):
        ''' Convert the time units of the object

        Parameters
        ----------

        time_unit : str
        
            the target time unit, possible input:
            {
                'year', 'years', 'yr', 'yrs',
                'y BP', 'yr BP', 'yrs BP', 'year BP', 'years BP',
                'ky BP', 'kyr BP', 'kyrs BP', 'ka BP', 'ka',
                'my BP', 'myr BP', 'myrs BP', 'ma BP', 'ma',
            }

        Examples
        --------
        
        .. ipython:: python
            :okwarning:
            :okexcept:

            import pyleoclim as pyleo
            import pandas as pd
            data = pd.read_csv(
                'https://raw.githubusercontent.com/LinkedEarth/Pyleoclim_util/Development/example_data/soi_data.csv',
                skiprows=0, header=1
            )
            time = data.iloc[:,1]
            value = data.iloc[:,2]
            ts1 = pyleo.Series(time=time, value=value, time_unit='years')
            ts2 = pyleo.Series(time=time, value=value, time_unit='years')
            ms = pyleo.MultipleSeries([ts1, ts2])
            new_ms = ms.convert_time_unit('yr BP')
            print('Original timeseries:')
            print('time unit:', ms.time_unit)
            print()
            print('Converted timeseries:')
            print('time unit:', new_ms.time_unit)
        '''
        
        if time_unit is None: # if not provided, find a common time unit
            units = [ts.time_unit for ts in self.series_list]
            unique_units = np.unique(units).tolist()
            count_units = np.zeros(len(unique_units))
            for i, u in enumerate(unique_units):
                count_units[i] = units.count(u)
            time_unit = unique_units[count_units.argmax()]                

        new_ms = self.copy()
        new_ts_list = []
        for ts in self.series_list:
            new_ts = ts.convert_time_unit(time_unit=time_unit)
            new_ts_list.append(new_ts)

        new_ms.time_unit = time_unit
        new_ms.series_list = new_ts_list
        return new_ms

    def filter(self, cutoff_freq=None, cutoff_scale=None, method='butterworth', **kwargs):
        ''' Filtering the timeseries in the MultipleSeries object

        Parameters
        ----------

        method : str; {'savitzky-golay', 'butterworth', 'firwin', 'lanczos'}
        
            The filtering method  
            - 'butterworth': the Butterworth method (default)
            - 'savitzky-golay': the Savitzky-Golay method
            - 'firwin': FIR filter design using the window method, with default window as Hamming
            - 'lanczos': lowpass filter via Lanczos resampling

        cutoff_freq : float or list
        
            The cutoff frequency only works with the Butterworth method.
            If a float, it is interpreted as a low-frequency cutoff (lowpass).
            If a list,  it is interpreted as a frequency band (f1, f2), with f1 < f2 (bandpass).

        cutoff_scale : float or list
        
            cutoff_freq = 1 / cutoff_scale
            The cutoff scale only works with the Butterworth method and when cutoff_freq is None.
            If a float, it is interpreted as a low-frequency (high-scale) cutoff (lowpass).
            If a list,  it is interpreted as a frequency band (f1, f2), with f1 < f2 (bandpass).

        kwargs : dict
        
            A dictionary of the keyword arguments for the filtering method,
            See pyleoclim.utils.filter.savitzky_golay, pyleoclim.utils.filter.butterworth, pyleoclim.utils.filter.firwin, and pyleoclim.utils.filter.lanczos for the details

        Returns
        -------

        ms : MultipleSeries

        See also
        --------

        pyleoclim.series.Series.filter : filtering for Series objects    

        pyleoclim.utils.filter.butterworth : Butterworth method

        pyleoclim.utils.filter.savitzky_golay : Savitzky-Golay method

        pyleoclim.utils.filter.firwin : FIR filter design using the window method

        pyleoclim.utils.filter.lanczos : lowpass filter via Lanczos resampling

        Examples
        --------

        .. ipython:: python
            :okwarning:
            :okexcept:

            import pyleoclim as pyleo
            import pandas as pd
            data = pd.read_csv(
                'https://raw.githubusercontent.com/LinkedEarth/Pyleoclim_util/Development/example_data/soi_data.csv',
                skiprows=0, header=1
            )
            time = data.iloc[:,1]
            value = data.iloc[:,2]
            ts1 = pyleo.Series(time=time, value=value, time_unit='years')
            ts2 = pyleo.Series(time=time, value=value, time_unit='years')
            ms = pyleo.MultipleSeries([ts1, ts2], name = 'SOI x2')
            ms_filter = ms.filter(method='lanczos',cutoff_scale=20)
        '''

        ms = self.copy()

        new_tslist = []

        for ts in self.series_list:
            new_tslist.append(ts.filter(cutoff_freq=cutoff_freq, cutoff_scale=cutoff_scale, method=method, **kwargs))

        ms.series_list = new_tslist

        return ms

    def append(self,ts):
        '''Append timeseries ts to MultipleSeries object

        Parameters
        ----------

        ts : pyleoclim.Series
        
            The pyleoclim Series object to be appended to the MultipleSeries object

        Returns
        -------

        ms : MultipleSeries
        
            The augmented object, comprising the old one plus `ts`

        See also
        --------

        pyleoclim.core.series.Series : A Pyleoclim Series object

        Examples
        --------

        .. ipython:: python
            :okwarning:
            :okexcept:

            import pyleoclim as pyleo
            import pandas as pd
            data = pd.read_csv(
                'https://raw.githubusercontent.com/LinkedEarth/Pyleoclim_util/Development/example_data/soi_data.csv',
                skiprows=0, header=1
            )
            time = data.iloc[:,1]
            value = data.iloc[:,2]
            ts1 = pyleo.Series(time=time, value=value, time_unit='years')
            ts2 = pyleo.Series(time=time, value=value, time_unit='years')
            ms = pyleo.MultipleSeries([ts1], name = 'SOI x2')
            ms.append(ts2)
        '''
        for series in self.series_list:
            if series.equals(ts) == (True, True):
                raise ValueError(f"Given series is identical to existing series {series}")
        ms = self.copy()
        ts_list = deepcopy(ms.series_list)
        ts_list.append(ts)
        ms = MultipleSeries(ts_list)
        return ms

    def copy(self):
        '''Copy the object

        Returns
        -------

        ms : MultipleSeries
        
            The copied version of the pyleoclim.MultipleSeries object

        Examples
        --------

        .. ipython:: python
            :okwarning:
            :okexcept:

            import pyleoclim as pyleo
            import pandas as pd
            data = pd.read_csv(
                'https://raw.githubusercontent.com/LinkedEarth/Pyleoclim_util/Development/example_data/soi_data.csv',
                skiprows=0, header=1
            )
            time = data.iloc[:,1]
            value = data.iloc[:,2]
            ts1 = pyleo.Series(time=time, value=value, time_unit='years')
            ts2 = pyleo.Series(time=time, value=value, time_unit='years')
            ms = pyleo.MultipleSeries([ts1], name = 'SOI x2')
            ms_copy = ms.copy()
        '''
        return deepcopy(self)
    
    def flip(self, axis='value'):
        '''
        Flips the Series along one or both axes

        Parameters
        ----------
        axis : str, optional
            The axis along which the Series will be flipped. The default is 'value'.
            Other acceptable options are 'time' or 'both'.
            TODO: enable time flipping after paleopandas is released
            
        Returns
        -------
        ms : MultipleSeries
            The flipped object
            
         Examples
         --------

         .. ipython:: python
             :okwarning:
             :okexcept:

             import pyleoclim as pyleo
             url = 'http://wiki.linked.earth/wiki/index.php/Special:WTLiPD?op=export&lipdid=MD982176.Stott.2004'
             data = pyleo.Lipd(usr_path = url)
             tslist = data.to_LipdSeriesList()
             tslist = tslist[2:] # drop the first two series which only concerns age and depth
             ms = pyleo.MultipleSeries(tslist)
             
             @savefig ms_flip.png
             fig, ax = ms.flip().stackplot()
             pyleo.closefig(fig) 
            
        
        Note that labels have been updated to reflect the flip
        '''
        
        ms=self.copy()
        for idx,item in enumerate(ms.series_list):
            s=item.flip(axis=axis, keep_log=False)
            ms.series_list[idx]=s
        
        return ms

    def standardize(self):
        '''Standardize each series object in a collection

        Returns
        -------

        ms : MultipleSeries
        
            The standardized pyleoclim.MultipleSeries object

        Examples
        --------

        .. ipython:: python
            :okwarning:
            :okexcept:

            import pyleoclim as pyleo
            import pandas as pd
            data = pd.read_csv(
                'https://raw.githubusercontent.com/LinkedEarth/Pyleoclim_util/Development/example_data/soi_data.csv',
                skiprows=0, header=1
            )
            time = data.iloc[:,1]
            value = data.iloc[:,2]
            ts1 = pyleo.Series(time=time, value=value, time_unit='years')
            ts2 = pyleo.Series(time=time, value=value, time_unit='years')
            ms = pyleo.MultipleSeries([ts1], name = 'SOI x2')
            ms_std = ms.standardize()
        '''
        ms=self.copy()
        for idx,item in enumerate(ms.series_list):
            s=item.copy()
            v_mod=tsutils.standardize(item.value)[0]
            s.value=v_mod
            ms.series_list[idx]=s
        return ms

    def increments(self, step_style='median', verbose=False):
        '''
        Extract grid properties (start, stop, step) of all the Series objects in a collection.

        Parameters
        ----------
        
        step_style : str; {'median','mean','mode','max'}
        
            Method to obtain a representative step if x is not evenly spaced.
            Valid entries: 'median' [default], 'mean', 'mode' or 'max'.
            The "mode" is the most frequent entry in a dataset, and may be a good choice if the timeseries
            is nearly equally spaced but for a few gaps.

            "max" is a conservative choice, appropriate for binning methods and Gaussian kernel coarse-graining
        
        verbose : bool
            If True, will print out warning messages when they appear
            
        Returns
        -------

        increments : numpy.array
        
            n x 3 array, where n is the number of series,
            
            * index 0 is the earliest time among all Series
            
            * index 1 is the latest time among all Series
            
            * index 2 is the step, chosen according to step_style
            
        See also
        --------
        
        pyleoclim.utils.tsutils.increments :  underlying array-level utility

        Examples
        --------

        .. ipython:: python
            :okwarning:
            :okexcept:

            import pyleoclim as pyleo
            import pandas as pd
            data = pd.read_csv(
                'https://raw.githubusercontent.com/LinkedEarth/Pyleoclim_util/Development/example_data/soi_data.csv',
                skiprows=0, header=1
            )
            time = data.iloc[:,1]
            value = data.iloc[:,2]
            ts1 = pyleo.Series(time=time, value=value, time_unit='years')
            ts2 = pyleo.Series(time=time, value=value, time_unit='years')
            ms = pyleo.MultipleSeries([ts1], name = 'SOI x2')
            increments = ms.increments()

        '''
        gp = np.empty((len(self.series_list),3)) # obtain grid parameters
        for idx,item in enumerate(self.series_list):
            item      = item.clean(verbose=verbose)
            gp[idx,:] = tsutils.increments(item.time, step_style=step_style)

        return gp
    
    def common_time(self, method='interp', step = None, start = None, stop = None, step_style = None, time_axis = None, **kwargs):
        ''' Aligns the time axes of a MultipleSeries object
        
        The alignment is achieved via binning, interpolation, or Gaussian kernel. Alignment is critical for workflows
        that need to assume a common time axis for the group of series under consideration.

        The common time axis is characterized by the following parameters:

        start : the latest start date of the bunch (maximun of the minima)

        stop  : the earliest stop date of the bunch (minimum of the maxima)

        step  : The representative spacing between consecutive values

        Optional arguments for binning, Gaussian kernel (gkernel) interpolation are those of the underling functions.

        If any of the time axes are retrograde, this step makes them prograde.

        Parameters
        ----------
        
        method :  string; {'bin','interp','gkernel'}
        
            either 'bin', 'interp' [default] or 'gkernel'
            
        step : float
        
            common step for all time axes. Default is None and inferred from the timeseries spacing
            
        start : float
        
            starting point of the common time axis. Default is None and inferred as the max of the min of the time axes for the timeseries.
            
        stop : float
        
            end point of the common time axis. Default is None and inferred as the min of the max of the time axes for the timeseries.
        
        step_style : string; {'median', 'mean', 'mode', 'max'}
        
            Method to obtain a representative step among all Series (using tsutils.increments).
            Default value is None, so that it will be chosen according to the method: 'max' for bin and gkernel, 'mean' for interp. 

        time_axis : array
            Time axis onto which all the series will be aligned. Will override step,start,stop, and step_style if they are passed.

        kwargs: dict
        
            keyword arguments (dictionary) of the bin, gkernel or interp methods

        Returns
        -------

        ms : MultipleSeries
        
            The MultipleSeries objects with all series aligned to the same time axis.

        Notes
        -----

        `start`, `stop`, `step`, and `step_style` are interpreted differently depending on the method used. 
        Interp uses these to specify the `time_axis` onto which interpolation will be applied.
        Bin and gkernel use these to specify the `bin_edges` which define the "buckets" used for the
        respective methods.


        See also
        --------

        pyleoclim.utils.tsutils.bin : put timeseries values into bins of equal size (possibly leaving NaNs in).

        pyleoclim.utils.tsutils.gkernel : coarse-graining using a Gaussian kernel

        pyleoclim.utils.tsutils.interp : interpolation onto a regular grid (default = linear interpolation)

        pyleoclim.utils.tsutils.increments : infer grid properties

        Examples
        --------

        .. ipython:: python
            :okwarning:
            :okexcept:

            import numpy as np
            import pyleoclim as pyleo
            import matplotlib.pyplot as plt
            from pyleoclim.utils.tsmodel import colored_noise

            # create 2 incompletely sampled series
            ns = 2 ; nt = 200; n_del = 20
            serieslist = []

            for j in range(ns):
                t = np.arange(nt)
                v = colored_noise(alpha=1, t=t)
                deleted_idx = np.random.choice(range(np.size(t)), n_del, replace=False)
                tu =  np.delete(t, deleted_idx)
                vu =  np.delete(v, deleted_idx)
                ts = pyleo.Series(time = tu, value = vu, label = 'series ' + str(j+1))
                serieslist.append(ts)

            # create MS object from the list
            ms = pyleo.MultipleSeries(serieslist)

            @savefig ms_common_time.png
            fig, ax = plt.subplots(2,2,sharex=True,sharey=True, figsize=(10,8))
            ax = ax.flatten()
            # apply common_time with default parameters
            msc = ms.common_time()
            msc.plot(title='linear interpolation',ax=ax[0], legend=False)

            # apply common_time with binning
            msc = ms.common_time(method='bin')
            msc.plot(title='Binning',ax=ax[1], legend=False)

            # apply common_time with gkernel
            msc = ms.common_time(method='gkernel')
            msc.plot(title=r'Gaussian kernel ($h=3$)',ax=ax[2],legend=False)

            # apply common_time with gkernel and a large bandwidth
            msc = ms.common_time(method='gkernel', h=.5)
            msc.plot(title=r'Gaussian kernel ($h=.5$)',ax=ax[3],legend=False)
            fig.tight_layout()
            # Optional close fig after plotting
            pyleo.closefig(fig)
        '''
        
        if time_axis is not None:
            if start is not None or stop is not None or step is not None or step_style is not None:
                warnings.warn('The time axis has been passed with other time axis relevant arguments {start,stop,step,step_style}. Time_axis takes priority and will be used.')
            even_axis=None
        else:
            # specify stepping style
            if step_style is None: # if step style isn't specified, pick a robust choice according to method
                if method == 'bin' or method == 'gkernel':
                    step_style = 'max'
                elif  method == 'interp':
                    step_style = 'mean'
                
            # obtain grid properties with given step_style
            gp = self.increments(step_style=step_style)
            
            # define grid step     
            if step is not None and step > 0:
                common_step = step 
            else:
                if step_style == 'mean':
                    common_step = gp[:,2].mean()
                elif step_style == 'max':
                    common_step = gp[:,2].max()
                elif step_style == 'mode':
                    common_step = stats.mode(gp[:,2])[0][0]
                else:
                    common_step = np.median(gp[:,2])
            # define start and stop
            if start is None: 
                start = gp[:,0].max() # pick the latest of the start times
            if stop is None:
                stop  = gp[:,1].min() # pick the earliest of the stop times
            if start > stop:
                raise ValueError('At least one series has no common time interval with others. Please check the time axis of the series.')
            
            even_axis = tsutils.make_even_axis(start=start,stop=stop,step=common_step)
        
        ms = self.copy()

        # apply each method
        if method == 'bin':
            for idx,item in enumerate(self.series_list):
                ts = item.copy()
                d = tsutils.bin(ts.time, ts.value, bin_edges=even_axis, time_axis=time_axis, no_nans=False, **kwargs)
                ts.time  = d['bins']
                ts.value = d['binned_values']
                ms.series_list[idx] = ts

        elif method == 'interp':

            if time_axis is None:
                time_axis = even_axis
            for idx,item in enumerate(self.series_list):
                ts = item.copy()
                ti, vi = tsutils.interp(ts.time, ts.value, time_axis=time_axis, **kwargs)
                ts.time  = ti
                ts.value = vi
                ms.series_list[idx] = ts

        elif method == 'gkernel':
            for idx,item in enumerate(self.series_list):
                ts = item.copy()
                ti, vi = tsutils.gkernel(ts.time,ts.value,bin_edges=even_axis, time_axis=time_axis, no_nans=False,**kwargs)
                ts.time  = ti
                ts.value = vi
                ms.series_list[idx] = ts.clean() # remove NaNs

        else:
            raise NameError('Unknown methods; no action taken')

        return ms

    def correlation(self, target=None, timespan=None, alpha=0.05, settings=None, 
                    fdr_kwargs=None, common_time_kwargs=None, mute_pbar=False, seed=None):
        ''' Calculate the correlation between a MultipleSeries and a target Series

        Parameters
        ----------

        target : pyleoclim.Series, optional
        
            The Series against which to take the correlation. If the target Series is not specified, then the 1st member of MultipleSeries will be used as the target

        timespan : tuple, optional
        
            The time interval over which to perform the calculation

        alpha : float
        
            The significance level (0.05 by default)

        settings : dict
        
            Parameters for the correlation function, including:

            nsim : int
                the number of simulations (default: 1000)
            method : str, {'ttest','isopersistent','isospectral' (default)}
                method for significance testing

        fdr_kwargs : dict
        
            Parameters for the FDR function

        common_time_kwargs : dict
        
            Parameters for the method MultipleSeries.common_time()

        mute_pbar : bool; {True,False}
        
            If True, the progressbar will be muted. Default is False.
        
        seed : float or int
        
            random seed for isopersistent and isospectral methods

        Returns
        -------

        corr : CorrEns
        
            the result object

        See also
        --------

        pyleoclim.utils.correlation.corr_sig : Correlation function

        pyleoclim.utils.correlation.fdr : FDR function
        
        pyleoclim.core.correns.CorrEns : the correlation ensemble object

        Examples
        --------

        .. ipython:: python
            :okwarning:
            :okexcept:

            import pyleoclim as pyleo
            from pyleoclim.utils.tsmodel import colored_noise
            import numpy as np

            nt = 100
            t0 = np.arange(nt)
            v0 = colored_noise(alpha=1, t=t0)
            noise = np.random.normal(loc=0, scale=1, size=nt)

            ts0 = pyleo.Series(time=t0, value=v0)
            ts1 = pyleo.Series(time=t0, value=v0+noise)
            ts2 = pyleo.Series(time=t0, value=v0+2*noise)
            ts3 = pyleo.Series(time=t0, value=v0+1/2*noise)

            ts_list = [ts1, ts2, ts3]

            ms = pyleo.MultipleSeries(ts_list)
            ts_target = ts0

        Correlation between the MultipleSeries object and a target Series. We also set an arbitrary random seed to ensure reproducibility:
       
        .. ipython:: python
            :okwarning:
            :okexcept:
           
            corr_res = ms.correlation(ts_target, settings={'nsim': 20}, seed=2333)
            print(corr_res)
        
        Correlation among the series of the MultipleSeries object
        
        .. ipython:: python
            :okwarning:
            :okexcept:

            corr_res = ms.correlation(settings={'nsim': 20}, seed=2333)
            print(corr_res)

        '''
        r_list = []
        signif_list = []
        p_list = []

        if target is None:
            target = self.series_list[0]

        print("Looping over "+ str(len(self.series_list)) +" Series in collection")
        for idx, ts in tqdm(enumerate(self.series_list),  total=len(self.series_list), disable=mute_pbar):
            corr_res = ts.correlation(target, timespan=timespan, alpha=alpha, settings=settings, common_time_kwargs=common_time_kwargs, seed=seed)
            r_list.append(corr_res.r)
            signif_list.append(corr_res.signif)
            p_list.append(corr_res.p)

        r_list = np.array(r_list)
        signif_fdr_list = []
        fdr_kwargs = {} if fdr_kwargs is None else fdr_kwargs.copy()
        args = {}
        args.update(fdr_kwargs)
        for i in range(np.size(signif_list)):
            signif_fdr_list.append(False)

        fdr_res = corrutils.fdr(p_list, **fdr_kwargs)
        if fdr_res is not None:
            for i in fdr_res:
                signif_fdr_list[i] = True

        corr_ens = CorrEns(r_list, p_list, signif_list, signif_fdr_list, alpha)
        return corr_ens


    def equal_lengths(self):
        ''' Test whether all series in object have equal length

        Returns
        -------

        flag : bool
        
            Whether or not the Series in the pyleo.MultipleSeries object are of equal length

        lengths : list 
        
            List of the lengths of the series in object
            
        See also
        --------
        
        pyleoclim.core.multipleseries.MultipleSeries.common_time : Aligns the time axes of a MultipleSeries object
            
        Examples
        --------    

        .. ipython:: python
            :okwarning:
            :okexcept:

            import pyleoclim as pyleo
            import pandas as pd
            data = pd.read_csv(
                'https://raw.githubusercontent.com/LinkedEarth/Pyleoclim_util/Development/example_data/soi_data.csv',
                skiprows=0, header=1
            )
            time = data.iloc[:,1]
            value = data.iloc[:,2]
            ts1 = pyleo.Series(time=time, value=value, time_unit='years')
            ts2 = pyleo.Series(time=time, value=value, time_unit='years')
            ms = pyleo.MultipleSeries([ts1], name = 'SOI x2')
            flag, lengths = ms.equal_lengths()
            print(flag)
        '''

        lengths = []
        for ts in self.series_list:
            lengths.append(len(ts.value))

        L = lengths[0]
        r = lengths[1:]
        flag = all (l==L for l in r)

        return flag, lengths

    def pca(self,weights=None,missing='fill-em',tol_em=5e-03, max_em_iter=100,**pca_kwargs):
        '''Principal Component Analysis (Empirical Orthogonal Functions)

        Decomposition of dataset ys in terms of orthogonal basis functions.
        Tolerant to missing values, infilled by an EM algorithm.

        Do make sure the time axes are aligned, however! (e.g. use `common_time()`)

        Algorithm from statsmodels: https://www.statsmodels.org/stable/generated/statsmodels.multivariate.pca.PCA.html

        Parameters
        ----------

        weights : ndarray, optional
        
            Series weights to use after transforming data according to standardize
            or demean when computing the principal components.

        missing : {str, None}
        
            Method for missing data.  Choices are:

            * 'drop-row' - drop rows with missing values.
            * 'drop-col' - drop columns with missing values.
            * 'drop-min' - drop either rows or columns, choosing by data retention.
            * 'fill-em' - use EM algorithm to fill missing value.  ncomp should be
              set to the number of factors required.
            * `None` raises if data contains NaN values.

        tol_em : float
        
            Tolerance to use when checking for convergence of the EM algorithm.
            
        max_em_iter : int
        
            Maximum iterations for the EM algorithm.

        Returns
        -------

        res: SpatialDecomp

            Resulting pyleoclim.SpatialDecomp object
        
        See also
        --------
        
        pyleoclim.utils.tsutils.eff_sample_size : Effective Sample Size of timeseries y

        pyleoclim.core.spatialdecomp.SpatialDecomp : The spatial decomposition object
        
        Examples
        --------

        .. ipython:: python
            :okwarning:
            :okexcept:

            import pyleoclim as pyleo
            url = 'http://wiki.linked.earth/wiki/index.php/Special:WTLiPD?op=export&lipdid=MD982176.Stott.2004'
            data = pyleo.Lipd(usr_path = url)
            tslist = data.to_LipdSeriesList()
            tslist = tslist[2:] # drop the first two series which only concerns age and depth
            ms = pyleo.MultipleSeries(tslist).common_time()

            res = ms.pca() # carry out PCA

            @savefig ms_pca1.png
            fig1, ax1 = res.screeplot() # plot the eigenvalue spectrum
            pyleo.closefig(fig1)    # Optional close fig after plotting

            @savefig ms_pca2.png
            fig2, ax2 = res.modeplot() # plot the first mode
            pyleo.closefig(fig2)    # Optional close fig after plotting
        '''
        flag, lengths = self.equal_lengths()

        if flag==False:
            print('All Time Series should be of same length. Apply common_time() first')
        else: # if all series have equal length
            p = len(lengths)
            n = lengths[0]
            ys = np.empty((n,p))
            for j in range(p):
                ys[:,j] = self.series_list[j].value  # fill in data matrix

        nc = min(ys.shape) # number of components to return

        out  = PCA(ys,weights=weights,missing=missing,tol_em=tol_em, max_em_iter=max_em_iter,**pca_kwargs)

        # compute effective sample size
        PC1  = out.factors[:,0]
        neff = tsutils.eff_sample_size(PC1)

        # compute percent variance
        pctvar = out.eigenvals**2/np.sum(out.eigenvals**2)*100

        # assign result to SpatiamDecomp class
        # Note: need to grab coordinates from Series or LiPDSeries
        res = SpatialDecomp(name='PCA', time = self.series_list[0].time, neff= neff,
                            pcs = out.scores, pctvar = pctvar,  locs = None,
                            eigvals = out.eigenvals, eigvecs = out.eigenvecs)
        return res

    # def mcpca(self,nMC=200,**pca_kwargs):
    #     ''' Monte Carlo Principal Component Analysis

    #     (UNDER REPAIR)

    #     Parameters
    #     ----------

    #     nMC : int
    #         number of Monte Carlo simulations

    #     pca_kwargs : tuple


    #     Returns
    #     -------
    #     res : dictionary containing:

    #         - eigval : eigenvalues (nrec,)
    #         - eig_ar1 : eigenvalues of the AR(1) ensemble (nrec, nMC)
    #         - pcs  : PC series of all components (nrec, nt)
    #         - eofs : EOFs of all components (nrec, nrec)

    #     References:
    #     ----------
    #     Deininger, M., McDermott, F., Mudelsee, M. et al. (2017): Coherency of late Holocene
    #     European speleothem δ18O records linked to North Atlantic Ocean circulation.
    #     Climate Dynamics, 49, 595–618. https://doi.org/10.1007/s00382-016-3360-8

    #     See also
    #     --------

    #     pyleoclim.utils.decomposition.mcpca: Monte Carlo PCA

    #     Examples
    #     --------

    #     .. ipython:: python
    #         :okwarning:

    #         import pyleoclim as pyleo
    #         url = 'http://wiki.linked.earth/wiki/index.php/Special:WTLiPD?op=export&lipdid=MD982176.Stott.2004'
    #         data = pyleo.Lipd(usr_path = url)
    #         tslist = data.to_LipdSeriesList()
    #         tslist = tslist[2:] # drop the first two series which only concerns age and depth
    #         ms = pyleo.MultipleSeries(tslist)

    #         # msc = ms.common_time()

    #         # res = msc.pca(nMC=20)

    #     '''
    #     flag, lengths = self.equal_lengths()

    #     if flag==False:
    #         print('All Time Series should be of same length. Apply common_time() first')
    #     else: # if all series have equal length
    #         p = len(lengths)
    #         n = lengths[0]
    #         ys = np.empty((n,p))
    #         for j in range(p):
    #             ys[:,j] = self.series_list[j].value

    #     res = decomposition.mcpca(ys, nMC, **pca_kwargs)
    #     return res

    def bin(self, **kwargs):
        '''Aligns the time axes of a MultipleSeries object, via binning.

        This is critical for workflows that need to assume a common time axis
        for the group of series under consideration.

        The common time axis is characterized by the following parameters:

        start : the latest start date of the bunch (maximin of the minima)

        stop  : the earliest stop date of the bunch (minimum of the maxima)

        step  : The representative spacing between consecutive values (mean of the median spacings)

        This is a special case of the common_time function.

        Parameters
        ----------

        kwargs : dict
        
            Arguments for the binning function. See pyleoclim.utils.tsutils.bin

        Returns
        -------

        ms : MultipleSeries
        
            The MultipleSeries objects with all series aligned to the same time axis.

        See also
        --------

        pyleoclim.core.multipleseries.MultipleSeries.common_time: Base function on which this operates

        pyleoclim.utils.tsutils.bin: Underlying binning function

        pyleoclim.core.series.Series.bin: Bin function for Series object

        Examples
        --------

        .. ipython:: python
            :okwarning:
            :okexcept:

            import pyleoclim as pyleo
            url = 'http://wiki.linked.earth/wiki/index.php/Special:WTLiPD?op=export&lipdid=MD982176.Stott.2004'
            data = pyleo.Lipd(usr_path = url)
            tslist = data.to_LipdSeriesList()
            tslist = tslist[2:] # drop the first two series which only concerns age and depth
            ms = pyleo.MultipleSeries(tslist)
            msbin = ms.bin()
        '''

        ms = self.copy()

        ms = ms.common_time(method = 'bin', **kwargs)

        return ms

    def gkernel(self, **kwargs):
        ''' Aligns the time axes of a MultipleSeries object, via Gaussian kernel.
        
        This is critical for workflows that need to assume a common time axis
        for the group of series under consideration.

        The common time axis is characterized by the following parameters:

        start : the latest start date of the bunch (maximin of the minima)

        stop  : the earliest stop date of the bunch (minimum of the maxima)

        step  : The representative spacing between consecutive values (mean of the median spacings)

        This is a special case of the common_time function.

        Parameters
        ----------

        kwargs : dict
        
            Arguments for gkernel. See pyleoclim.utils.tsutils.gkernel for details.

        Returns
        -------

        ms : MultipleSeries
            The MultipleSeries objects with all series aligned to the same time axis.

        See also
        --------

        pyleoclim.core.multipleseries.MultipleSeries.common_time: Base function on which this operates

        pyleoclim.utils.tsutils.gkernel: Underlying kernel module

        Examples
        --------

        .. ipython:: python
            :okwarning:
            :okexcept:

            import pyleoclim as pyleo
            url = 'http://wiki.linked.earth/wiki/index.php/Special:WTLiPD?op=export&lipdid=MD982176.Stott.2004'
            data = pyleo.Lipd(usr_path = url)
            tslist = data.to_LipdSeriesList()
            tslist = tslist[2:] # drop the first two series which only concerns age and depth
            ms = pyleo.MultipleSeries(tslist)
            msk = ms.gkernel()

        '''

        ms = self.copy()

        ms = ms.common_time(method = 'gkernel', **kwargs)

        return ms

    def interp(self, **kwargs):
        ''' Aligns the time axes of a MultipleSeries object, via interpolation.
        
        This is critical for workflows that need to assume a common time axis
        for the group of series under consideration.


        The common time axis is characterized by the following parameters:

        start : the latest start date of the bunch (maximin of the minima)

        stop  : the earliest stop date of the bunch (minimum of the maxima)

        step  : The representative spacing between consecutive values (mean of the median spacings)

        This is a special case of the common_time function.

        Parameters
        ----------

        kwargs: keyword arguments (dictionary) for the interpolation method

        Returns
        -------

        ms : MultipleSeries
        
            The MultipleSeries objects with all series aligned to the same time axis.

        See also
        --------

        pyleoclim.core.multipleseries.MultipleSeries.common_time: Base function on which this operates

        pyleoclim.utils.tsutils.interp: Underlying interpolation function

        pyleoclim.core.series.Series.interp: Interpolation function for Series object

        Examples
        --------

        .. ipython:: python
            :okwarning:
            :okexcept:

            import pyleoclim as pyleo
            url = 'http://wiki.linked.earth/wiki/index.php/Special:WTLiPD?op=export&lipdid=MD982176.Stott.2004'
            data = pyleo.Lipd(usr_path = url)
            tslist = data.to_LipdSeriesList()
            tslist = tslist[2:] # drop the first two series which only concerns age and depth
            ms = pyleo.MultipleSeries(tslist)
            msinterp = ms.interp()

        '''
        ms = self.copy()

        ms = ms.common_time(method='interp', **kwargs)

        return ms

    def detrend(self,method='emd',**kwargs):
        '''Detrend timeseries

        Parameters
        ----------
        
        method : str, optional
        
            The method for detrending. The default is 'emd'.
            Options include:
                * linear: the result of a linear least-squares fit to y is subtracted from y.
                * constant: only the mean of data is subtrated.
                * 'savitzky-golay', y is filtered using the Savitzky-Golay filters and the resulting filtered series is subtracted from y.
                * 'emd' (default): Empirical mode decomposition. The last mode is assumed to be the trend and removed from the series
                
        **kwargs : dict
            Relevant arguments for each of the methods.

        Returns
        -------
        
        ms : MultipleSeries
        
            The detrended timeseries

        See also
        --------

        pyleoclim.core.series.Series.detrend : Detrending for a single series

        pyleoclim.utils.tsutils.detrend : Detrending function
        '''
        ms=self.copy()
        for idx,item in enumerate(ms.series_list):
            s=item.copy()
            v_mod, _=tsutils.detrend(item.value,x=item.time,method=method,**kwargs)
            s.value=v_mod
            ms.series_list[idx]=s
        return ms

    def spectral(self, method='lomb_scargle', settings=None, mute_pbar=False, freq_method='log', 
                freq_kwargs=None, label=None, verbose=False, scalogram_list=None):
        ''' Perform spectral analysis on the timeseries

        Parameters
        ----------

        method : str; {'wwz', 'mtm', 'lomb_scargle', 'welch', 'periodogram', 'cwt'}

        freq_method : str; {'log','scale', 'nfft', 'lomb_scargle', 'welch'}

        freq_kwargs : dict
        
            Arguments for frequency vector

        settings : dict
        
            Arguments for the specific spectral method

        label : str
        
            Label for the PSD object

        verbose : bool
        
            If True, will print warning messages if there is any

        mute_pbar : bool
        
            Mute the progress bar. Default is False.

        scalogram_list : pyleoclim.MultipleScalogram
        
            Multiple scalogram object containing pre-computed scalograms to use when calculating spectra, only works with wwz or cwt

        Returns
        -------

        psd : MultiplePSD
        
            A Multiple PSD object

        See also
        --------
        
        pyleoclim.utils.spectral.mtm : Spectral analysis using the Multitaper approach

        pyleoclim.utils.spectral.lomb_scargle : Spectral analysis using the Lomb-Scargle method

        pyleoclim.utils.spectral.welch: Spectral analysis using the Welch segement approach

        pyleoclim.utils.spectral.periodogram: Spectral anaysis using the basic Fourier transform

        pyleoclim.utils.spectral.wwz_psd : Spectral analysis using the Wavelet Weighted Z transform

        pyleoclim.utils.spectral.cwt_psd : Spectral analysis using the continuous Wavelet Transform as implemented by Torrence and Compo

        pyleoclim.utils.wavelet.make_freq_vector : Functions to create the frequency vector

        pyleoclim.utils.tsutils.detrend : Detrending function

        pyleoclim.core.series.Series.spectral : Spectral analysis for a single timeseries

        pyleoclim.core.PSD.PSD : PSD object

        pyleoclim.core.psds.MultiplePSD : Multiple PSD object

        Examples
        --------

        .. ipython:: python
            :okwarning:
            :okexcept:

            import pyleoclim as pyleo
            url = 'http://wiki.linked.earth/wiki/index.php/Special:WTLiPD?op=export&lipdid=MD982176.Stott.2004'
            data = pyleo.Lipd(usr_path = url)
            tslist = data.to_LipdSeriesList()
            tslist = tslist[2:] # drop the first two series which only concerns age and depth
            ms = pyleo.MultipleSeries(tslist)
            ms_psd = ms.spectral()
        '''
        settings = {} if settings is None else settings.copy()

        psd_list = []
        if method in ['wwz','cwt'] and scalogram_list:
            scalogram_list_len = len(scalogram_list.scalogram_list)
            series_len = len(self.series_list)

            #In the case where the scalogram list and series list are the same we can re-use scalograms in a one to one fashion
            #OR if the scalogram list is longer than the series list we use as many scalograms from the scalogram list as we need
            if scalogram_list_len >= series_len:
                for idx, s in enumerate(tqdm(self.series_list, desc='Performing spectral analysis on individual series', position=0, leave=True, disable=mute_pbar)):
                    psd_tmp = s.spectral(method=method, settings=settings, freq_method=freq_method, freq_kwargs=freq_kwargs, label=label, verbose=verbose,scalogram = scalogram_list.scalogram_list[idx])
                    psd_list.append(psd_tmp)
            #If the scalogram list isn't as long as the series list, we re-use all the scalograms we can and then calculate the rest
            elif scalogram_list_len < series_len:
                for idx, s in enumerate(tqdm(self.series_list, desc='Performing spectral analysis on individual series', position=0, leave=True, disable=mute_pbar)):
                    if idx < scalogram_list_len:
                        psd_tmp = s.spectral(method=method, settings=settings, freq_method=freq_method, freq_kwargs=freq_kwargs, label=label, verbose=verbose,scalogram = scalogram_list.scalogram_list[idx])
                        psd_list.append(psd_tmp)
                    else:
                        psd_tmp = s.spectral(method=method, settings=settings, freq_method=freq_method, freq_kwargs=freq_kwargs, label=label, verbose=verbose)
                        psd_list.append(psd_tmp)
        else:
            for s in tqdm(self.series_list, desc='Performing spectral analysis on individual series', position=0, leave=True, disable=mute_pbar):
                psd_tmp = s.spectral(method=method, settings=settings, freq_method=freq_method, freq_kwargs=freq_kwargs, label=label, verbose=verbose)
                psd_list.append(psd_tmp)

        psds = MultiplePSD(psd_list=psd_list)

        return psds

    def wavelet(self, method='cwt', settings={}, freq_method='log', freq_kwargs=None, verbose=False, mute_pbar=False):
        '''Wavelet analysis

        Parameters
        ----------
        
        method : str {wwz, cwt}
        
            - cwt - the continuous wavelet transform (as per Torrence and Compo [1998])
                is appropriate only for evenly-spaced series.
            - wwz - the weighted wavelet Z-transform (as per Foster [1996])
                is appropriate for both evenly and unevenly-spaced series.

            Default is cwt, returning an error if the Series is unevenly-spaced.

        settings : dict, optional
        
            Settings for the particular method. The default is {}.

        freq_method : str; {'log', 'scale', 'nfft', 'lomb_scargle', 'welch'}

        freq_kwargs : dict
        
            Arguments for frequency vector

        settings : dict
        
            Arguments for the specific spectral method

        verbose : bool
        
            If True, will print warning messages if there is any

        mute_pbar : bool, optional
        
            Whether to mute the progress bar. The default is False.

        Returns
        -------

        scals : MultipleScalograms
        
            A Multiple Scalogram object

        See also
        --------
        
        pyleoclim.utils.wavelet.wwz : wwz function

        pyleoclim.utils.wavelet.cwt : cwt function

        pyleoclim.utils.wavelet.make_freq_vector : Functions to create the frequency vector

        pyleoclim.utils.tsutils.detrend : Detrending function

        pyleoclim.core.series.Series.wavelet : wavelet analysis on single object

        pyleoclim.core.scalograms.MultipleScalogram : Multiple Scalogram object

        References
        ----------

        Torrence, C. and G. P. Compo, 1998: A Practical Guide to Wavelet Analysis. Bull. Amer. Meteor. Soc., 79, 61-78.
        Python routines available at http://paos.colorado.edu/research/wavelets/
        

        Examples
        --------

        .. ipython:: python
            :okwarning:
            :okexcept:

            import pyleoclim as pyleo
            url = 'http://wiki.linked.earth/wiki/index.php/Special:WTLiPD?op=export&lipdid=MD982176.Stott.2004'
            data = pyleo.Lipd(usr_path = url)
            tslist = data.to_LipdSeriesList()
            tslist = tslist[2:] # drop the first two series which only contain age and depth
            ms = pyleo.MultipleSeries(tslist)
            wav = ms.wavelet(method='wwz')

        '''
        settings = {} if settings is None else settings.copy()

        scal_list = []
        for s in tqdm(self.series_list, desc='Performing wavelet analysis on individual series', position=0, leave=True, disable=mute_pbar):
            scal_tmp = s.wavelet(method=method, settings=settings, freq_method=freq_method, freq_kwargs=freq_kwargs, verbose=verbose)
            scal_list.append(scal_tmp)

        scals = MultipleScalogram(scalogram_list=scal_list)

        return scals

    def plot(self, figsize=[10, 4],
             marker=None, markersize=None,
             linestyle=None, linewidth=None, colors=None, cmap='tab10', norm=None,
             xlabel=None, ylabel=None, title=None, time_unit = None,
             legend=True, plot_kwargs=None, lgd_kwargs=None,
             savefig_settings=None, ax=None, invert_xaxis=False):

        '''Plot multiple timeseries on the same axis

        Parameters
        ----------
        
        figsize : list, optional
        
            Size of the figure. The default is [10, 4].
            
        marker : str, optional
        
            Marker type. The default is None.
            
        markersize : float, optional
        
            Marker size. The default is None.
            
        linestyle : str, optional
        
            Line style. The default is None.
            
        linewidth : float, optional
        
            The width of the line. The default is None.
            
        colors : a list of, or one, Python supported color code (a string of hex code or a tuple of rgba values)
        
            Colors for plotting.
            If None, the plotting will cycle the 'tab10' colormap;
            if only one color is specified, then all curves will be plotted with that single color;
            if a list of colors are specified, then the plotting will cycle that color list.
            
        cmap : str
        
            The colormap to use when "colors" is None.
            
        norm : matplotlib.colors.Normalize
       
            The normalization for the colormap.
            If None, a linear normalization will be used.
            
        xlabel : str, optional
        
            x-axis label. The default is None.
            
        ylabel : str, optional
        
            y-axis label. The default is None.
            
        title : str, optional
        
            Title. The default is None.
            
        time_unit : str
        
            the target time unit, possible input:
            {
                'year', 'years', 'yr', 'yrs',
                'y BP', 'yr BP', 'yrs BP', 'year BP', 'years BP',
                'ky BP', 'kyr BP', 'kyrs BP', 'ka BP', 'ka',
                'my BP', 'myr BP', 'myrs BP', 'ma BP', 'ma',
            }
            default is None, in which case the code picks the most common time unit in the collection.
            If no unambiguous winner can be found, the unit of the first series in the collection is used. 
            
        legend : bool, optional
        
            Whether the show the legend. The default is True.
            
        plot_kwargs : dict, optional
        
            Plot parameters. The default is None.
            
        lgd_kwargs : dict, optional
        
            Legend parameters. The default is None.
            
        savefig_settings : dictionary, optional
        
            the dictionary of arguments for plt.savefig(); some notes below:
            - "path" must be specified; it can be any existing or non-existing path,
              with or without a suffix; if the suffix is not given in "path", it will follow "format"
            - "format" can be one of {"pdf", "eps", "png", "ps"} The default is None.
            
        ax : matplotlib.ax, optional
        
            The matplotlib axis onto which to return the figure. The default is None.
            
        invert_xaxis : bool, optional
        
            if True, the x-axis of the plot will be inverted

        Returns
        -------

        fig : matplotlib.figure
        
            the figure object from matplotlib
            See [matplotlib.pyplot.figure](https://matplotlib.org/3.1.1/api/_as_gen/matplotlib.pyplot.figure.html) for details.

        ax : matplotlib.axis
        
            the axis object from matplotlib
            See [matplotlib.axes](https://matplotlib.org/api/axes_api.html) for details.

        See also
        --------

        pyleoclim.utils.plotting.savefig : Saving figure in Pyleoclim

        Examples
        --------

        .. ipython:: python
            :okwarning:
            :okexcept:

            import pyleoclim as pyleo
            url = 'http://wiki.linked.earth/wiki/index.php/Special:WTLiPD?op=export&lipdid=MD982176.Stott.2004'
            data = pyleo.Lipd(usr_path = url)
            tslist = data.to_LipdSeriesList()
            tslist = tslist[2:] # drop the first two series which only concerns age and depth
            ms = pyleo.MultipleSeries(tslist)

            @savefig ms_basic_plot.png
            fig, ax = ms.plot()
            pyleo.closefig(fig) #Optional close fig after plotting

        '''
        savefig_settings = {} if savefig_settings is None else savefig_settings.copy()
        plot_kwargs = {} if plot_kwargs is None else plot_kwargs.copy()
        lgd_kwargs = {} if lgd_kwargs is None else lgd_kwargs.copy()

        # deal with time units
        self = self.convert_time_unit(time_unit=time_unit)

        if ax is None:
            fig, ax = plt.subplots(figsize=figsize)

        if ylabel is None:
            consistent_ylabels = True
            time_label, value_label = self.series_list[0].make_labels()
            for s in self.series_list[1:]:
                time_label_tmp, value_label_tmp = s.make_labels()
                if value_label_tmp != value_label:
                    consistent_ylabels = False

            if consistent_ylabels:
                ylabel = value_label
            else:
                ylabel = 'value'

        for idx, s in enumerate(self.series_list):
            if colors is None:
                cmap_obj = plt.get_cmap(cmap)
                if hasattr(cmap_obj, 'colors'):
                    nc = len(cmap_obj.colors)
                else:
                    nc = len(self.series_list)

                if norm is None:
                    norm = mpl.colors.Normalize(vmin=0, vmax=nc-1)

                clr = cmap_obj(norm(idx%nc))
            elif type(colors) is str:
                clr = colors
            elif type(colors) is list:
                nc = len(colors)
                clr = colors[idx%nc]
            else:
                raise TypeError('"colors" should be a list of, or one, Python supported color code (a string of hex code or a tuple of rgba values)')

            ax = s.plot(
                figsize=figsize, marker=marker, markersize=markersize, color=clr, linestyle=linestyle,
                linewidth=linewidth, label=s.label, xlabel=xlabel, ylabel=ylabel, title=title,
                legend=legend, lgd_kwargs=lgd_kwargs, plot_kwargs=plot_kwargs, ax=ax,
            )

        if invert_xaxis:
            ax.invert_xaxis()

        if 'fig' in locals():
            if 'path' in savefig_settings:
                plotting.savefig(fig, settings=savefig_settings)
            return fig, ax
        else:
            return ax

    def stackplot(self, figsize=None, savefig_settings=None, time_unit = None, xlim=None, fill_between_alpha=0.2, colors=None, cmap='tab10', norm=None, labels='auto',
                  spine_lw=1.5, grid_lw=0.5, label_x_loc=-0.15, v_shift_factor=3/4, linewidth=1.5, plot_kwargs=None):
        ''' Stack plot of multiple series

        TIme units are harmonized prior to plotting. 
        Note that the plotting style is uniquely designed for this one and cannot be properly reset with `pyleoclim.set_style()`.

        Parameters
        ----------

        figsize : list
        
            Size of the figure.
            
        savefig_settings : dictionary
        
            the dictionary of arguments for plt.savefig(); some notes below:
            - "path" must be specified; it can be any existing or non-existing path,
              with or without a suffix; if the suffix is not given in "path", it will follow "format"
            - "format" can be one of {"pdf", "eps", "png", "ps"} The default is None.
            
        time_unit : str
        
            the target time unit, possible inputs:
            {
                'year', 'years', 'yr', 'yrs',
                'y BP', 'yr BP', 'yrs BP', 'year BP', 'years BP',
                'ky BP', 'kyr BP', 'kyrs BP', 'ka BP', 'ka',
                'my BP', 'myr BP', 'myrs BP', 'ma BP', 'ma',
            }
            default is None, in which case the code picks the most common time unit in the collection.
            If no discernible winner can be found, the unit of the first series in the collection is used. 
            
        xlim : list
        
            The x-axis limit.
            
        fill_between_alpha : float
        
            The transparency for the fill_between shades.
            
        colors : a list of, or one, Python supported color code (a string of hex code or a tuple of rgba values)
        
            Colors for plotting.
            If None, the plotting will cycle the 'tab10' colormap;
            if only one color is specified, then all curves will be plotted with that single color;
            if a list of colors are specified, then the plotting will cycle that color list.
            
        cmap : str
        
            The colormap to use when "colors" is None.
            
        norm : matplotlib.colors.Normalize like
        
            The nomorlization for the colormap.
            If None, a linear normalization will be used.
            
        labels: None, 'auto' or list
        
            If None, doesn't add labels to the subplots
            If 'auto', uses the labels passed during the creation of pyleoclim.Series
            If list, pass a list of strings for each labels.
            Default is 'auto'
            
        spine_lw : float
        
            The linewidth for the spines of the axes.
            
        grid_lw : float
        
            The linewidth for the gridlines.
            
        label_x_loc : float
        
            The x location for the label of each curve.
            
        v_shift_factor : float
        
            The factor for the vertical shift of each axis.
            The default value 3/4 means the top of the next axis will be located at 3/4 of the height of the previous one.
            
        linewidth : float
        
            The linewidth for the curves.
            
        plot_kwargs: dict or list of dict
        
            Arguments to further customize the plot from matplotlib.pyplot.plot.

            - Dictionary: Arguments will be applied to all lines in the stackplots
            - List of dictionary: Allows to customize one line at a time.

        Returns
        -------

        fig : matplotlib.figure
            the figure object from matplotlib
            See [matplotlib.pyplot.figure](https://matplotlib.org/3.1.1/api/_as_gen/matplotlib.pyplot.figure.html) for details.

        ax : matplotlib.axis
            the axis object from matplotlib
            See [matplotlib.axes](https://matplotlib.org/api/axes_api.html) for details.

        See also
        --------

        pyleoclim.utils.plotting.savefig : Saving figure in Pyleoclim

        Examples
        --------

        .. ipython:: python
            :okwarning:
            :okexcept:

            import pyleoclim as pyleo
            url = 'http://wiki.linked.earth/wiki/index.php/Special:WTLiPD?op=export&lipdid=MD982176.Stott.2004'
            d = pyleo.Lipd(usr_path = url)
            tslist = d.to_LipdSeriesList()
            tslist = tslist[2:] # drop the first two series which only concerns age and depth
            ms = pyleo.MultipleSeries(tslist)
            @savefig mts_stackplot.png
            fig, ax = ms.stackplot()
            pyleo.closefig(fig)

        Let's change the labels on the left

        .. ipython:: python
            :okwarning:
            :okexcept:

            sst = d.to_LipdSeries(number=5)
            d18Osw = d.to_LipdSeries(number=3)
            ms = pyleo.MultipleSeries([sst,d18Osw])

            @savefig mts_stackplot_customlabels.png
            fig, ax = ms.stackplot(labels=['sst','d18Osw'])
            pyleo.closefig(fig) 

        And let's remove them completely

        .. ipython:: python
            :okwarning:
            :okexcept:

            @savefig mts_stackplot_nolabels.png
            fig, ax = ms.stackplot(labels=None)
            pyleo.closefig(fig) #Optional figure close after plotting

        Now, let's add markers to the timeseries.

        .. ipython:: python
            :okwarning:
            :okexcept:

            @savefig mts_stackplot_samemarkers.png
            fig, ax = ms.stackplot(labels=None, plot_kwargs={'marker':'o'})
            pyleo.closefig(fig) #Optional figure close after plotting

        Using different marker types on each series:

        .. ipython:: python
            :okwarning:
            :okexcept:

            @savefig mts_stackplot_differentmarkers.png
            fig, ax = ms.stackplot(labels=None, plot_kwargs=[{'marker':'o'},{'marker':'^'}])
            pyleo.closefig(fig) #Optional figure close after plotting

        '''
        savefig_settings = {} if savefig_settings is None else savefig_settings.copy()

        n_ts = len(self.series_list)

        if type(labels)==list:
            if len(labels) != n_ts:
                raise ValueError("The length of the label list should match the number of timeseries to be plotted")
        
        # deal with time units
        self = self.convert_time_unit(time_unit=time_unit)

        # Deal with plotting arguments
        if type(plot_kwargs)==dict:
            plot_kwargs = [plot_kwargs]*n_ts

        if plot_kwargs is not None and len(plot_kwargs) != n_ts:
            raise ValueError("When passing a list of dictionaries for kwargs arguments, the number of items should be the same as the number of timeseries")


        fig = plt.figure(figsize=figsize)

        if xlim is None:
            time_min = np.inf
            time_max = -np.inf
            for ts in self.series_list:
                if np.min(ts.time) <= time_min:
                    time_min = np.min(ts.time)
                if np.max(ts.time) >= time_max:
                    time_max = np.max(ts.time)
            xlim = [time_min, time_max]

        ax = {}
        left = 0
        width = 1
        height = 1/n_ts
        bottom = 1
        for idx, ts in enumerate(self.series_list):
            if colors is None:
                cmap_obj = plt.get_cmap(cmap)
                if hasattr(cmap_obj, 'colors'):
                    nc = len(cmap_obj.colors)
                else:
                    nc = len(self.series_list)

                if norm is None:
                    norm = mpl.colors.Normalize(vmin=0, vmax=nc-1)

                clr = cmap_obj(norm(idx%nc))
            elif type(colors) is str:
                clr = colors
            elif type(colors) is list:
                nc = len(colors)
                clr = colors[idx%nc]
            else:
                raise TypeError('"colors" should be a list of, or one, Python supported color code (a string of hex code or a tuple of rgba values)')
            #deal with other plotting arguments
            if plot_kwargs is None:
                p_kwargs = {}
            else:
                p_kwargs = plot_kwargs[idx]

            bottom -= height*v_shift_factor
            ax[idx] = fig.add_axes([left, bottom, width, height])
            ax[idx].plot(ts.time, ts.value, color=clr, lw=linewidth,**p_kwargs)
            ax[idx].patch.set_alpha(0)
            ax[idx].set_xlim(xlim)
            time_label, value_label = ts.make_labels()
            ax[idx].set_ylabel(value_label, weight='bold')

            mu = np.nanmean(ts.value)
            std = np.nanstd(ts.value)
            ylim = [mu-4*std, mu+4*std]
            ax[idx].fill_between(ts.time, ts.value, y2=mu, alpha=fill_between_alpha, color=clr)
            trans = transforms.blended_transform_factory(ax[idx].transAxes, ax[idx].transData)
            if labels == 'auto':
                if ts.label is not None:
                    ax[idx].text(label_x_loc, mu, ts.label, horizontalalignment='right', transform=trans, color=clr, weight='bold')
            elif type(labels) ==list:
                ax[idx].text(label_x_loc, mu, labels[idx], horizontalalignment='right', transform=trans, color=clr, weight='bold')
            elif labels==None:
                pass
            ax[idx].set_ylim(ylim)
            ax[idx].set_yticks(ylim)
            ax[idx].yaxis.set_major_formatter(FormatStrFormatter('%.1f'))
            ax[idx].grid(False)
            if idx % 2 == 0:
                ax[idx].spines['left'].set_visible(True)
                ax[idx].spines['left'].set_linewidth(spine_lw)
                ax[idx].spines['left'].set_color(clr)
                ax[idx].spines['right'].set_visible(False)
                ax[idx].yaxis.set_label_position('left')
                ax[idx].yaxis.tick_left()
            else:
                ax[idx].spines['left'].set_visible(False)
                ax[idx].spines['right'].set_visible(True)
                ax[idx].spines['right'].set_linewidth(spine_lw)
                ax[idx].spines['right'].set_color(clr)
                ax[idx].yaxis.set_label_position('right')
                ax[idx].yaxis.tick_right()

            ax[idx].yaxis.label.set_color(clr)
            ax[idx].tick_params(axis='y', colors=clr)
            ax[idx].spines['top'].set_visible(False)
            ax[idx].spines['bottom'].set_visible(False)
            ax[idx].tick_params(axis='x', which='both', length=0)
            ax[idx].set_xlabel('')
            ax[idx].set_xticklabels([])
            xt = ax[idx].get_xticks()[1:-1]
            for x in xt:
                ax[idx].axvline(x=x, color='lightgray', linewidth=grid_lw, ls='-', zorder=-1)
            ax[idx].axhline(y=mu, color='lightgray', linewidth=grid_lw, ls='-', zorder=-1)

        bottom -= height*(1-v_shift_factor)
        ax[n_ts] = fig.add_axes([left, bottom, width, height])
        ax[n_ts].set_xlabel(time_label)
        ax[n_ts].spines['left'].set_visible(False)
        ax[n_ts].spines['right'].set_visible(False)
        ax[n_ts].spines['bottom'].set_visible(True)
        ax[n_ts].spines['bottom'].set_linewidth(spine_lw)
        ax[n_ts].set_yticks([])
        ax[n_ts].patch.set_alpha(0)
        ax[n_ts].set_xlim(xlim)
        ax[n_ts].grid(False)
        ax[n_ts].tick_params(axis='x', which='both', length=3.5)
        xt = ax[n_ts].get_xticks()[1:-1]
        for x in xt:
            ax[n_ts].axvline(x=x, color='lightgray', linewidth=grid_lw, ls='-', zorder=-1)

        if 'fig' in locals():
            if 'path' in savefig_settings:
                plotting.savefig(fig, settings=savefig_settings)
            return fig, ax
        else:
            return ax
        
    def stripes(self, ref_period=None, figsize=None, savefig_settings=None,  time_unit=None,
                LIM = 2.8, thickness=1.0, labels='auto',  label_color = 'gray',
                common_time_kwargs=None, xlim=None, font_scale=0.8, x_offset = 0.05):
        '''
        Represents a MultipleSeries object as a quilt of Ed Hawkins' "stripes" patterns
        
        To ensure comparability, constituent series are placed on a common time axis, using
        `MultipleSeries.common_time()`. To ensure consistent scaling, all series are Gaussianized
        prior to plotting. 
    
        Credit: https://showyourstripes.info/,
        Implementation: https://matplotlib.org/matplotblog/posts/warming-stripes/

        Parameters
        ----------

        ref_period : TYPE, optional
            dates of the reference period, in the form "(first, last)".
            The default is None, which will pick the beginning and end of the common time axis.
        
        LIM : float
            scaling factor for color saturation. default is 2.8. 
            The higher the LIM, the more compressed the color range (milder hues)
        
        thickness : float, optional
            vertical thickness of the stripe . The default is 1.0
            
        figsize : list
        
            Size of the figure.
            
        savefig_settings : dictionary
        
            the dictionary of arguments for plt.savefig(); some notes below:

            - 'path' must be specified; it can be any existing or non-existing path,
              with or without a suffix; if the suffix is not given in 'path', it will follow 'format'
            - 'format' can be one of {"pdf", 'eps', 'png', ps'} The default is None.
            
        time_unit : str
        
            the target time unit, possible inputs:
            {
                'year', 'years', 'yr', 'yrs',
                'y BP', 'yr BP', 'yrs BP', 'year BP', 'years BP',
                'ky BP', 'kyr BP', 'kyrs BP', 'ka BP', 'ka',
                'my BP', 'myr BP', 'myrs BP', 'ma BP', 'ma',
            }
            default is None, in which case the code picks the most common time unit in the collection.
            If no discernible winner can be found, the unit of the first series in the collection is used. 
                
        xlim : list
            The x-axis limit.
            
        x_offset : float
            value controlling the horizontal offset between stripes and labels (default = 0.05)          
            
        labels: None, 'auto' or list
        
            If None, doesn't add labels to the subplots

            If 'auto', uses the labels passed during the creation of pyleoclim.Series

            If list, pass a list of strings for each labels.
            Default is 'auto'
            
        common_time_kwargs : dict
            Optional arguments for common_time()
            
        font_scale : float
            The scale for the font sizes. Default is 0.8.   

        Returns
        -------

        fig : matplotlib.figure
            the figure object from matplotlib
            See [matplotlib.pyplot.figure](https://matplotlib.org/stable/api/figure_api.html) for details.

        ax : matplotlib.axis
            the axis object from matplotlib
            See [matplotlib.axes](https://matplotlib.org/stable/api/axes_api.html) for details.
            
        See also
        --------
        
        pyleoclim.core.multipleseries.MultipleSeries.common_time : aligns the time axes of a MultipleSeries object

        pyleoclim.utils.plotting.savefig : saving a figure in Pyleoclim
        
        pyleoclim.core.series.Series.stripes : stripes representation in Pyleoclim   
        
        pyleoclim.utils.tsutils.gaussianize : mapping to a standard Normal distribution
            
        Examples
        --------

        .. ipython:: python
            :okwarning:
            :okexcept:

            import pyleoclim as pyleo
            url = 'http://wiki.linked.earth/wiki/index.php/Special:WTLiPD?op=export&lipdid=MD982176.Stott.2004'
            d = pyleo.Lipd(usr_path = url)
            tslist = d.to_LipdSeriesList()
            tslist = tslist[2:] # drop the first two series which only concerns age and depth
            ms = pyleo.MultipleSeries(tslist)
            @savefig md76_stripes.png
            fig, ax = ms.stripes()
            pyleo.closefig(fig)
             
        The default style has rather thick bands, intense colors, and too many stripes.
        The first issue can be solved by passing a figsize tuple; the second by increasing the LIM parameter; 
        the third by passing a step of 0.5 (500y) to common_time(). Finally, the 
        labels are too close to the edge of the plot, which can be adjusted with x_offset, like so:  

        .. ipython:: python
            :okwarning:
            :okexcept:

            import pyleoclim as pyleo
            url = 'http://wiki.linked.earth/wiki/index.php/Special:WTLiPD?op=export&lipdid=MD982176.Stott.2004'
            d = pyleo.Lipd(usr_path = url)
            tslist = d.to_LipdSeriesList()
            tslist = tslist[2:] # drop the first two series which only concerns age and depth
            ms = pyleo.MultipleSeries(tslist)
            @savefig md76_stripes2.png
            fig, ax = ms.stripes(common_time_kwargs={'step': 0.5}, x_offset = 200, 
                                 LIM=4, figsize=[8,3])
            pyleo.closefig(fig)     
            
        '''
        current_style = deepcopy(mpl.rcParams)
        plotting.set_style('journal', font_scale=font_scale)
        savefig_settings = {} if savefig_settings is None else savefig_settings.copy()
        common_time_kwargs = {} if common_time_kwargs is None else common_time_kwargs.copy()
        
        # deal with time units
        self = self.convert_time_unit(time_unit=time_unit)

        # put on common timescale
        msc = self.common_time(**common_time_kwargs)
        
        ts0 = msc.series_list[0]
        time = ts0.time
        # generate default axis labels
        time_label, _ = ts0.make_labels()
           
        if ref_period is None:
            ref_period = [time.min(), time.max()]
        
        n_ts = len(msc.series_list)
        last = n_ts-1

        if n_ts < 2:
            raise ValueError("There is only one series in this object. Please use the Series class instead")

        if type(labels)==list:
            if len(labels) != n_ts:
                raise ValueError("The length of the label list should match the number of timeseries to be plotted")

        fig, axs = plt.subplots(n_ts, 1, sharex=True, figsize=figsize, layout = 'tight')
        ax = axs.flatten()

        if xlim is None:
            xlim = [time.min(), time.max()]

        for idx in range(n_ts-1):  # loop over series
            ts = msc.series_list[idx].gaussianize()
            ts.stripes(ref_period, LIM = LIM, label_color = label_color,
                       ax=ax[idx], x_offset=x_offset) 
            
        # handle bottom plot
        ts = msc.series_list[last].gaussianize()
        ts.stripes(ref_period, LIM = LIM, label_color = label_color, 
                   ax=ax[last], x_offset=x_offset, show_xaxis=True) 
        ax[last].set_xlabel(time_label)
        ax[last].set_xlim(xlim)

        if 'fig' in locals():
            if 'path' in savefig_settings:
                plotting.savefig(fig, settings=savefig_settings)
            mpl.rcParams.update(current_style)
            return fig, ax
        else:
            # reset the plotting style
            mpl.rcParams.update(current_style)
            return ax

    def to_pandas(self, paleo_style=False, *args, use_common_time=False, **kwargs):
        """
        Align Series and place in DataFrame.

        Column names will be taken from each Series' label. 

        Parameters
        ----------
        paleo_style : boolean, optional
            If True, will format datetime as the common time vector and assign as 
            index name the time_name of the first series in the object. 
            
        *args, **kwargs
            Arguments and keyword arguments to pass to ``common_time``.
        use_common_time, bool
            Pass True if you want to use ``common_time`` to align the Series
            to have common times. Else, times for which some Series doesn't
            have values will be filled with NaN (default).
         
        Returns
        -------
        pandas.DataFrame
        """
        if use_common_time:
            ms = self.common_time(*args, **kwargs)
        else:
<<<<<<< HEAD
            ms = self
            
        return pd.DataFrame({ser.metadata['label']: ser.to_pandas() for ser in ms.series_list})
    
    def to_csv(self, label=None, path = None, *args, use_common_time=False,  **kwargs):
        '''
        Export MultipleSeries to CSV

        Parameters
        ----------
        label : str
            a distinctinve name for the collection of series, which will be used to create the filename as '{label}.csv'
            The default is None, in which case the filename defaults to the poetic 'MultipleSeries.csv' 
        path : str, optional
            system path to save the file. Default is '.'
        *args, **kwargs
            Arguments and keyword arguments to pass to ``common_time``.
        use_common_time, bool
            Pass True if you want to use ``common_time`` to align the Series
            to have common times. Else, times for which some Series doesn't
            have values will be filled with NaN (default).
            
        Examples
        --------

        .. ipython:: python
            :okwarning:
            :okexcept:

            import pyleoclim as pyleo
            soi = pyleo.utils.load_dataset('SOI')
            nino = pyleo.utils.load_dataset('NINO3')
            ms = soi & nino
            ms.to_csv(label='enso')
=======
            ms = self 
        df = pd.DataFrame({ser.metadata['label']: ser.to_pandas(paleo_style=paleo_style) for ser in ms.series_list})
        if paleo_style:
            tl = ms.series_list[0].time_name
            df.index.name = tl if tl is not None else 'time' 
        return df
    
    def sel(self, value=None, time=None, tolerance=0):
        '''
        Slice MulitpleSeries based on 'value' or 'time'. See examples in pyleoclim.series.Series for usage. 

        Parameters
        ----------
        value : int, float, slice
            If int/float, then the Series will be sliced so that `self.value` is
            equal to `value` (+/- `tolerance`).
            If slice, then the Series will be sliced so `self.value` is between
            slice.start and slice.stop (+/- tolerance).
        time : int, float, slice
            If int/float, then the Series will be sliced so that `self.time` is
            equal to `time`. (+/- `tolerance`)
            If slice of int/float, then the Series will be sliced so that
            `self.time` is between slice.start and slice.stop.
            If slice of `datetime` (or str containing datetime, such as `'2020-01-01'`),
            then the Series will be sliced so that `self.datetime_index` is
            between `time.start` and `time.stop` (+/- `tolerance`, which needs to be
            a `timedelta`).
        tolerance : int, float, default 0.
            Used by `value` and `time`, see above.

        Returns
        -------
        ms_new : pyleoclim.mulitpleseries.MultipleSeries
            Copy of `self`, sliced according to `value` and `time`.
            
        See also
        --------
        
        pyleoclim.series.Series.sel : Slicing a series by `value` and `time`. 

        '''
        
        if value is not None:
            warnings.warn('You are selecting by values. Make sure the units are consistent across all timeseries or that they have been standardized')
            
        #loop it
        
        new_list = []
        
        for item in self.series_list:
            new_list.append(item.sel(value=value,time=time,tolerance=tolerance))
        
        ms_new = self.copy()
        ms_new.series_list=new_list
        
        return ms_new
    
    
    def to_json(self, path=None):
        '''
        Export the pyleoclim.MultipleSeries object to a json file

        Parameters
        ----------
        path : string, optional
            The path to the file. The default is None, resulting in a file saved in the current working directory using the label for the dataset as filename if available or 'mulitpleseries.json' if label is not provided.
>>>>>>> 8b37ad9a

        Returns
        -------
        None.

        '''
<<<<<<< HEAD
        if path is None:  
            path = label.split('.')[0].replace(" ", "_") + '.csv' if label is not None else 'MultipleSeries.csv' 
            
        self.to_pandas(*args, use_common_time=False,  **kwargs).to_csv(path, header = True)


=======
        
        if path is None:        
            path = self.series_list[0].label.replace(" ", "_") + '.json' if self.series_list[0].label is not None else 'multipleseries.json' 
        
        jsonutils.PyleoObj_to_json(self, path)
    
    @classmethod    
    def from_json(cls, path):
        ''' Creates a pyleoclim.MulitpleSeries from a JSON file
        
        The keys in the JSON file must correspond to the parameter associated with MulitpleSeries and Series objects

        Parameters
        ----------
        path : str
            Path to the JSON file

        Returns
        -------
        ts : pyleoclim.core.series.MulitplesSeries
            A Pyleoclim MultipleSeries object. 

        '''
        
        a = jsonutils.open_json(path)
        b = jsonutils.iterate_through_dict(a, 'MultipleSeries')
        
        return cls(**b)
>>>>>>> 8b37ad9a
<|MERGE_RESOLUTION|>--- conflicted
+++ resolved
@@ -2282,11 +2282,14 @@
         if use_common_time:
             ms = self.common_time(*args, **kwargs)
         else:
-<<<<<<< HEAD
             ms = self
-            
-        return pd.DataFrame({ser.metadata['label']: ser.to_pandas() for ser in ms.series_list})
-    
+        
+        df = pd.DataFrame({ser.metadata['label']: ser.to_pandas(paleo_style=paleo_style) for ser in ms.series_list})
+        if paleo_style:
+            tl = ms.series_list[0].time_name
+            df.index.name = tl if tl is not None else 'time' 
+        return df
+        
     def to_csv(self, label=None, path = None, *args, use_common_time=False,  **kwargs):
         '''
         Export MultipleSeries to CSV
@@ -2304,7 +2307,10 @@
             Pass True if you want to use ``common_time`` to align the Series
             to have common times. Else, times for which some Series doesn't
             have values will be filled with NaN (default).
-            
+        Returns
+        -------
+        None.
+    
         Examples
         --------
 
@@ -2316,14 +2322,12 @@
             soi = pyleo.utils.load_dataset('SOI')
             nino = pyleo.utils.load_dataset('NINO3')
             ms = soi & nino
-            ms.to_csv(label='enso')
-=======
-            ms = self 
-        df = pd.DataFrame({ser.metadata['label']: ser.to_pandas(paleo_style=paleo_style) for ser in ms.series_list})
-        if paleo_style:
-            tl = ms.series_list[0].time_name
-            df.index.name = tl if tl is not None else 'time' 
-        return df
+            ms.to_csv(label='enso')     
+        '''
+        if path is None:  
+            path = label.split('.')[0].replace(" ", "_") + '.csv' if label is not None else 'MultipleSeries.csv' 
+            
+        self.to_pandas(*args, use_common_time=False,  **kwargs).to_csv(path, header = True)
     
     def sel(self, value=None, time=None, tolerance=0):
         '''
@@ -2384,21 +2388,12 @@
         ----------
         path : string, optional
             The path to the file. The default is None, resulting in a file saved in the current working directory using the label for the dataset as filename if available or 'mulitpleseries.json' if label is not provided.
->>>>>>> 8b37ad9a
 
         Returns
         -------
         None.
-
-        '''
-<<<<<<< HEAD
-        if path is None:  
-            path = label.split('.')[0].replace(" ", "_") + '.csv' if label is not None else 'MultipleSeries.csv' 
-            
-        self.to_pandas(*args, use_common_time=False,  **kwargs).to_csv(path, header = True)
-
-
-=======
+        
+        '''
         
         if path is None:        
             path = self.series_list[0].label.replace(" ", "_") + '.json' if self.series_list[0].label is not None else 'multipleseries.json' 
@@ -2426,5 +2421,4 @@
         a = jsonutils.open_json(path)
         b = jsonutils.iterate_through_dict(a, 'MultipleSeries')
         
-        return cls(**b)
->>>>>>> 8b37ad9a
+        return cls(**b)