--- conflicted
+++ resolved
@@ -1,10 +1,10 @@
 '''
-The PSD (Power spectral density) class is intended for conveniently manipulating 
-the result of spectral methods, including performing significance tests, 
+The PSD (Power spectral density) class is intended for conveniently manipulating
+the result of spectral methods, including performing significance tests,
 estimating scaling coefficients, and plotting.
 '''
 
-from ..utils import plotting, lipdutils 
+from ..utils import plotting, lipdutils
 from ..utils import wavelet as waveutils
 from ..utils import spectral as specutils
 
@@ -104,9 +104,6 @@
     See also
     --------
 
-<<<<<<< HEAD
-    pyleoclim.core.Series.spectral : spectral analysis in Pyleoclim
-=======
     pyleoclim.core.Series.Series.spectral : Spectral analysis
 
     pyleoclim.core.Scalogram.Scalogram :  Scalogram object
@@ -116,13 +113,12 @@
     pyleoclim.core.MultiplePSD.MultiplePSD : Object storing several PSDs from different Series or ensemble members in an age model
 
 
->>>>>>> 556793db
 
     '''
     def __init__(self, frequency, amplitude, label=None, timeseries=None, plot_kwargs=None,
                  spec_method=None, spec_args=None, signif_qs=None, signif_method=None, period_unit=None,
                  beta_est_res=None):
-        
+
         self.frequency = np.array(frequency)
         self.amplitude = np.array(amplitude)
         self.label = label
@@ -137,7 +133,7 @@
         self.plot_kwargs = {} if plot_kwargs is None else plot_kwargs.copy()
         if beta_est_res is None:
             self.beta_est_res = beta_est_res
-        else: 
+        else:
             self.beta_est_res = np.array(beta_est_res)
         if period_unit is not None:
             self.period_unit = period_unit
