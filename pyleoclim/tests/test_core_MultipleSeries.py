--- conflicted
+++ resolved
@@ -476,7 +476,6 @@
         scals = ms.wavelet(method=spec_method)
         psds = ms.spectral(method=spec_method,scalogram_list=scals)
         
-<<<<<<< HEAD
         
 class TestRemove:
     def test_remove(self):
@@ -494,7 +493,7 @@
         ms - 'bar'
         assert len(ms.series_list) == 1
         assert ms.series_list[0].equals(ts1) == (True, True)
-=======
+
 class TestToPandas:
     def test_to_pandas(self): 
         ts1 = pyleo.Series(time=np.array([1, 2, 4]), value=np.array([7, 4, 9]), time_unit='years CE', label='foo')
@@ -519,7 +518,6 @@
         )
         expected = pd.DataFrame({'foo': [6.5], 'bar': [4.5]}, index=expected_index)
         pd.testing.assert_frame_equal(result, expected)
->>>>>>> 8883511e
 
 class TestOverloads:
     def test_add(self):
