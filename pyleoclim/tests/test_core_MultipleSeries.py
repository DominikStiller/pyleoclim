''' Tests for pyleoclim.core.ui.MultipleSeries

Naming rules:
1. class: Test{filename}{Class}{method} with appropriate camel case
2. function: test_{method}_t{test_id}

Notes on how to test:
0. Make sure [pytest](https://docs.pytest.org) has been installed: `pip install pytest`
1. execute `pytest {directory_path}` in terminal to perform all tests in all testing files inside the specified directory
2. execute `pytest {file_path}` in terminal to perform all tests in the specified file
3. execute `pytest {file_path}::{TestClass}::{test_method}` in terminal to perform a specific test class/method inside the specified file
4. after `pip install pytest-xdist`, one may execute "pytest -n 4" to test in parallel with number of workers specified by `-n`
5. for more details, see https://docs.pytest.org/en/stable/usage.html
'''
import numpy as np
import pandas as pd

from numpy.testing import assert_array_equal
from pandas.testing import assert_frame_equal

import pytest
from urllib.request import urlopen
import json

import pyleoclim as pyleo
from pyleoclim.utils.tsmodel import (
    ar1_sim,
    colored_noise,
)
# from pyleoclim.utils.decomposition import mcpca

# a collection of useful functions

def gen_ts(model, nt, alpha, t=None):
    'wrapper for gen_ts in pyleoclim'
    t, v = pyleo.utils.gen_ts(model=model, nt=nt, alpha=alpha, t=t)
    ts = pyleo.Series(t, v)
    return ts

def gen_normal(loc=0, scale=1, nt=100):
    ''' Generate random data with a Gaussian distribution
    '''
    t = np.arange(nt)
    v = np.random.normal(loc=loc, scale=scale, size=nt)
    return t, v

def gen_colored_noise(alpha=1, nt=100, f0=None, m=None, seed=None):
    ''' Generate colored noise
    '''
    t = np.arange(nt)
    v = colored_noise(alpha=alpha, t=t, f0=f0, m=m, seed=seed)
    return t, v
    
def load_data():
    #Loads stott MD982176 record
    try:
        d = pyleo.Lipd(usr_path='http://wiki.linked.earth/wiki/index.php/Special:WTLiPD?op=export&lipdid=MD982176.Stott.2004')
    except:
        d = pyleo.Lipd('./example_data/MD982176.Stott.2004.lpd')
    return d

# Tests below
class TestUIMultipleSeriesDetrend():
    @pytest.mark.parametrize('detrend_method',['linear','constant','savitzky-golay','emd'])
    def test_detrend_t1(self, detrend_method):
        alpha=1
        t, v = gen_colored_noise(nt=550, alpha=alpha)
        #Trends
        slope = 1e-5
        slope1= 2e-5
        intercept = -1
        nonlinear_trend = slope*t**2 + intercept
        nonlinear_trend1 = slope1*t**2 + intercept
        v_trend = v + nonlinear_trend
        v_trend1 = v + nonlinear_trend1

        #create series object
        ts = pyleo.Series(time=t,value=v_trend)
        ts1 = pyleo.Series(time=t,value=v_trend1)

        # Create a multiple series object
        ts_all= pyleo.MultipleSeries([ts,ts1])
        ts_detrend=ts_all.detrend(method=detrend_method)     
        detrend_0 = ts_detrend.series_list[0]
        detrend_1 = ts_detrend.series_list[1]

        assert len(detrend_0.value)==len(detrend_0.time)
        assert len(detrend_1.value)==len(detrend_1.time)

class TestMultipleSeriesPlot:
    '''Test for MultipleSeries.plot()

    MultipleSeries.plot outputs a matplotlib figure and axis object with two datasets,
    so we will compare the time axis of the axis object to the time arrays we generate,
    and the value axis with the value arrays we generate'''

    def test_plot(self):

        #Generate time and value arrays
        t_0, v_0 = gen_normal()
        t_1, v_1 = gen_normal()

        #Create series objects
        ts_0 = pyleo.Series(time = t_0, value = v_0)
        ts_1 = pyleo.Series(time = t_1, value = v_1)

        #Create a list of series objects
        serieslist = [ts_0, ts_1]

        #Turn this list into a multiple series object
        ts_M = pyleo.MultipleSeries(serieslist)

        fig, ax = ts_M.plot()

        lines_0 = ax.lines[0]
        lines_1 = ax.lines[1]

        x_plot_0 = lines_0.get_xdata()
        y_plot_0 = lines_0.get_ydata()

        x_plot_1 = lines_1.get_xdata()
        y_plot_1 = lines_1.get_ydata()

        assert_array_equal(t_0, x_plot_0)
        assert_array_equal(t_1, x_plot_1)
        assert_array_equal(v_0, y_plot_0)
        assert_array_equal(v_1, y_plot_1)

class TestMultipleSeriesStripes:
    '''Test for MultipleSeries.stripes()

    '''

    def test_stripes(self):

        #Generate time and value arrays
        t_0, v_0 = gen_normal()
        t_1, v_1 = gen_normal()

        #Create series objects
        ts_0 = pyleo.Series(time = t_0, value = v_0)
        ts_1 = pyleo.Series(time = t_1, value = v_1)

        #Create a list of series objects
        serieslist = [ts_0, ts_1]

        #Turn this list into a multiple series object
        ts_M = pyleo.MultipleSeries(serieslist)

        fig, ax = ts_M.stripes(LIM=4, x_offset=2, label_color = 'red')


class TestMultipleSeriesStandardize:
    '''Test for MultipleSeries.standardize()

    Standardize normalizes the multiple series object, so we'll simply test maximum and minimum values,
    only now we are running the test on series in a MultipleSeries object'''

    def test_standardize(self):
        t_0, v_0 = gen_colored_noise()
        t_1, v_1 = gen_colored_noise()

        ts_0 = pyleo.Series(time = t_0, value = v_0)
        ts_1 = pyleo.Series(time = t_1, value = v_1)

        serieslist = [ts_0, ts_1]

        ts_M = pyleo.MultipleSeries(serieslist)

        ts_M_std = ts_M.standardize()

        x_axis_0 = ts_M_std.series_list[0].__dict__['time']
        x_axis_1 = ts_M_std.series_list[1].__dict__['time']

        y_axis_0 = ts_M_std.series_list[0].__dict__['value']
        y_axis_1 = ts_M_std.series_list[1].__dict__['value']

        assert_array_equal(x_axis_0, t_0)
        assert_array_equal(x_axis_1, t_1)

        assert max(v_0) > max(y_axis_0)
        assert max(v_1) > max(y_axis_1)

class TestMultipleSeriesBin:
    '''Test for MultipleSeries.bin()

    Testing if the bin function will place the series on the same time axis
    '''

    def test_bin(self):
        t_0, v_0 = gen_colored_noise()
        t_1, v_1 = gen_colored_noise()

        ts_0 = pyleo.Series(time = t_0, value = v_0)
        ts_1 = pyleo.Series(time = t_1, value = v_1)

        serieslist = [ts_0, ts_1]

        ts_M = pyleo.MultipleSeries(serieslist)

        ts_M_bin = ts_M.bin()

        x_axis_0 = ts_M_bin.series_list[0].__dict__['time']
        x_axis_1 = ts_M_bin.series_list[1].__dict__['time']

        assert_array_equal(x_axis_0, x_axis_1)

class TestMultipleSeriesInterp:
    '''Test for MultipleSeries.interp()

    Testing if the interp function will place the series on the same time axis
    '''

    def test_interp(self):
        t_0, v_0 = gen_colored_noise()
        t_1, v_1 = gen_colored_noise()

        ts_0 = pyleo.Series(time = t_0, value = v_0)
        ts_1 = pyleo.Series(time = t_1, value = v_1)

        serieslist = [ts_0, ts_1]

        ts_M = pyleo.MultipleSeries(serieslist)

        ts_M_interp = ts_M.interp()

        x_axis_0 = ts_M_interp.series_list[0].__dict__['time']
        x_axis_1 = ts_M_interp.series_list[1].__dict__['time']

        assert_array_equal(x_axis_0, x_axis_1)
    
class TestMultipleSeriesGkernel:
    '''Test for MultipleSeries.gkernel()

    Testing the gkernel function will place the series on the same time axis
    '''

    def test_gkernel(self):
        t_0, v_0 = gen_colored_noise()
        t_1, v_1 = gen_colored_noise()

        ts_0 = pyleo.Series(time = t_0, value = v_0)
        ts_1 = pyleo.Series(time = t_1, value = v_1)

        serieslist = [ts_0, ts_1]

        ts_M = pyleo.MultipleSeries(serieslist)

        ts_M_gkernel = ts_M.gkernel()

        x_axis_0 = ts_M_gkernel.series_list[0].__dict__['time']
        x_axis_1 = ts_M_gkernel.series_list[1].__dict__['time']

        assert_array_equal(x_axis_0, x_axis_1)    

class TestMultipleSeriesPca:
    '''Tests for MultipleSeries.pca()

    Testing the PCA function 
    '''

    def test_pca_t0(self):
        '''
        Test with synthetic data, no missing values, screeplot()

        Returns
        -------
        None.

        '''
        p = 10; n = 100
        signal = gen_ts(model='colored_noise', nt=n, alpha=1.0).standardize()
        X = signal.value[:,None] + np.random.randn(n,p)
        t = np.arange(n)
    
        mslist = []
        for i in range(p):
            mslist.append(pyleo.Series(time = t, value = X[:,i]))
        ms = pyleo.MultipleSeries(mslist)

        res = ms.pca()
        
        # check that all variance was recovered
        assert abs(res.pctvar.sum() - 100)<0.1 
        
    
    def test_pca_t1(self):
        '''
        Test with synthetic data, with missing values

        '''
        p = 10; n = 100
        signal = gen_ts(model='colored_noise', nt=n, alpha=1.0).standardize()
        X = signal.value[:,None] + np.random.randn(n,p)
        t = np.arange(n)
        
        # poke some holes at random in the array
        Xflat = X.flatten()
        Xflat[np.random.randint(n*p, size=p-1)]=np.nan  # note: at most ncomp missing vals
        X = np.reshape(Xflat, (n,p))
    
        #X[-1,0] = np.nan
    
        mslist = []
        for i in range(p):
            mslist.append(pyleo.Series(time = t, value = X[:,i],clean_ts=False))
        ms = pyleo.MultipleSeries(mslist)

        res = ms.pca(ncomp=4, gls=True)
                
        fig, ax = res.screeplot()
        pyleo.closefig(fig)
        
    def test_pca_t2(self):
        '''
        Test with real data, same time axis
    
        ''' 
        d=load_data()
        tslist = d.to_LipdSeriesList()
        tslist = tslist[2:]
        ms = pyleo.MultipleSeries(tslist)
        msl = ms.common_time()  # put on common time
    
        res = msl.pca()
        
        fig, ax = res.screeplot()
        pyleo.closefig(fig)
        fig, ax = res.modeplot()
        pyleo.closefig(fig)
        
    def test_pca_t3(self):
        '''
        Test with synthetic data, no missing values, kwargs

        Returns
        -------
        None.

        '''
        p = 10; n = 100
        signal = gen_ts(model='colored_noise', nt=n, alpha=1.0)
        X = signal.value[:,None] + np.random.randn(n,p)
        t = np.arange(n)
    
        mslist = []
        for i in range(p):
            mslist.append(pyleo.Series(time = t, value = X[:,i]))
        ms = pyleo.MultipleSeries(mslist)

        res = ms.pca(method='eig',standardize=True,demean=False,normalize=True)
        # check that all variance was recovered
        assert abs(res.pctvar.sum() - 100)<0.001 
        
 
class TestMultipleSeriesIncrements:
    '''Test for MultipleSeries.increments()
    
    '''
    @pytest.mark.parametrize('step_style', ['min', 'max', 'mean', 'median'])
    def test_increments(self, step_style):
        p = 2; n = 100
        signal = gen_ts(model='colored_noise', nt=n, alpha=1.0).standardize()
        X = signal.value[:,None] + np.random.randn(n,p)
        t = np.arange(n)
    
        mslist = []
        for i in range(p):
            mslist.append(pyleo.Series(time = t, value = X[:,i]))
        ms = pyleo.MultipleSeries(mslist)
        
        gp = ms.increments(step_style=step_style)
        
        assert (gp[0,:] == np.array((t.min(), t.max(), 1.))).all()
               
# class TestMultipleSeriesMcPca:
#     '''Test for MultipleSeries.mcpca()

#     Testing the MC-PCA function 
#     '''    
#     def test_mcpca_t0(self):
#         url = 'http://wiki.linked.earth/wiki/index.php/Special:WTLiPD?op=export&lipdid=MD982176.Stott.2004'
#         data = pyleo.Lipd(usr_path = url)
#         tslist = data.to_LipdSeriesList()
#         tslist = tslist[2:] # drop the first two series which only concerns age and depth
#         ms = pyleo.MultipleSeries(tslist)
    
#         # TO DO !!!!
    
#         # msc = ms.common_time()
    
#         # res = msc.pca(nMC=20)   

    
class TestMultipleSeriesCommonTime:
    '''Test for MultipleSeries.common_time()
    '''
    @pytest.mark.parametrize('method', ['bin', 'interp', 'gkernel'])
    def test_common_time_t0(self, method):
        t_0, v_0 = gen_colored_noise()
        t_1, v_1 = gen_colored_noise()

        ts_0 = pyleo.Series(time = t_0, value = v_0)
        ts_1 = pyleo.Series(time = t_1, value = v_1)

        serieslist = [ts_0, ts_1]

        ts_M = pyleo.MultipleSeries(serieslist)

        ts_M_ct = ts_M.common_time(method=method)

        x_axis_0 = ts_M_ct.series_list[0].time
        x_axis_1 = ts_M_ct.series_list[1].time

        assert_array_equal(x_axis_0, x_axis_1)
        
    def test_common_time_t1(self):
        time = np.arange(1900, 2020, step=1/12)
        ndel = 200
        seriesList = []
        n = 100
        for j in range(4):
            v = gen_ts(model='colored_noise', nt=n, alpha=1, t=time)
            deleted_idx = np.random.choice(range(np.size(time)), ndel, replace=False)
            tu =  np.delete(time.copy(), deleted_idx)
            vu =  np.delete(v.value, deleted_idx)
            ts = pyleo.Series(time=tu, value=vu,  value_name='Series_'+str(j+1))
            seriesList.append(ts)
    
        ms = pyleo.MultipleSeries(seriesList)

        ms1 = ms.common_time(method='interp', start=1910, stop=2010, step=1/12)
        
        assert (np.diff(ms1.series_list[0].time)[0] - 1/12) < 1e-3
        
class TestMultipleSeriesStackPlot():
    ''' Test for MultipleSeries.Stackplot
    '''
    
    @pytest.mark.parametrize('labels', [None, 'auto', ['sst','d18Osw']])
    def test_StackPlot_t0(self, labels):
    
        d=load_data()
        sst = d.to_LipdSeries(number=5)
        d18Osw = d.to_LipdSeries(number=3)
        ms = pyleo.MultipleSeries([sst,d18Osw])
        fig, ax = ms.stackplot(labels=labels)
        pyleo.closefig(fig)
    
    @pytest.mark.parametrize('plot_kwargs', [{'marker':'o'},[{'marker':'o'},{'marker':'^'}]])
    def test_StackPlot_t1(self, plot_kwargs):
    
        d=load_data()
        sst = d.to_LipdSeries(number=5)
        d18Osw = d.to_LipdSeries(number=3)
        ms = pyleo.MultipleSeries([sst,d18Osw])

        fig, ax = ms.stackplot(plot_kwargs=plot_kwargs)
        pyleo.closefig(fig)
        
class TestMultipleSeriesSpectral():
    ''' Test for MultipleSeries.spectral
    '''
    @pytest.mark.parametrize('spec_method',['wwz','cwt'])
    def test_spectral_t0(self,spec_method):
        '''Test the spectral function with pre-generated scalogram objects
        '''
        
        d = load_data()
        sst = d.to_LipdSeries(number=5)
        d18Osw = d.to_LipdSeries(number=3)
        if spec_method == 'cwt':
            sst = sst.interp()
            d18Osw = d18Osw.interp()
        ms = pyleo.MultipleSeries([sst,d18Osw])
        scals = ms.wavelet(method=spec_method)
        psds = ms.spectral(method=spec_method,scalogram_list=scals)
        
<<<<<<< HEAD
class TestToPandas:
    def test_to_pandas(self): 
        ts1 = pyleo.Series(time=np.array([1, 2, 4]), value=np.array([7, 4, 9]), time_unit='years CE', label='foo')
        ts2 = pyleo.Series(time=np.array([1, 3, 4]), value=np.array([7, 8, 1]), time_unit='years CE', label='bar')
        ms = pyleo.MultipleSeries([ts1, ts2])
        result = ms.to_pandas()
        expected_index = pd.DatetimeIndex(
            np.array(['0000-12-31 05:48:45', '0002-07-02 02:31:54'], dtype='datetime64[s]'),
            name='datetime',
        )
        expected = pd.DataFrame({'foo': [7, 5.25], 'bar': [7, 7.75]}, index=expected_index)
        pd.testing.assert_frame_equal(result, expected)
    
    def test_to_pandas_args_kwargs(self):
        ts1 = pyleo.Series(time=np.array([1, 2, 4]), value=np.array([7, 4, 9]), time_unit='years CE', label='foo')
        ts2 = pyleo.Series(time=np.array([1, 3, 4]), value=np.array([7, 8, 1]), time_unit='years CE', label='bar')
        ms = pyleo.MultipleSeries([ts1, ts2])
        result = ms.to_pandas('bin', start=2)
        expected_index = pd.DatetimeIndex(
            np.array(['0002-12-31 17:26:17'], dtype='datetime64[s]'),
            name='datetime',
        )
        expected = pd.DataFrame({'foo': [6.5], 'bar': [4.5]}, index=expected_index)
        pd.testing.assert_frame_equal(result, expected)
=======

class TestOverloads:
    def test_add(self):
        ts1 = pyleo.Series(time=np.array([1, 2, 4]), value=np.array([7, 4, 9]), time_unit='years CE', label='foo')
        ts2 = pyleo.Series(time=np.array([1, 3, 4]), value=np.array([7, 8, 1]), time_unit='years CE', label='bar')
        ts3 = pyleo.Series(time=np.array([1, 3, 4]), value=np.array([7, 8, 1]), time_unit='years CE', label='baz')
        ms = pyleo.MultipleSeries([ts1, ts2])
        ms = ms + ts3
        assert ms.series_list[0].equals(ts1) == (True, True)
        assert ms.series_list[1].equals(ts2) == (True, True)
        assert ms.series_list[2].equals(ts3) == (True, True)
>>>>>>> 01f62776
<|MERGE_RESOLUTION|>--- conflicted
+++ resolved
@@ -476,7 +476,6 @@
         scals = ms.wavelet(method=spec_method)
         psds = ms.spectral(method=spec_method,scalogram_list=scals)
         
-<<<<<<< HEAD
 class TestToPandas:
     def test_to_pandas(self): 
         ts1 = pyleo.Series(time=np.array([1, 2, 4]), value=np.array([7, 4, 9]), time_unit='years CE', label='foo')
@@ -501,7 +500,6 @@
         )
         expected = pd.DataFrame({'foo': [6.5], 'bar': [4.5]}, index=expected_index)
         pd.testing.assert_frame_equal(result, expected)
-=======
 
 class TestOverloads:
     def test_add(self):
@@ -512,5 +510,4 @@
         ms = ms + ts3
         assert ms.series_list[0].equals(ts1) == (True, True)
         assert ms.series_list[1].equals(ts2) == (True, True)
-        assert ms.series_list[2].equals(ts3) == (True, True)
->>>>>>> 01f62776
+        assert ms.series_list[2].equals(ts3) == (True, True)