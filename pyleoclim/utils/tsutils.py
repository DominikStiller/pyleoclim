--- conflicted
+++ resolved
@@ -96,11 +96,7 @@
     return mean, median, min_, max_, std, IQR
 
 
-<<<<<<< HEAD
-def bin(x, y, bin_size=None, start=None, end=None):
-=======
 def bin(x, y, bin_size=None, start=None, end=None, evenly_spaced = True):
->>>>>>> fc0291b5
     """ Bin the values
 
     Parameters
@@ -181,27 +177,17 @@
     return  res_dict
 
 
-<<<<<<< HEAD
 def gkernel(t,y,tc, h = 3):
     '''
     Coarsen time resolution using a Gaussian kernel
 
     TODO: adaptive choice of e-folding scale
 
-=======
-def gkernel(t,y,tc, h = 11):
-    '''
-    Coarsen time resolution using a Gaussian kernel
-    
-    TODO: adaptive choice of e-folding scale
-    
->>>>>>> fc0291b5
     Parameters
     ----------
     t  : 1d array; the original time axis
     y  : 1d array; values on the original time axis
     tc : 1d array; the coarse time axis
-<<<<<<< HEAD
     h  : scalar;  kernel e-folding scale
 
     Returns
@@ -224,30 +210,6 @@
     yc    = np.zeros((len(tc)))
     yc[:] = np.nan
 
-=======
-    h  : scalar;  kernel e-folding scale 
-    
-    Returns
-    -------    
-    yc: The  upscaled time series
-    
-    References
-    ----------
-    
-    Rehfeld, K., Marwan, N., Heitzig, J., and Kurths, J.: Comparison of correlation analysis
-    techniques for irregularly sampled time series, Nonlin. Processes Geophys., 
-    18, 389–404, https://doi.org/10.5194/npg-18-389-2011, 2011.
-    '''
-    
-    if len(t) != len(y):
-        raise ValueError('y and t must have the same length')
-    
-    kernel = lambda x, s : 1.0/np.sqrt(2*np.pi*s)*np.exp(-x**2/(2*s**2))  # define kernel function
-    
-    yc    = np.zeros((len(tc)))
-    yc[:] = np.nan
-    
->>>>>>> fc0291b5
     for i in range(len(tc)-1):
         xslice = t[(t>=tc[i])&(t<tc[i+1])]
         yslice = y[(t>=tc[i])&(t<tc[i+1])]
@@ -258,7 +220,6 @@
             yc[i]  = sum(weight*yslice)/sum(weight)
         else:
             yc[i] = np.nan
-<<<<<<< HEAD
 
     return yc
 
@@ -275,24 +236,6 @@
         Method to obtain a representative step if x is not evenly spaced.
         Valid entries: 'median' [default], 'mean' or 'max'
 
-=======
-            
-    return yc
-      
-
-def grid_properties(x,method='median'):
-    ''' Establishes the grid properties of a numerical array:
-        start, stop, and representative step. 
-             
-    Parameters
-    ----------
-    x : array
-    
-    method : str
-        Method to obtain a representative step if x is not evenly spaced.
-        Valid entries: 'median' [default] or 'mean'
-       
->>>>>>> fc0291b5
     Returns
     -------
     start : float
@@ -300,7 +243,6 @@
     stop : float
         max(x)
     step : float
-<<<<<<< HEAD
         The representative spacing between consecutive values
     '''
     start = np.nanmin(x)
@@ -314,19 +256,6 @@
     else:
         step = np.median(delta)
 
-=======
-        The representative spacing between consecutive values 
-    '''
-    start = np.nanmin(x)
-    stop = np.nanmax(x)
-    
-    delta = np.diff(x)
-    if method == 'mean':
-        step = delta.mean()
-    else:
-        step = np.median(delta)
-    
->>>>>>> fc0291b5
     return start, stop, step
 
 
@@ -715,11 +644,6 @@
         ys = np.array(ys)
 
         print('Duplicated timestamps has been reduced by averaging values!')
-<<<<<<< HEAD
-
-=======
-        
->>>>>>> fc0291b5
     return ys, ts
 
 def annualize(ys, ts):
