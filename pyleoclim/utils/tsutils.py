--- conflicted
+++ resolved
@@ -49,7 +49,7 @@
 SECONDS_PER_YEAR = 365.25 * 60  * 60 * 24
 
 MATCH_A  = frozenset(['y', 'yr', 'yrs', 'year', 'years'])
-MATCH_KA = frozenset(['ky', 'kyr', 'kyrs', 'kiloyear', 'ka']) 
+MATCH_KA = frozenset(['ky', 'kyr', 'kyrs', 'kiloyear', 'kiloyr', 'kiloyrs', 'ka']) 
 MATCH_MA = frozenset(['ma', 'my','myr','myrs'])
 MATCH_GA = frozenset(['ga', 'gy', 'gyr', 'gyrs'])
 
@@ -62,30 +62,12 @@
     if time_name is not None:
         if time_name.lower() == 'age':
             direction = 'retrograde'
-    
-<<<<<<< HEAD
+
     if time_unit.lower() in MATCH_KA:
         datum = 1950
         exponent = 3
         direction = 'retrograde'
-    elif time_unit.lower() in MATCH_A:
-        exponent = 0
-    elif time_unit.lower() in ['yr BP', 'yrs BP', 'years BP']:
-        datum = 1950
-        exponent = 0
-        direction = 'retrograde'
     elif time_unit.lower() in MATCH_MA:
-=======
-    #match_a  = ['y', 'yr', 'yrs', 'year', 'years']
-    match_ka = ['ky', 'kyr', 'kyrs', 'kiloyear', 'kiloyr','kiloyrs', 'ka'] 
-    match_Ma = ['ma', 'my','myr','myrs']
-    match_Ga = ['ga', 'gy', 'gyr', 'gyrs']
-    if any(c in time_unit.lower() for c in match_ka):
-        datum = 1950
-        exponent = 3
-        direction = 'retrograde'
-    elif any(c in time_unit.lower() for c in match_Ma) :
->>>>>>> 5b3973d2
         datum = 1950
         exponent = 6
         direction = 'retrograde'
@@ -97,7 +79,6 @@
         warnings.warn(f'Time unit {time_unit} not recognized. Defaulting to years CE')
     
     # deal with statements about datum
-
     tu = time_unit.lower().strip('.') # make lowercase + strip stops, so "B.P." --> "bp"
     if 'b2k' in tu:
         datum = 2000
