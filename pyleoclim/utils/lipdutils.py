--- conflicted
+++ resolved
@@ -838,43 +838,6 @@
 
     res : the response to the query
 
-<<<<<<< HEAD
-    Examples
-    --------
-
-        .. code-block::
-
-            >>> from pyleoclim import utils
-            >>> # variables and parameters
-            >>> archiveType=["marine sediment","Marine Sediment"]
-            >>> proxyObsType=[ ]
-            >>> infVarType=["Sea Surface Temperature"]
-            >>> sensorGenus=[ ]
-            >>> sensorSpecies=[ ]
-            >>> interpName=["temperature","Temperature"]
-            >>> interpDetail=["sea surface"]
-            >>> ageUnits=["kyr BP"]
-            >>> ageBound=[0,10]
-            >>> ageBoundType=["any"]
-            >>> recordLength=[4]
-            >>> resolution=[ ]
-            >>> lat=[-14,1.5]
-            >>> lon=[110,135]
-            >>> alt=[-10000,0]
-            >>> res = utils.queryLinkedEarth(archiveType=archiveType, proxyObsType=proxyObsType,
-            ...                     infVarType = infVarType, sensorGenus=sensorGenus,
-            ...                     sensorSpecies=sensorSpecies, interpName=interpName,
-            ...                     interpDetail =interpDetail, ageUnits = ageUnits,
-            ...                     ageBound = ageBound, ageBoundType = ageBoundType,
-            ...                     recordLength = recordLength, resolution = resolution,
-            ...                     lat = lat, lon = lon, alt = alt,
-            ...                     print_response = True, download_lipd = False,
-            ...                     download_folder = './lipd')
-            http://wiki.linked.earth/Special:URIResolver/MD01-2D2378.Xu.2008
-            http://wiki.linked.earth/Special:URIResolver/GeoB10069-2D3.Gibbons.2014
-
-=======
->>>>>>> fc0291b5
     """
     # Perform a lot of checks
     if len(ageBound)==1:
