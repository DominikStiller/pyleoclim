#!/usr/bin/env python3
# -*- coding: utf-8 -*-
"""
Created on Fri Apr 28 14:23:06 2017

@author: deborahkhider

Spectral module for pyleoclim
"""

import numpy as np
import statsmodels.api as sm

import scipy.optimize as optimize
import scipy.signal as signal
from scipy.stats import mstats

import matplotlib.pyplot as plt
import seaborn as sns
from matplotlib.ticker import ScalarFormatter

from pathos.multiprocessing import ProcessingPool as Pool
from tqdm import tqdm

from . import f2py_wwz as f2py

import warnings


def ar1_fit(ys, ts=None, standardize=False, detrend=False, trend='nc'):
    ''' Returns the lag-1 autocorrelation from ar1 fit OR persistence from tauest.

    Args:
        ys (array): the time series
        ts (array): the time axis of that series
        standardize (bool): whether to standardize the time series or not
        detrend (bool): whether to detrend the time series or not
        trend (str): whether to include a constant or not for `ar1_fit_evenly()`

    Returns:
        g (float): lag-1 autocorrelation coefficient (for evenly-spaced time series)
        OR estimated persistence (for unevenly-spaced time series)
    '''

    wa = WaveletAnalysis()

    if wa.is_evenly_spaced(ts):
        g = wa.ar1_fit_evenly(ys, standardize=standardize, detrend=detrend, trend=trend)
    else:
        g = wa.tau_estimation(ys, ts, standardize=standardize, detrend=detrend)

    return g


def ar1_sim(ys, n, p, ts=None, standardize=False, detrend=False, trend='nc'):
    ''' Produce p realizations of an AR1 process of length n with lag-1 autocorrelation g calculated from `ys` and `ts`

    Args:
        ys (array): a time series
        n, p (int): dimensions as n rows by p columns
        ts (array): the time axis of that series
        standardize (bool): whether to standardize the time series or not
        detrend (bool): whether to detrend the time series or not
        trend (str): whether to include a constant or not for `ar1_fit()`

    Returns:
        red (matrix): n rows by p columns matrix of an AR1 process

    '''
    red = np.empty(shape=(n, p))  # declare array

    wa = WaveletAnalysis()
    if wa.is_evenly_spaced(ts):
        g = ar1_fit(ys, ts=ts, standardize=standardize, detrend=detrend, trend=trend)
        sig = np.std(ys)

        # specify model parameters (statsmodel wants lag0 coefficents as unity)
        ar = np.r_[1, -g]  # AR model parameter
        ma = np.r_[1, 0.0]  # MA model parameters
        sig_n = sig*np.sqrt(1-g**2)  # theoretical noise variance for red to achieve the same variance as ys

        # simulate AR(1) model for each column
        for i in np.arange(p):
            red[:, i] = sm.tsa.arma_generate_sample(ar=ar, ma=ma, nsample=n, burnin=50, sigma=sig_n)

    else:
        tau_est = ar1_fit(ys, ts=ts, standardize=standardize, detrend=detrend)
        wa = WaveletAnalysis()
        for i in np.arange(p):
            red[:, i] = wa.ar1_model(ts, tau_est, n=n)

    if p == 1:
        red = red[:, 0]

    return red


class WaveletAnalysis(object):
    '''Performing wavelet analysis
    @author: fzhu
    '''
    def is_evenly_spaced(self, ts):
        ''' Check if a time axis is evenly spaced.

        Args:
            ts (array): the time axis of a time series

        Returns:
            check (bool): True - evenly spaced; False - unevenly spaced.

        '''
        if ts is None:
            check = True
        else:
            dts = np.diff(ts)
            dt_mean = np.mean(dts)
            if any(dt == dt_mean for dt in np.diff(ts)):
                check = True
            else:
                check = False

        return check

    def ar1_fit_evenly(self, ys, standardize=False, detrend=False, trend='nc'):
        ''' Returns the lag-1 autocorrelation from ar1 fit.

        Args:
            ys (array): vector of (flaot) numbers as a time series
            standardize (bool): whether to standardize the time series or not
            detrend (bool): whether to detrend the time series or not
            trend (str): whether to include a constant or not for AR1 fit

        Returns:
            g (float): lag-1 autocorrelation coefficient

        '''
        pd_ys = self.preprocess(ys, standardize=standardize, detrend=detrend)
        ar1_mod = sm.tsa.AR(pd_ys, missing='drop').fit(maxlag=1, trend=trend)
        g = ar1_mod.params[0]

        return g

    def standardize(self, ys):
        ''' Return the standardized version of a given time series.

        Args:
            ys (array): a time series

        Returns:
            array: the standardized time series.

        '''
        m = np.mean(ys)
        std = np.std(ys, ddof=1)
        res = (ys - m) / std

        return res

    def preprocess(self, ys, standardize=True, detrend=False):
        ''' Return the processed time series using (detrend and) standardization.

        Args:
            ys (array): a time series
            standardize (bool): whether to standardize the time series or not
            detrend (bool): whether to detrend the time series or not

        Returns:
            res (array): the processed time series

        '''

        if detrend:
            res = signal.detrend(ys)
            if standardize:
                res = self.standardize(res)

        elif standardize:
            res = self.standardize(ys)

        else:
            res = ys

        return res

    def tau_estimation(self, ys, ts, standardize=False, detrend=False):
        ''' Return the estimated persistence of a givenevenly/unevenly spaced time series.

        Args:
            ys (array): a time series
            ts (array): time axis of the time series
            standardize (bool): whether to standardize the time series or not
            detrend (bool): whether detrend the time series or not

        Returns:
            tau_est (float): the estimated persistence

        References:
            Mudelsee, M. TAUEST: A Computer Program for Estimating Persistence in Unevenly Spaced Weather/Climate Time Series.
                Comput. Geosci. 28, 69–72 (2002).

        '''
        pd_ys = self.preprocess(ys, standardize=standardize, detrend=detrend)
        dt = np.diff(ts)
        #  assert dt > 0, "The time points should be increasing!"

        def ar1_fun(a):
            return np.sum((pd_ys[1:] - pd_ys[:-1]*a**dt)**2)

        a_est = optimize.minimize_scalar(ar1_fun, method='brent').x

        tau_est = -1 / np.log(a_est)

        return tau_est

    def assertPositiveInt(self, *args):
        ''' Assert that the args are all positive integers.
        '''
        for arg in args:
            assert isinstance(arg, int) and arg >= 1

    def ar1_model(self, ts, tau, n=None):
        ''' Return a time series with the AR1 process

        Args:
            ts (array): time axis of the time series
            tau (float): the averaged persistence
            n (int): the length of the AR1 process

        Returns:
            r (array): the AR1 time series

        References:
            Schulz, M. & Mudelsee, M. REDFIT: estimating red-noise spectra directly from unevenly spaced
                paleoclimatic time series. Computers & Geosciences 28, 421–426 (2002).

        '''
        if n is None:
            n = np.size(ts)
        else:
            self.assertPositiveInt(n)

        r = np.zeros(n)

        r[0] = 1
        for i in range(1, n):
            scaled_dt = (ts[i] - ts[i-1]) / tau
            print(scaled_dt)
            err = np.random.normal(0, np.sqrt(1 - np.exp(-2*scaled_dt)), 1)
            rho = np.exp(-scaled_dt)
            r[i] = r[i-1]*rho + err

        return r

    def wwz_basic(self, ys, ts, freqs, tau, c=1/(8*np.pi**2), Neff=3, nproc=1, standardize=False, detrend=False):
        ''' Return the weighted wavelet amplitude (WWA).

        Args:
            ys (array): a time series
            ts (array): time axis of the time series
            freqs (array): vector of frequency
            tau (array): the evenly-spaced time points
            c (float): the decay constant
            Neff (int): the threshold of the number of effective degree of freedom
            nproc (int): fake argument, just for convenience
            standardize (bool): whether to standardize the time series or not
            detrend (bool): whether to detrend the time series or not

        Returns:
            wwa (array): the weighted wavelet amplitude
            phase (array): the weighted wavelet phase
            Neffs (array): the matrix of effective number of points in the time-scale coordinates

        References:
            Foster, G. Wavelets for period analysis of unevenly sampled time series. The Astronomical Journal 112, 1709 (1996).
            Witt, A. & Schumann, A. Y. Holocene climate variability on millennial scales recorded in Greenland ice cores.
                Nonlinear Processes in Geophysics 12, 345–352 (2005).

        '''
        assert nproc == 1, "wwz_basic() only supports nproc=1"
        self.assertPositiveInt(Neff)

        nt = np.size(tau)
        nf = np.size(freqs)

        pd_ys = self.preprocess(ys, standardize=standardize, detrend=detrend)

        omega = 2*np.pi*freqs

        wwa = np.ndarray(shape=(nt, nf))
        phase = np.ndarray(shape=(nt, nf))
        Neffs = np.ndarray(shape=(nt, nf))

        S = np.zeros(shape=(3, 3))

        for k in range(nf):
            for j in range(nt):
                dz = omega[k] * (ts - tau[j])
                weights = np.exp(-c*dz**2)

                sum_w = np.sum(weights)
                Neffs[j, k] = sum_w**2 / np.sum(weights**2)  # local number of effective dof

                if Neffs[j, k] <= Neff:
                    wwa[j, k] = np.nan  # the amplitude cannot be estimated reliably when Neff_loc <= Neff
                    phase[j, k] = np.nan
                else:
                    phi2 = np.cos(dz)
                    phi3 = np.sin(dz)

                    S[0, 0] = 1
                    S[1, 1] = np.sum(weights*phi2*phi2) / sum_w
                    S[2, 2] = np.sum(weights*phi3*phi3) / sum_w
                    S[1, 0] = S[0, 1] = np.sum(weights*phi2) / sum_w
                    S[2, 0] = S[0, 2] = np.sum(weights*phi3) / sum_w
                    S[2, 1] = S[1, 2] = np.sum(weights*phi2*phi3) / sum_w

                    S_inv = np.linalg.pinv(S)

                    weighted_phi1 = np.sum(weights*pd_ys) / sum_w
                    weighted_phi2 = np.sum(weights*phi2*pd_ys) / sum_w
                    weighted_phi3 = np.sum(weights*phi3*pd_ys) / sum_w

                    ywave_2 = S_inv[1, 0]*weighted_phi1 + S_inv[1, 1]*weighted_phi2 + S_inv[1, 2]*weighted_phi3
                    ywave_3 = S_inv[2, 0]*weighted_phi1 + S_inv[2, 1]*weighted_phi2 + S_inv[2, 2]*weighted_phi3

                    wwa[j, k] = np.sqrt(ywave_2**2 + ywave_3**2)
                    phase[j, k] = np.arctan2(ywave_2, ywave_3)

        return wwa, phase, Neffs

    def wwz_nproc(self, ys, ts, freqs, tau, c=1/(8*np.pi**2), Neff=3, nproc=8, standardize=False, detrend=False):
        ''' Return the weighted wavelet amplitude (WWA).

        Args:
            ys (array): a time series
            ts (array): time axis of the time series
            freqs (array): vector of frequency
            tau (array): the evenly-spaced time points
            c (float): the decay constant
            Neff (int): the threshold of the number of effective degree of freedom
            nproc (int): the number of processes for multiprocessing
            standardize (bool): whether to standardize the time series or not
            detrend (bool): whether to detrend the time series or not

        Returns:
            wwa (array): the weighted wavelet amplitude
            phase (array): the weighted wavelet phase
            Neffs (array): the matrix of effective number of points in the time-scale coordinates

        '''
        assert nproc >= 2, "wwz_nproc() should use nproc >= 2, if want serial run, please use wwz_basic()"
        self.assertPositiveInt(Neff)

        nt = np.size(tau)
        nf = np.size(freqs)

        pd_ys = self.preprocess(ys, standardize=standardize, detrend=detrend)

        omega = 2*np.pi*freqs

        wwa = np.ndarray(shape=(nt, nf))
        phase = np.ndarray(shape=(nt, nf))
        Neffs = np.ndarray(shape=(nt, nf))

        def wwa_1g(tau, omega):
            dz = omega * (ts - tau)
            weights = np.exp(-c*dz**2)

            sum_w = np.sum(weights)
            Neff_loc = sum_w**2 / np.sum(weights**2)

            S = np.zeros(shape=(3, 3))

            if Neff_loc <= Neff:
                amplitude_1g = np.nan  # the amplitude cannot be estimated reliably when Neff_loc <= Neff
                phase_1g = np.nan
            else:
                phi2 = np.cos(dz)
                phi3 = np.sin(dz)

                S[0, 0] = 1
                S[1, 1] = np.sum(weights*phi2*phi2) / sum_w
                S[2, 2] = np.sum(weights*phi3*phi3) / sum_w
                S[1, 0] = S[0, 1] = np.sum(weights*phi2) / sum_w
                S[2, 0] = S[0, 2] = np.sum(weights*phi3) / sum_w
                S[2, 1] = S[1, 2] = np.sum(weights*phi2*phi3) / sum_w

                S_inv = np.linalg.pinv(S)

                weighted_phi1 = np.sum(weights*pd_ys) / sum_w
                weighted_phi2 = np.sum(weights*phi2*pd_ys) / sum_w
                weighted_phi3 = np.sum(weights*phi3*pd_ys) / sum_w

                ywave_2 = S_inv[1, 0]*weighted_phi1 + S_inv[1, 1]*weighted_phi2 + S_inv[1, 2]*weighted_phi3
                ywave_3 = S_inv[2, 0]*weighted_phi1 + S_inv[2, 1]*weighted_phi2 + S_inv[2, 2]*weighted_phi3

                amplitude_1g = np.sqrt(ywave_2**2 + ywave_3**2)
                phase_1g = np.arctan2(ywave_2, ywave_3)

            return amplitude_1g, phase_1g, Neff_loc

        tf_mesh = np.meshgrid(tau, omega)
        list_of_grids = list(zip(*(grid.flat for grid in tf_mesh)))
        tau_grids, omega_grids = zip(*list_of_grids)

        with Pool(nproc) as pool:
            res = pool.map(wwa_1g, tau_grids, omega_grids)
            res_array = np.asarray(res)
            wwa = res_array[:, 0].reshape((np.size(omega), np.size(tau))).T
            phase = res_array[:, 1].reshape((np.size(omega), np.size(tau))).T
            Neffs = res_array[:, 2].reshape((np.size(omega), np.size(tau))).T

        return wwa, phase, Neffs

    def kirchner_basic(self, ys, ts, freqs, tau, c=1/(8*np.pi**2), Neff=3, nproc=1, standardize=False, detrend=False):
        ''' Return the weighted wavelet amplitude (WWA) modified by Kirchner.

        Args:
            ys (array): a time series
            ts (array): time axis of the time series
            freqs (array): vector of frequency
            tau (array): the evenly-spaced time points
            c (float): the decay constant
            Neff (int): the threshold of the number of effective degree of freedom
            nproc (int): fake argument, just for convenience
            standardize (bool): whether to standardize the time series or not
            detrend (bool): whether to detrend the time series or not

        Returns:
            wwa (array): the weighted wavelet amplitude
            phase (array): the weighted wavelet phase
            Neffs (array): the matrix of effective number of points in the time-scale coordinates

        References:
            Foster, G. Wavelets for period analysis of unevenly sampled time series. The Astronomical Journal 112, 1709 (1996).
            Witt, A. & Schumann, A. Y. Holocene climate variability on millennial scales recorded in Greenland ice cores.
                Nonlinear Processes in Geophysics 12, 345–352 (2005).

        '''
        assert nproc == 1, "wwz_basic() only supports nproc=1"
        self.assertPositiveInt(Neff)

        nt = np.size(tau)
        nts = np.size(ts)
        nf = np.size(freqs)

        pd_ys = self.preprocess(ys, standardize=standardize, detrend=detrend)

        omega = 2*np.pi*freqs

        wwa = np.ndarray(shape=(nt, nf))
        phase = np.ndarray(shape=(nt, nf))
        Neffs = np.ndarray(shape=(nt, nf))

        for k in range(nf):
            for j in range(nt):
                dz = omega[k] * (ts - tau[j])
                weights = np.exp(-c*dz**2)

                sum_w = np.sum(weights)
                Neffs[j, k] = sum_w**2 / np.sum(weights**2)  # local number of effective dof

                if Neffs[j, k] <= Neff:
                    wwa[j, k] = np.nan  # the amplitude cannot be estimated reliably when Neff_loc <= Neff
                    phase[j, k] = np.nan
                else:
                    def w_prod(xs, ys):
                        return np.sum(weights*xs*ys) / sum_w

                    sin_basis = np.sin(omega[k]*ts)
                    cos_basis = np.cos(omega[k]*ts)
                    one_v = np.ones(nts)

                    sin_one = w_prod(sin_basis, one_v)
                    cos_one = w_prod(cos_basis, one_v)
                    sin_cos = w_prod(sin_basis, cos_basis)
                    sin_sin = w_prod(sin_basis, sin_basis)
                    cos_cos = w_prod(cos_basis, cos_basis)

                    numerator = 2 * (sin_cos - sin_one * cos_one)
                    denominator = cos_cos - cos_one**2 - (sin_sin - sin_one)**2
                    time_shift = np.arctan2(numerator, denominator) / (2*omega[k])  # Eq. (S5)

                    sin_shift = np.sin(omega[k]*(ts - time_shift))
                    cos_shift = np.cos(omega[k]*(ts - time_shift))
                    sin_tau = np.sin(omega[k]*time_shift)
                    cos_tau = np.cos(omega[k]*time_shift)

                    ys_cos_shift = w_prod(pd_ys, cos_shift)
                    ys_sin_shift = w_prod(pd_ys, sin_shift)
                    ys_one = w_prod(pd_ys, one_v)
                    cos_shift_one = w_prod(cos_shift, one_v)
                    sin_shift_one = w_prod(sin_shift, one_v)

                    A = ys_cos_shift-ys_one*cos_shift_one
                    B = ys_sin_shift-ys_one*sin_shift_one

                    a1 = 2*(cos_tau*A - sin_tau*B)  # Eq. (S6)
                    a2 = 2*(sin_tau*A + cos_tau*B)  # Eq. (S7)

                    wwa[j, k] = np.sqrt(a1**2 + a2**2)
                    phase[j, k] = np.arctan2(a1, a2)

        return wwa, phase, Neffs

    def kirchner_nproc(self, ys, ts, freqs, tau, c=1/(8*np.pi**2), Neff=3, nproc=8, standardize=False, detrend=False):
        ''' Return the weighted wavelet amplitude (WWA) modified by Kirchner.

        Args:
            ys (array): a time series
            ts (array): time axis of the time series
            freqs (array): vector of frequency
            tau (array): the evenly-spaced time points
            c (float): the decay constant
            Neff (int): the threshold of the number of effective degree of freedom
            nproc (int): the number of processes for multiprocessing
            standardize (bool): whether to standardize the time series or not
            detrend (bool): whether to detrend the time series or not

        Returns:
            wwa (array): the weighted wavelet amplitude
            phase (array): the weighted wavelet phase
            Neffs (array): the matrix of effective number of points in the time-scale coordinates

        '''
        assert nproc >= 2, "wwz_nproc() should use nproc >= 2, if want serial run, please use wwz_basic()"
        self.assertPositiveInt(Neff)

        nt = np.size(tau)
        nts = np.size(ts)
        nf = np.size(freqs)

        pd_ys = self.preprocess(ys, standardize=standardize, detrend=detrend)

        omega = 2*np.pi*freqs

        wwa = np.ndarray(shape=(nt, nf))
        phase = np.ndarray(shape=(nt, nf))
        Neffs = np.ndarray(shape=(nt, nf))

        def wwa_1g(tau, omega):
            dz = omega * (ts - tau)
            weights = np.exp(-c*dz**2)

            sum_w = np.sum(weights)
            Neff_loc = sum_w**2 / np.sum(weights**2)

            if Neff_loc <= Neff:
                amplitude_1g = np.nan  # the amplitude cannot be estimated reliably when Neff_loc <= Neff
                phase_1g = np.nan
            else:
                def w_prod(xs, ys):
                    return np.sum(weights*xs*ys) / sum_w

                sin_basis = np.sin(omega*ts)
                cos_basis = np.cos(omega*ts)
                one_v = np.ones(nts)

                sin_one = w_prod(sin_basis, one_v)
                cos_one = w_prod(cos_basis, one_v)
                sin_cos = w_prod(sin_basis, cos_basis)
                sin_sin = w_prod(sin_basis, sin_basis)
                cos_cos = w_prod(cos_basis, cos_basis)

                numerator = 2*(sin_cos - sin_one*cos_one)
                denominator = (cos_cos - cos_one**2) - (sin_sin - sin_one**2)
                time_shift = np.arctan2(numerator, denominator) / (2*omega)  # Eq. (S5)

                sin_shift = np.sin(omega*(ts - time_shift))
                cos_shift = np.cos(omega*(ts - time_shift))
                sin_tau = np.sin(omega*time_shift)
                cos_tau = np.cos(omega*time_shift)

                ys_cos_shift = w_prod(pd_ys, cos_shift)
                ys_sin_shift = w_prod(pd_ys, sin_shift)
                ys_one = w_prod(pd_ys, one_v)
                cos_shift_one = w_prod(cos_shift, one_v)
                sin_shift_one = w_prod(sin_shift, one_v)

                A = ys_cos_shift - ys_one*cos_shift_one
                B = ys_sin_shift - ys_one*sin_shift_one

                a1 = 2*(cos_tau*A - sin_tau*B)  # Eq. (S6)
                a2 = 2*(sin_tau*A + cos_tau*B)  # Eq. (S7)

                amplitude_1g = np.sqrt(a1**2 + a2**2)
                phase_1g = np.arctan2(a1, a2)

            return amplitude_1g, phase_1g, Neff_loc

        tf_mesh = np.meshgrid(tau, omega)
        list_of_grids = list(zip(*(grid.flat for grid in tf_mesh)))
        tau_grids, omega_grids = zip(*list_of_grids)

        with Pool(nproc) as pool:
            res = pool.map(wwa_1g, tau_grids, omega_grids)
            res_array = np.asarray(res)
            wwa = res_array[:, 0].reshape((np.size(omega), np.size(tau))).T
            phase = res_array[:, 1].reshape((np.size(omega), np.size(tau))).T
            Neffs = res_array[:, 2].reshape((np.size(omega), np.size(tau))).T

        return wwa, phase, Neffs

    def kirchner_f2py(self, ys, ts, freqs, tau, c=1/(8*np.pi**2), Neff=3, nproc=8, standardize=False, detrend=False):
        ''' Return the weighted wavelet amplitude (WWA) modified by Kirchner.

        Args:
            ys (array): a time series
            ts (array): time axis of the time series
            freqs (array): vector of frequency
            tau (array): the evenly-spaced time points
            c (float): the decay constant
            Neff (int): the threshold of the number of effective degree of freedom
            nproc (int): fake argument, just for convenience
            standardize (bool): whether to standardize the time series or not
            detrend (bool): whether to detrend the time series or not

        Returns:
            wwa (array): the weighted wavelet amplitude
            phase (array): the weighted wavelet phase
            Neffs (array): the matrix of effective number of points in the time-scale coordinates

        '''
        self.assertPositiveInt(Neff, nproc)

        nt = np.size(tau)
        nts = np.size(ts)
        nf = np.size(freqs)

        pd_ys = self.preprocess(ys, standardize=standardize, detrend=detrend)

        omega = 2*np.pi*freqs

<<<<<<< HEAD
=======
        from . import f2py_wwz as f2py

>>>>>>> 470a0992
        wwa, phase, Neffs = f2py.f2py_wwz.wwa(tau, omega, c, Neff, ts, pd_ys, nproc, nts, nt, nf)
        undef = -99999.
        wwa[wwa == undef] = np.nan
        phase[phase == undef] = np.nan
        Neffs[Neffs < Neff] = 0

        return wwa, phase, Neffs
    def make_coi(self, tau, Neff=3):
        ''' Return the cone of influence.

        Args:
            tau (array): the evenly-spaced time points
            Neff (int): the threshold of the number of effective samples

        Returns:
            coi (array): cone of influence

        References:
            wave_signif() in http://paos.colorado.edu/research/wavelets/wave_python/waveletFunctions.py

        '''
        assert isinstance(Neff, int) and Neff >= 1
        nt = np.size(tau)

        fourier_factor = 4*np.pi / (Neff+np.sqrt(2+Neff**2))
        coi_const = fourier_factor / np.sqrt(2)

        dt = np.mean(np.diff(tau))
        nt_half = (nt+1)//2 - 1

        A = np.append(0.00001, np.arange(nt_half)+1)
        B = A[::-1]

        if nt % 2 == 0:
            C = np.append(A, B)
        else:
            C = np.append(A, B[1:])

        coi = coi_const * dt * C

        return coi

    def wavelet_analysis(self, ys, ts, freqs, tau, c=1/(8*np.pi**2), Neff=3, nMC=0, nproc=8,
                         standardize=False, detrend=False, method='Kirchner_f2py'):
        ''' Return the weighted wavelet amplitude (WWA).

        Args:
            ys (array): a time series
            ts (array): time axis of the time series
            freqs (array): vector of frequency
            tau (array): the evenly-spaced time points
            c: the decay constant
            nMC (int): the number of Monte-Carlo simulations
            nproc (int): the number of processes for multiprocessing
            standardize (bool): whether to standardize the time series or not
            detrend (bool): whether to detrend the time series or not
            method (str): 'Foster' - the original WWZ method;
                          'Kirchner' - the method Kirchner adapted from Foster
                          'Kirchner_f2py' - the method Kirchner adapted from Foster with f2py

        Returns:
            wwa (array): the weighted wavelet amplitude.
            AR1_q (array): AR1 simulations
            coi (array): cone of influence
            Neffs (array): the matrix of effective number of points in the time-scale coordinates

        '''
        self.assertPositiveInt(nproc)
        assert isinstance(nMC, int) and nMC >= 0

        nt = np.size(tau)
        nf = np.size(freqs)

        if method == 'Foster':
            if nproc == 1:
                wwz_func = self.wwz_basic
            else:
                wwz_func = self.wwz_nproc

        elif method == 'Kirchner':
            if nproc == 1:
                wwz_func = self.kirchner_basic
            else:
                wwz_func = self.kirchner_nproc

        else:
            wwz_func = self.kirchner_f2py

        wwa, phase, Neffs = wwz_func(ys, ts, freqs, tau, Neff=Neff, c=c, nproc=nproc, standardize=standardize, detrend=detrend)

        wwa_red = np.ndarray(shape=(nMC, nt, nf))
        AR1_q = np.ndarray(shape=(nt, nf))

        tauest = self.tau_estimation(ys, ts, standardize=standardize, detrend=detrend)

        if nMC >= 1:
            for i in tqdm(range(nMC), desc='Monte-Carlo simulations...'):
                r = self.ar1_model(ts, tauest)
                wwa_red[i, :, :], _ = wwz_func(
                    r, ts, freqs, tau, c=c, Neff=Neff, nproc=nproc, standardize=standardize, detrend=detrend)

            for j in range(nt):
                for k in range(nf):
                    AR1_q[j, k] = mstats.mquantiles(wwa_red[:, j, k], 0.95, alphap=0.5, betap=0.5)

        else:
            AR1_q = None

        coi = self.make_coi(tau)

        return wwa, phase, AR1_q, coi, Neffs

    def wwa2psd(self, wwa, ts, Neffs, Neff=3):
        ''' Return the power spectral density (PSD) using the weighted wavelet amplitude (WWA).

        Args:
            wwa (array): the weighted wavelet amplitude.
            ts (array): time axis of the time series
            Neffs (array): the matrix of effective number of points in the time-scale coordinates
            Neff (int): the threshold of the number of effective samples

        Returns:
            psd (array): power spectral density

        References:
            Kirchner's C code

        '''
        dt = np.mean(np.diff(ts))

        power = wwa**2 * 0.5 * dt * Neffs
        sum_power = np.sum(power * (Neffs - Neff), axis=0)
        sum_eff = np.sum(Neffs - Neff, axis=0)

        psd = sum_power / sum_eff

        return psd

    def freq_vector_lomb_scargle(self, ts, nf=None, ofac=4, hifac=1):
        ''' Return the frequency vector based on the Lomb-Scargle algorithm.

        Args:
            ts (array): time axis of the time series
            ofac (float): Oversampling rate that influences the resolution of the frequency axis,
                         when equals to 1, it means no oversamling (should be >= 1).
                         The default value 4 is usaually a good value.

            hifac (float): fhi/fnyq (should be >= 1), where fhi is the highest frequency that
                          can be analyzed by the Lomb-Scargle algorithm and fnyq is the Nyquist frequency.

        Returns:
            freqs (array): the frequency vector

        References:
            Trauth, M. H. MATLAB® Recipes for Earth Sciences. (Springer, 2015). pp 181.

        '''
        assert ofac >= 1 and hifac <= 1, "`ofac` should be >= 1, and `hifac` should be <= 1"

        dt = np.mean(np.diff(ts))
        flo = (1/(2*dt)) / (np.size(ts)*ofac)
        fhi = hifac / (2*dt)

        if nf is None:
            df = flo
            nf = (fhi - flo) / df + 1

        freqs = np.linspace(flo, fhi, nf)

        return freqs

    def freq_vector_welch(self, ts):
        ''' Return the frequency vector based on the Lomb-Scargle algorithm.

        Args:
            ts (array): time axis of the time series

        Returns:
            freqs (array): the frequency vector

        References:
            https://github.com/scipy/scipy/blob/v0.14.0/scipy/signal/spectral.py

        '''
        nt = np.size(ts)
        dt = np.mean(np.diff(ts))
        fs = 1 / dt
        if nt % 2 == 0:
            n_freqs = nt//2 + 1
        else:
            n_freqs = (nt+1) // 2

        freqs = np.arange(n_freqs) * fs / nt

        return freqs

    def make_freq_vector(self, ts, percent=1):
        ''' Make frequency vector

        Args:
            ts (array): time axis of the time series

        Returns:
            freqs (array): the frequency vector

        '''
        freqs_welch = self.freq_vector_welch(ts)
        nf = np.size(freqs_welch)
        freqs = freqs_welch[1:round(percent*nf)]  # discard the first element 0 and the tail (they can be too large for WWZ)

        return freqs

    def beta_estimation(self, psd, freqs, fmin, fmax):
        ''' Estimate the power slope of a 1/f^beta process.

        Args:
            psd (array): the power spectral density
            freqs (array): the frequency vector
            fmin, fmax (float): the frequency range for beta estimation

        Returns:
            beta (float): the estimated slope
            f_binned (array): binned frequency vector
            psd_binned (array): binned power spectral density
            Y_reg (array): prediction based on linear regression

        '''
        # frequency binning start
        fminindx = np.where(freqs >= fmin)[0][0]
        fmaxindx = np.where(freqs <= fmax)[0][-1]

        logf = np.log(freqs)
        logf_step = logf[fminindx+1] - logf[fminindx]
        logf_start = logf[fminindx]
        logf_end = logf[fmaxindx]
        logf_binedges = np.arange(logf_start, logf_end+logf_step, logf_step)

        n_intervals = np.size(logf_binedges)-1
        logpsd_binned = np.empty(n_intervals)
        logf_binned = np.empty(n_intervals)

        logpsd = np.log(psd)

        for i in range(n_intervals):
            lb = logf_binedges[i]
            ub = logf_binedges[i+1]
            q = np.where((logf > lb) & (logf <= ub))

            logpsd_binned[i] = np.nanmean(logpsd[q])
            logf_binned[i] = (ub + lb) / 2

        f_binned = np.exp(logf_binned)
        psd_binned = np.exp(logpsd_binned)
        # frequency binning end

        # linear regression below
        Y = np.log10(psd_binned)
        X = np.log10(f_binned)
        X_ex = sm.add_constant(X)

        model = sm.OLS(Y, X_ex)
        results = model.fit()

        beta = -results.params[1]  # the slope we want

        Y_reg = 10**model.predict(results.params)  # prediction based on linear regression

        return beta, f_binned, psd_binned, Y_reg

    def beta2HurstIndex(self, beta):
        ''' Translate psd slope to Hurst index

        Args:
            beta (float): the estimated slope of a power spectral density curve

        Returns:
            H (float): Hurst index, should be in (0, 1)

        References:
            Equation 2 in http://www.bearcave.com/misl/misl_tech/wavelets/hurst/

        '''
        H = (beta-1)/2

        return H

    def psd_ar(self, var_noise, freqs, ar_params, f_sampling):
        ''' Return the theoretical power spectral density (PSD) of an autoregressive model

        Args:
            var_noise (float): the variance of the noise of the AR process
            freqs (array): vector of frequency
            ar_params (array): autoregressive coefficients, not including zero-lag
            f_sampling (float): sampling frequency

        Returns:
            psd (array): power spectral density

        '''
        p = np.size(ar_params)

        tmp = np.ndarray(shape=(p, np.size(freqs)), dtype=complex)
        for k in range(p):
            tmp[k, :] = np.exp(-1j*2*np.pi*(k+1)*freqs/f_sampling)

        psd = var_noise / np.absolute(1-np.sum(ar_params*tmp, axis=0))**2

        return psd

    def fBMsim(self, N=128, H=0.25):
        '''Simple method to generate fractional Brownian Motion

        Args:
            N (int): the length of the simulated time series
            H (float): Hurst index, should be in (0, 1)

        References:
            1. http://cours-physique.lps.ens.fr/index.php/TD11_Correlated_Noise_2011
            2. https://www.wikiwand.com/en/Fractional_Brownian_motion

        @authors: jeg

        '''
        assert isinstance(N, int) and N >= 1
        assert H > 0 and H < 1, "H should be in (0, 1)!"

        HH = 2 * H

        ns = N-1  # number of steps
        covariance = np.ones((ns, ns))

        for i in range(ns):
            for j in range(i, ns):
                x = np.abs(i-j)
                covariance[i, j] = covariance[j, i] = (np.abs(x-1)**HH + (x+1)**HH - 2*x**HH) / 2.

        w, v = np.linalg.eig(covariance)

        A = np.zeros((ns, ns))
        for i in range(ns):
            for j in range(i, ns):
                A[i, j] = A[j, i] = np.sum(np.sqrt(w) * v[i, :] * v[j, :])

        xi = np.random.randn((ns))
        eta = np.dot(A, xi)

        xfBm = np.zeros(N)
        xfBm[0] = 0
        for i in range(1, N):
            xfBm[i] = xfBm[i-1] + eta[i-1]

        return xfBm

    def psd_fBM(self, freqs, ts, H):
        ''' Return the theoretical psd of a fBM

        Args:
            freqs (array): vector of frequency
            ts (array): the time axis of the time series
            H (float): Hurst index, should be in (0, 1)

        Returns:
            psd (array): power spectral density

        References:
            Flandrin, P. On the spectrum of fractional Brownian motions.
                IEEE Transactions on Information Theory 35, 197–199 (1989).

        '''
        nf = np.size(freqs)
        psd = np.ndarray(shape=(nf))
        T = np.max(ts) - np.min(ts)

        omega = 2 * np.pi * freqs

        for k in range(nf):
            tmp = 2 * omega[k] * T
            psd[k] = (1 - 2**(1 - 2*H)*np.sin(tmp)/tmp) / np.abs(omega[k])**(1 + 2*H)

        return psd


class AliasFilter(object):
    '''Performing anti-alias filter on a psd
    @author: fzhu
    '''

    def alias_filter(self, freq, pwr, fs, fc, f_limit, avgs):
        '''
        Args:
            freq (array): vector of frequencies in power spectrum
            pwr (array): vector of spectral power corresponding to frequencies "freq"
            fs (float): sampling frequency
            fc (float): corner frequency for 1/f^2 steepening of power spectrum
            f_limit (float): lower frequency limit for estimating misfit of model-plus-alias spectrum vs. measured power
            avgs (int): flag for whether spectrum is derived from instantaneous point measurements (avgs<>1)
                        OR from measurements averaged over each sampling interval (avgs==1)

        Returns:
            alpha (float): best-fit exponent of power-law model
            filtered_pwr (array): vector of alias-filtered spectral power
            model_pwr (array): vector of modeled spectral power
            aliased_pwr (array): vector of modeled spectral power, plus aliases

        References:
            1. Kirchner, J. W. Aliasing in 1/f(alpha) noise spectra: origins, consequences, and remedies.
                    Phys Rev E Stat Nonlin Soft Matter Phys 71, 66110 (2005).

        '''
        log_pwr = np.log(pwr)
        freq_mask = (freq > f_limit)*1  # convert True & False to 1 & 0

        alpha_upper_bound = 5

        if avgs == 1:
            alpha_lower_bound = -2.9  # if measurements are time-averaged
        else:
            alpha_lower_bound = -0.9  # if measurements are point samples

        alpha = optimize.fminbound(self.misfit, alpha_lower_bound, alpha_upper_bound,
                                   args=(fs, fc, freq, log_pwr, freq_mask, avgs), xtol=1e-4)

        model_pwr, aliased_pwr, RMSE = self.alias(alpha, fs, fc, freq, log_pwr, freq_mask, avgs)
        filtered_pwr = pwr * model_pwr / aliased_pwr

        return alpha, filtered_pwr, model_pwr, aliased_pwr

    def misfit(self, alpha, fs, fc, freq, log_pwr, freq_mask, avgs):
        model, aliased_pwr, RMSE = self.alias(alpha, fs, fc, freq, log_pwr, freq_mask, avgs)
        return RMSE

    def alias(self, alpha, fs, fc, freq, log_pwr, freq_mask, avgs):
        model_pwr = self.model(alpha, fs, fc, freq, avgs)
        aliased_pwr = np.copy(model_pwr)
        if avgs == 1:
            aliased_pwr = aliased_pwr * np.sinc(freq/fs) ** 2

        for k in range(1, 11):
            alias_minus = self.model(alpha, fs, fc, k*fs-freq, avgs)
            if avgs == 1:
                alias_minus = alias_minus * np.sinc((k*fs-freq)/fs) ** 2

            aliased_pwr = aliased_pwr + alias_minus

            alias_plus = self.model(alpha, fs, fc, k*fs+freq, avgs)  # notice the + in (k*fs+freq)
            if avgs == 1:
                alias_plus = alias_plus * np.sinc((k*fs+freq)/fs) ** 2

            aliased_pwr = aliased_pwr + alias_plus

        if avgs == 1:
            beta = alpha + 3
            const = 1 / (2*np.pi**2*beta/fs)
        else:
            beta = alpha + 1
            const = 1 / (beta*fs)

        zo_minus = (11*fs-freq)**(-beta)
        dz_minus = zo_minus / 20

        for j in range(1, 21):
            aliased_pwr = aliased_pwr + const / ((j*dz_minus)**(2/beta) + 1/fc**2)*dz_minus

        zo_plus = (11*fs+freq)**(-beta)
        dz_plus = zo_plus / 20

        for j in range(1, 21):
            aliased_pwr = aliased_pwr + const / ((j*dz_plus)**(2/beta) + 1/fc**2)*dz_plus

        log_aliased = np.log(aliased_pwr)

        prefactor = np.sum((log_pwr - log_aliased) * freq_mask) / np.sum(freq_mask)

        log_aliased = log_aliased + prefactor
        aliased_pwr = aliased_pwr * np.exp(prefactor)
        model_pwr = model_pwr * np.exp(prefactor)

        RMSE = np.sqrt(np.sum((log_aliased-log_pwr)*(log_aliased-log_pwr)*freq_mask)) / np.sum(freq_mask)

        return model_pwr, aliased_pwr, RMSE

    def model(self, alpha, fs, fc, freq, avgs):
        spectr = freq**(-alpha) / (1 + (freq/fc)**2)

        return spectr


'''
Interface for users
'''


def wwz(ys, ts, tau, freqs=None, freqs_num_percent=1, c=1/(8*np.pi**2), Neff=3, nMC=0, nproc=8,
        standardize=False, detrend=False, method='Kirchner_f2py'):
    ''' Return the weighted wavelet amplitude (WWA) with phase, AR1_q, and cone of influence

    Args:
        ys (array): a time series
        ts (array): the time points
        tau (array): the evenly-spaced time points
        freqs (array): vector of frequency
        freqs_num_percent (array): when `freqs` is None, `freqs_num_percent` should be used to generate `freqs`
        c (float): the decay constant, the default value 1/(8*np.pi**2) is good for most of the cases
        Neff (int): effective number of points
        nMC (int): the number of Monte-Carlo simulations
        nproc (int): the number of processes for multiprocessing
        standardize (bool): whether to standardize the time series or not
        detrend (bool): whether to detrend the time series or not
        method (str): 'Foster' - the original WWZ method;
                      'Kirchner' - the method Kirchner adapted from Foster
                      'Kirchner_f2py' - the method Kirchner adapted from Foster with f2py

    Returns:
        wwa (array): the weighted wavelet amplitude.
        AR1_q (array): AR1 simulations
        coi (array): cone of influence
        freqs (array): vector of frequency
        Neffs (array): the effective number of points

    '''
    wa = WaveletAnalysis()

    if freqs is None:
        freqs = wa.make_freq_vector(ts, percent=freqs_num_percent)

    wwa, phase, AR1_q, coi, Neffs = wa.wavelet_analysis(ys, ts, freqs, tau, c=c, Neff=Neff, nMC=nMC, nproc=nproc,
                                                        standardize=standardize, detrend=detrend, method=method)

    return wwa, phase, AR1_q, coi, freqs, Neffs


def wwa2psd(wwa, ts, freqs, tau, Neffs, c=1/(8*np.pi**2), Neff=3, anti_alias=False, avgs=2):
    """ Return the power spectral density (PSD) using the weighted wavelet amplitude (WWA).

    Args:
        wwa (array): the weighted wavelet amplitude.
        ts (array): the time points
        freqs (array): vector of frequency from wwz 
        c (float): the decay constant, the default value 1/(8*np.pi**2) is good for most of the cases
        Neffs (array):  the matrix of effective number of points in the time-scale coordinates obtained from wwz from wwz
        Neff (int): the threshold of the number of effective samples
        tau (array): the evenly-spaced time points
        anti_alias (bool): whether to apply anti-alias filter
        avgs (int): flag for whether spectrum is derived from instantaneous point measurements (avgs<>1)
                    OR from measurements averaged over each sampling interval (avgs==1)

    Returns:
        psd (array): power spectral density

    """
    wa = WaveletAnalysis()
    af = AliasFilter()
    psd = wa.wwa2psd(wwa, ts, Neffs=Neffs, Neff=Neff)

    if anti_alias:
        dt = np.mean(np.diff(ts))
        f_sampling = 1/dt
        alpha, filtered_pwr, model_pwer, aliased_pwr = af.alias_filter(
            freqs, psd, f_sampling, f_sampling*1e3, np.min(freqs), avgs)

        psd = np.copy(filtered_pwr)

    return psd


def wwz_psd(ys, ts, tau, freqs=None, freqs_num_percent=1, c=1e-3, nproc=8,
            standardize=False, detrend=False, Neff=3, anti_alias=False, avgs=2, method='Kirchner_f2py'):
    ''' Return the psd of a timeseires directly using wwz method.

    Args:
        ys (array): a time series
        ts (array): the time points
        tau (array): the evenly-spaced time points
        freqs (array): vector of frequency
        freqs_num_percent (array): when `freqs` is None, `freqs_num_percent` should be used to generate `freqs`
        c (float): the decay constant, the default value 1e-3 is good for most of the cases
        nproc (int): the number of processes for multiprocessing
        standardize (bool): whether to standardize the time series or not
        detrend (bool): whether to detrend the time series or not
        method (str): 'Foster' - the original WWZ method;
                      'Kirchner' - the method Kirchner adapted from Foster
                      'Kirchner_f2py' - the method Kirchner adapted from Foster with f2py

    Returns:
        psd (array): power spectral density
        freqs (array): vector of frequency

    '''
    wwa, phase, AR1_q, coi, freqs, Neffs = wwz(ys, ts, tau, freqs=freqs, freqs_num_percent=freqs_num_percent, c=c, nproc=nproc,
                                               standardize=standardize, detrend=detrend, method=method)

    psd = wwa2psd(wwa, ts, freqs, tau, Neffs, c=c, Neff=Neff, anti_alias=anti_alias, avgs=avgs)

    return psd, freqs


def plot_wwa(wwa, freqs, tau, Neff=3, AR1_q=None, coi=None, levels=None, tick_range=None,
             yticks=None, ylim=None, xticks=None, xlabels=None, figsize=[20, 8], clr_map='OrRd',
             cbar_drawedges=False, cone_alpha=0.5, plot_signif=False, signif_style='contour',
             plot_cone=False,
             ):
    """ Plot the wavelet amplitude

    Args:
        wwa (array): the weighted wavelet amplitude.
        freqs (array): vector of frequency
        tau (array): the evenly-spaced time points
        Neff (int): effective number of points
        AR1_q (array): AR1 simulations
        coi (array): cone of influence
        levels (array): levels of values to plot
        tick_range (array): levels of ticks to show on the colorbar
        yticks (list): ticks on y-axis
        ylim (list): limitations for y-axis
        xticks (list): ticks on x-axis
        figsize (list): the size for the figure
        clr_map (str): the name of the colormap
        cbar_drawedges (bool): whether to draw edges on the colorbar or not
        cone_alpha (float): the alpha value for the area covered by cone of influence
        plot_signif (bool): plot 95% significant area or not
        signif_style (str): plot 95% significant area with `contour` or `shade`
        plot_cone (bool): plot cone of influence or not

    Returns:
        fig (figure): the 2-D plot of wavelet analysis

    """
    assert isinstance(Neff, int) and Neff >= 1

    sns.set(style="ticks", font_scale=2)
    fig, ax = plt.subplots(figsize=figsize)

    q95 = mstats.mquantiles(wwa, 0.95, alphap=0.5, betap=0.5)

    if levels is None:
        if np.nanmax(wwa) > 2*q95:
            warnings.warn("There are outliers in the input amplitudes, " +
                          "and the `levels` have been set so that the outpliers will be ignored! " +
                          "One might want to use `Spectral.plot_wwadist(wwa)` to plot the distribution of " +
                          "the amplitudes with the 95% quantile line to check if the levels are appropriate.", stacklevel=2)

            max_level = np.round(2*q95, decimals=1)
            levels = np.linspace(0, max_level, 11)

    frac = 0.15
    pad = 0.05
    origin = 'lower'

    if levels is not None:
        plt.contourf(tau, 1/freqs, wwa.T, levels, cmap=clr_map, origin=origin)
    else:
        plt.contourf(tau, 1/freqs, wwa.T, cmap=clr_map, origin=origin)

    plt.colorbar(drawedges=cbar_drawedges, orientation='vertical', fraction=frac, pad=pad,
                 ticks=tick_range)

    plt.yscale('log', nonposy='clip')

    if yticks is not None:
        plt.yticks(yticks)

    if xticks is not None:
        plt.xticks(xticks, xlabels)

    ax.get_yaxis().set_major_formatter(ScalarFormatter())

    if ylim is not None:
        plt.ylim(ylim)

    else:
        ylim = ax.get_ylim()

    plt.xlabel('Year (CE)')
    plt.ylabel('Period (years)')

    if plot_signif:
        assert AR1_q is not None, "Please set values for `AR1_q`!"
        signif = wwa / AR1_q
        if signif_style == 'countour':
            plt.contour(tau, 1/freqs, signif.T, [-99, 1])
        elif signif_style == 'shade':
            plt.contourf(tau, 1/freqs, signif.T, [-99, 1], colors='k', alpha=0.1)

    if plot_cone:
        assert coi is not None, "Please set values for `coi`!"
        plt.plot(tau, coi, 'k--')
        ax.fill_between(tau, coi, ylim[1], color='white', alpha=cone_alpha)

    return fig


def plot_wwadist(wwa):
    ''' Plot the distribution of wwa with the 95% quantile line.

    Args:
        wwa (array): the weighted wavelet amplitude.

    Returns:
        fig (figure): the 2-D plot of wavelet analysis

    '''
    sns.set(style="darkgrid", font_scale=2)
    plt.subplots(figsize=[20, 4])

    q95 = mstats.mquantiles(wwa, 0.95, alphap=0.5, betap=0.5)
    fig = sns.distplot(np.nan_to_num(wwa.flat))
    fig.axvline(x=q95, ymin=0, ymax=0.5, linewidth=2, linestyle='-')

    return fig


def plot_psd(psd, freqs, lmstyle=None, linewidth=None, xticks=None, xlim=None, ylim=None,
             figsize=[20, 8], label=None):
    """ Plot the wavelet amplitude

    Args:
        psd (array): power spectral density
        freqs (array): vector of frequency
        xticks (list): ticks on x-axis
        xlim (list): limitations for x-axis
        figsize (list): the size for the figure

    Returns:
        fig (figure): the 2-D plot of wavelet analysis

    """
    sns.set(style="ticks", font_scale=2)
    fig, ax = plt.subplots(figsize=figsize)

    if lmstyle is not None:
        plt.plot(1/freqs, psd, lmstyle, linewidth=linewidth, label=label)
    else:
        plt.plot(1/freqs, psd, linewidth=linewidth,  label=label)

    plt.ylabel('Spectral Density')
    plt.xlabel('Period (years)')

    plt.xscale('log', nonposy='clip')
    plt.yscale('log', nonposy='clip')

    if xlim is not None:
        plt.xlim(xlim)

    if ylim is not None:
        plt.ylim(ylim)

    if xticks is not None:
        plt.xticks(xticks)
        ax.get_xaxis().set_major_formatter(ScalarFormatter())
    else:
        ax.set_aspect('equal')

    plt.gca().invert_xaxis()
    plt.grid()

    return fig<|MERGE_RESOLUTION|>--- conflicted
+++ resolved
@@ -631,11 +631,8 @@
 
         omega = 2*np.pi*freqs
 
-<<<<<<< HEAD
-=======
         from . import f2py_wwz as f2py
-
->>>>>>> 470a0992
+        
         wwa, phase, Neffs = f2py.f2py_wwz.wwa(tau, omega, c, Neff, ts, pd_ys, nproc, nts, nt, nf)
         undef = -99999.
         wwa[wwa == undef] = np.nan
