import os
import sys
import io

from setuptools import setup, find_packages


<<<<<<< HEAD
version = '0.9.1'
=======
version = '0.9.2b'
>>>>>>> 82c6c124

# Read the readme file contents into variable
def read(fname):
    return open(os.path.join(os.path.dirname(__file__), fname)).read()

setup(
    name='pyleoclim',
    packages=find_packages(),
    include_package_data=True,
    zip_safe=False,
    version=version,
    license='GPL-3.0 License',
    description='A Python package for paleoclimate data analysis',
    long_description=read("README.md"),
    long_description_content_type = 'text/markdown',
    author='Deborah Khider, Feng Zhu, Julien Emile-Geay, Jun Hu, Myron Kwan, Pratheek Athreya, Alexander James, Daniel Garijo',
    author_email='linkedearth@gmail.com',
    url='https://github.com/LinkedEarth/Pyleoclim_util/pyleoclim',
    download_url='https://github.com/LinkedEarth/Pyleoclim_util/tarball/'+version,
    keywords=['Paleoclimate, Data Analysis, LiPD'],
    classifiers=[],
    install_requires=[
        "LiPD==0.2.8.8",
        "pandas>=1.3.0",
        "numpy<=1.24.0",
        "matplotlib>=3.6.0",
        "scipy>=1.9.1",
        "statsmodels>=0.13.2",
        "seaborn>=0.12.0",
        "scikit-learn>=0.24.2",
        "pathos>=0.2.8",
        "tqdm>=4.61.2",
        "tftb>=0.1.3",
        "pyhht>=0.1.0",
        "wget>=3.2",
        "numba>=0.56",
        "nitime>=0.9",
        "tabulate>=0.8.9",
        "Unidecode>=1.1.1",
    ],
    python_requires=">=3.8.0"
)<|MERGE_RESOLUTION|>--- conflicted
+++ resolved
@@ -5,11 +5,7 @@
 from setuptools import setup, find_packages
 
 
-<<<<<<< HEAD
-version = '0.9.1'
-=======
-version = '0.9.2b'
->>>>>>> 82c6c124
+version = '0.10.0'
 
 # Read the readme file contents into variable
 def read(fname):
