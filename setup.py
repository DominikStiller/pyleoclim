--- conflicted
+++ resolved
@@ -4,11 +4,7 @@
 
 from setuptools import setup, find_packages
 
-<<<<<<< HEAD
-version = '0.7.1b'
-=======
-version = '0.7.0'
->>>>>>> ac25fac7
+version = '0.7.1'
 
 # Read the readme file contents into variable
 def read(fname):
