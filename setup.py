import os
import sys
import io

from setuptools import setup, find_packages

<<<<<<< HEAD
version = '0.7.3beta'
=======
version = '0.7.2'
>>>>>>> c6de9c67

# Read the readme file contents into variable
def read(fname):
    return open(os.path.join(os.path.dirname(__file__), fname)).read()

setup(
    name='pyleoclim',
    packages=find_packages(),
    include_package_data=True,
    zip_safe=False,
    version=version,
    license='GPL-3.0 License',
    description='A Python package for paleoclimate data analysis',
    long_description=read("README.md"),
    long_description_content_type = 'text/markdown',
    author='Deborah Khider, Feng Zhu, Julien Emile-Geay, Jun Hu, Myron Kwan, Pratheek Athreya, Alexander James, Daniel Garijo',
    author_email='linkedearth@gmail.com',
    url='https://github.com/LinkedEarth/Pyleoclim_util/pyleoclim',
    download_url='https://github.com/LinkedEarth/Pyleoclim_util/tarball/'+version,
    keywords=['Paleoclimate, Data Analysis, LiPD'],
    classifiers=[],
    install_requires=[
        "LiPD==0.2.8.8",
        "pandas>=1.3.0",
        "numpy>=1.21.1",
        "matplotlib>=3.4.2",
        "scipy>=1.7.0",
        "statsmodels>=0.11.1",
        "seaborn>=0.11",
        "scikit-learn>=0.24.2",
        "pathos>=0.2.6",
        "tqdm>=4.47.0",
        "tftb>=0.1.1",
        "pyhht>=0.1.0",
        "wget>=3.2",
        "numba>=0.50.1",
        "nitime>=0.8.1",
        "tabulate>=0.8.7",
        "Unidecode>=1.1.1",
    ],
    python_requires=">=3.8.0"
)<|MERGE_RESOLUTION|>--- conflicted
+++ resolved
@@ -4,11 +4,7 @@
 
 from setuptools import setup, find_packages
 
-<<<<<<< HEAD
-version = '0.7.3beta'
-=======
-version = '0.7.2'
->>>>>>> c6de9c67
+version = '0.7.3'
 
 # Read the readme file contents into variable
 def read(fname):
